--- conflicted
+++ resolved
@@ -4,34 +4,23 @@
 from pyspark.sql.window import Window
 
 class TSDF:
-<<<<<<< HEAD
-
-
-  def __init__(self, df, ts_col = "EVENT_TS", seq_nb_col = '', key=''):
-        """"
-        @param key - TSDF includes an option for a key so we can always join narrow key datasets back to the larger fact table
-        @param seq_nb_col - TSDF includes an option for a sequence number for sorting purposes - especially useful for AS OF joins which will require this
+
+  def __init__(self, df, partitionCols = [], ts_col="EVENT_TS", seq_nb_col="", key=""):
+    """
+        Constructor
+        :param df:
+        :param ts_col:
+        :param partitionCols:
+        :param seq_nb_col denotes a secondary key for sorting
+        :param key denotes the primary key for the TSDF
         """
-        self.df = df
-        self.ts_col = ts_col
-        self.seq_nb_col = seq_nb_col
-        self.key = key
-        
-  def __createTimeSeriesDF(self, tsdf, ts_select_cols, seq_select_col, fillLeft = True, partitionCols = []):
-    df = tsdf.df
-
-=======
-  
-  def __init__(self, df, ts_col = "EVENT_TS", partitionCols = []):
-    """
-    Constructor
-    :param df:
-    :param ts_col:
-    :param partitionCols:
-    """
     self.df = df
+    # partition columns may be empty - in this case, we need to skip this specific validation as it will try to check for column existence in an empty set
+    self.partitionCols = self.__validated_columns(partitionCols)
     self.ts_col = self.__validated_column(ts_col)
-    self.partitionCols = self.__validated_columns(partitionCols)
+    # these are optional columns so the validation should toggle based on whether it's filled out
+    self.seq_nb_col = self.__validated_column(seq_nb_col) if len(seq_nb_col) > 0 else seq_nb_col
+    self.key = self.__validated_column(key) if len(key) > 0 else key
 
   ##
   ## Helper functions
@@ -58,8 +47,10 @@
       self.__validated_column(col)
     return colnames
 
-  def __createTimeSeriesDF(self, df, ts_select_cols, fillLeft = True, partitionCols = []):
->>>>>>> 93c349ea
+  def __createTimeSeriesDF(self, tsdf, ts_select_cols, seq_select_col, fillLeft=True, partitionCols=[]):
+
+    df = tsdf.df
+
     left_ts_val, right_ts_val = (col(self.ts_col), lit(None)) if fillLeft else (lit(None),col(self.ts_col))
     left_seq_val, right_seq_val = (col(seq_select_col), lit(None)) if fillLeft else (lit(None), col(seq_select_col))
 
@@ -130,15 +121,7 @@
     return (full_df_with_seq
             .filter((col(ts_select_cols[2])== col(ts_select_cols[0]).cast("double")) & 
                     (col("is_original") == lit(1))) # Remove the overlapping partition parts in case we made use of time-partitions.
-<<<<<<< HEAD
             .select(final_selected_cols))
-  
-  def asofJoin(self, right_TSDF, partitionCols = [], tsPartitionVal = None, fraction = 0.5, asof_prefix = None):
-
-    right_DF = right_TSDF.df
-    right_ts_col_name = right_TSDF.ts_col
-=======
-            .select(partitionCols + [ts_select_cols[0],ts_select_cols[1]]))
 
   def __baseWindow(self):
     w = Window().orderBy(fn.col(self.ts_col).cast("long"))
@@ -165,15 +148,14 @@
     """
     return TSDF( self.df, self.ts_col, partitionCols )
 
-  def asofJoin(self, right_DF, right_ts_col_name = None, tsPartitionVal = None, fraction = 0.5, asof_prefix = None):
-    
->>>>>>> 93c349ea
+  def asofJoin(self, right_TSDF, tsPartitionVal = None, fraction = 0.5, asof_prefix = None):
+
+    right_DF = right_TSDF.df
+    right_ts_col_name = right_TSDF.ts_col
+    partitionCols = self.partitionCols
+
     right_ts_col_name = self.ts_col if right_ts_col_name is None else right_ts_col_name
-    #right_seq_col_name = self.seq_nb_col if right_seq_col_name is None else right_seq_col_name
-
-
-
-    
+
     # Define timeColumns that we will use throughout the calculation of the asof Join
     ts_select_cols = ["_".join([self.ts_col,val]) for val in ["left","right","ms"]]
     seq_select_col = right_TSDF.seq_nb_col
@@ -184,7 +166,6 @@
    
     # in order to avoid duplicate output columns from the join, we'll supply a prefix for asof fields only
     prefix = asof_prefix + '_' if asof_prefix is not None else ''
-<<<<<<< HEAD
 
     right_DF = right_DF.withColumn(self.key, lit(None)) if len(self.key) > 0 else right_DF
     right_DF = right_DF.toDF(*(prefix + c if c not in list(
@@ -208,35 +189,15 @@
     joinedDF = asofDF
 
     left_df_join_keys = [ts_select_cols[0], self.key] if len(self.key) > 0 else [ts_select_cols[0]]
+    left_df_join_keys = left_df_join_keys + partitionCols
     right_df_join_keys = [ts_select_cols[1]] + partitionCols
-    left_df_join_keys = left_df_join_keys + partitionCols
-
     right_df_join_keys = right_df_join_keys + [right_TSDF.seq_nb_col] if len(right_TSDF.seq_nb_col) > 0 else right_df_join_keys
 
     joinedDF = (joinedDF.join(self.df.withColumnRenamed(self.ts_col,ts_select_cols[0]).drop(right_TSDF.seq_nb_col),left_df_join_keys) \
                 .join(right_DF.withColumnRenamed(right_ts_col_name, ts_select_cols[1]).drop(self.key),right_df_join_keys)
-                )
-    return TSDF( joinedDF, self.ts_col , right_TSDF.seq_nb_col, self.key)
-=======
-    right_DF = right_DF.toDF(*(prefix+c if c not in list(set().union(self.partitionCols,ts_select_cols, [self.ts_col, right_ts_col_name])) else c for c in right_DF.columns))
-    unionDF = self.__getUnionDF(right_DF.withColumnRenamed(right_ts_col_name,self.ts_col),ts_select_cols,self.partitionCols)
- 
-    # Only make use of  time partitions if tsPartitionVal was supplied
-    if tsPartitionVal is None:
-      asofDF = self.__getLastRightTs(unionDF,ts_select_cols,self.partitionCols)
-    else:
-      tsPartitionDF = self.__getTimePartitions(unionDF,ts_select_cols,tsPartitionVal, fraction = fraction)
-      asofDF = self.__getLastRightTs(tsPartitionDF,ts_select_cols,partitionCols = self.partitionCols + ["ts_partition"])
-      
-    # Now need to join asofDF to self_df and right_df to get all the columns from the original dataframes.
-    joinedDF = (asofDF
-                .join(self.df.withColumnRenamed(self.ts_col,ts_select_cols[0]),[ts_select_cols[0]]+ self.partitionCols)
-                .join(right_DF.withColumnRenamed(right_ts_col_name, ts_select_cols[1]),[ts_select_cols[1]] + self.partitionCols)
-                )
-
-    return TSDF(joinedDF, ts_select_cols[0], self.partitionCols)
->>>>>>> 93c349ea
-  
+                ).withColumnRenamed(ts_select_cols[0], self.ts_col)
+    return TSDF(joinedDF, self.partitionCols, self.ts_col)
+
   def vwap(self, frequency='m',volume_col = "volume", price_col = "price"):
         # set pre_vwap as self or enrich with the frequency
         pre_vwap = self.df
@@ -362,4 +323,4 @@
 
           summary_df = selected_df.select(*selected_df.columns, *derivedCols)
 
-          return TSDF(summary_df, self.ts_col, self.partitionCols)+          return TSDF(summary_df, self.partitionCols, self.ts_col)