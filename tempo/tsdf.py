import pyspark.sql.functions as f
from pyspark.sql.window import Window

class TSDF:
  
<<<<<<< HEAD
  def __init__(self, df, ts_col="event_ts", partition_cols=None, seq_nb = None):
=======
  def __init__(self, df, ts_col="event_ts", partition_cols=None, other_select_cols=None):
>>>>>>> 494e786a
    """
    Constructor
    :param df:
    :param ts_col:
    :param partitionCols:
    :seq_nb every tsdf allows for a tie-breaker secondary sort key
    """
    self.ts_col = self.__validated_column(df, ts_col)
    self.partitionCols = [] if partition_cols is None else self.__validated_columns(df, partition_cols)
<<<<<<< HEAD

    self.df = df
    self.seq_nb = '' if seq_nb is None else seq_nb
=======
    self.other_cols = ([col for col in df.columns if col not in self.partitionCols + [self.ts_col]]
                       if other_select_cols is None else other_select_cols)

    self.df = df.select([self.ts_col] + self.partitionCols + self.other_cols)
>>>>>>> 494e786a
    """
    Make sure DF is ordered by its respective ts_col and partition columns.
    """
  ##
  ## Helper functions
  ##

  def __validated_column(self,df,colname):
    if type(colname) != str:
      raise TypeError(f"Column names must be of type str; found {type(colname)} instead!")
    if colname.lower() not in [col.lower() for col in df.columns]:
      raise ValueError(f"Column {colname} not found in Dataframe")
    return colname

  def __validated_columns(self,df,colnames):
    # if provided a string, treat it as a single column
    if type(colnames) == str:
      colnames = [ colnames ]
    # otherwise we really should have a list or None
    if colnames is None:
      colnames = []
    elif type(colnames) != list:
      raise TypeError(f"Columns must be of type list, str, or None; found {type(colnames)} instead!")
    # validate each column
    for col in colnames:
      self.__validated_column(df,col)
    return colnames

  def __checkPartitionCols(self,tsdf_right):
    for left_col, right_col in zip(self.partitionCols, tsdf_right.partitionCols):
        if left_col != right_col:
            raise ValueError("left and right dataframe partition columns should have same name in same order")

  def __addPrefixToColumns(self,col_list,prefix):
    """
    Add prefix to all specified columns.
    """
    from functools import reduce

    df = reduce(lambda df, idx: df.withColumnRenamed(col_list[idx], '_'.join([prefix,col_list[idx]])),
                range(len(col_list)), self.df)

    ts_col = '_'.join([prefix, self.ts_col])
<<<<<<< HEAD
    seq_col = '_'.join([prefix, self.seq_nb]) if self.seq_nb else self.seq_nb
    return TSDF(df, ts_col, self.partitionCols, seq_nb = seq_col)
=======
    return TSDF(df, ts_col, self.partitionCols)
>>>>>>> 494e786a

  def __addColumnsFromOtherDF(self, other_cols):
    """
    Add columns from some other DF as lit(None), as pre-step before union.
    """
    from functools import reduce
    new_df = reduce(lambda df, idx: df.withColumn(other_cols[idx], f.lit(None)), range(len(other_cols)), self.df)

    return TSDF(new_df, self.ts_col, self.partitionCols)

  def __combineTSDF(self, ts_df_right, combined_ts_col):
    combined_df = (self.df
                   .unionByName(ts_df_right.df)
                   .withColumn(combined_ts_col,f.coalesce(self.ts_col, ts_df_right.ts_col)))

    return TSDF(combined_df, combined_ts_col, self.partitionCols)

<<<<<<< HEAD
  def __getLastRightRow(self, left_ts_col, right_cols, seq_nb):
=======
  def __getLastRightRow(self, left_ts_col, right_cols):
>>>>>>> 494e786a
    from functools import reduce
    """Get last right value of each right column (inc. right timestamp) for each self.ts_col value
    
    self.ts_col, which is the combined time-stamp column of both left and right dataframe, is dropped at the end
    since it is no longer used in subsequent methods.
    """
<<<<<<< HEAD
    ptntl_sort_keys = [self.ts_col, seq_nb]
    sort_keys = [f.col(col_name) for col_name in ptntl_sort_keys if col_name != '']

    window_spec = Window.partitionBy(self.partitionCols).orderBy(sort_keys)
=======
    window_spec = Window.partitionBy(self.partitionCols).orderBy(self.ts_col)
>>>>>>> 494e786a
    df = reduce(lambda df, idx: df.withColumn(right_cols[idx], f.last(right_cols[idx], True).over(window_spec)),
                     range(len(right_cols)), self.df)

    df = (df.filter(f.col(left_ts_col).isNotNull()).drop(self.ts_col))

    return TSDF(df, left_ts_col, self.partitionCols)

  def __getTimePartitions(self, tsPartitionVal, fraction=0.1):
    """
    Create time-partitions for our data-set. We put our time-stamps into brackets of <tsPartitionVal>. Timestamps
    are rounded down to the nearest <tsPartitionVal> seconds.

    We cast our timestamp column to double instead of using f.unix_timestamp, since it provides more precision.
    
    Additionally, we make these partitions overlapping by adding a remainder df. This way when calculating the
    last right timestamp we will not end up with nulls for the first left timestamp in each partition.

    TODO: change ts_partition to accomodate for higher precision than seconds.
    """
    partition_df = (
        self.df
        .withColumn("ts_col_double", f.col(self.ts_col).cast("double")) # double is preferred over unix_timestamp
        .withColumn('ts_partition',f.lit(tsPartitionVal) * (f.col("ts_col_double") / f.lit(tsPartitionVal)).cast('integer'))
        .withColumn("partition_remainder",(f.col("ts_col_double") - f.col("ts_partition"))/f.lit(tsPartitionVal))
        .withColumn("is_original", f.lit(1))).cache() # cache it because it's used twice.

    # add [1 - fraction] of previous time partition to the next partition.
    remainder_df = (
      partition_df.filter(f.col("partition_remainder") >= f.lit(1 - fraction))
      .withColumn("ts_partition", f.col("ts_partition") + f.lit(tsPartitionVal))
      .withColumn("is_original",f.lit(0)))

    df = partition_df.union(remainder_df).drop("partition_remainder","ts_col_double")
    return TSDF(df, self.ts_col, self.partitionCols + ['ts_partition'])

  def asofJoin(self, right_tsdf, left_prefix=None, right_prefix="right", tsPartitionVal=None, fraction=0.5):
    """
    Performs an as-of join between two time-series. If a tsPartitionVal is specified, it will do this partitioned by
    time brackets, which can help alleviate skew.

    NOTE: partition cols have to be the same for both Dataframes.
<<<<<<< HEAD
    Parameters
    :param right_tsdf - right-hand data frame containing columns to merge in
    :param left_prefix - optional prefix for base data frame
    :param right_prefix - optional prefix for right-hand data frame
    :param tsPartitionVal - value to break up each partition into time brackets
    :param fraction - overlap fraction
=======
>>>>>>> 494e786a
    """
    # Check whether partition columns have same name in both dataframes
    self.__checkPartitionCols(right_tsdf)

<<<<<<< HEAD

    # prefix non-partition columns, to avoid duplicated columns.
    left_df = self.df
    right_df = right_tsdf.df

    orig_left_col_diff = list(set(left_df.columns).difference(set(self.partitionCols)))
    orig_right_col_diff = list(set(right_df.columns).difference(set(self.partitionCols)))

    left_tsdf = ((self.__addPrefixToColumns([self.ts_col] + orig_left_col_diff, left_prefix))
                 if left_prefix is not None else self)
    right_tsdf = right_tsdf.__addPrefixToColumns([right_tsdf.ts_col] + orig_right_col_diff, right_prefix)

    left_nonpartition_cols = list(set(left_tsdf.df.columns).difference(set(self.partitionCols)))
    right_nonpartition_cols = list(set(right_tsdf.df.columns).difference(set(self.partitionCols)))

    # For both dataframes get all non-partition columns (including ts_col)
    left_columns = [left_tsdf.ts_col] + left_nonpartition_cols
    right_columns = [right_tsdf.ts_col] + right_nonpartition_cols
=======
    # prefix non-partition columns, to avoid duplicated columns.
    left_tsdf = ((self.__addPrefixToColumns([self.ts_col] + self.other_cols, left_prefix))
                 if left_prefix is not None else self)
    right_tsdf = right_tsdf.__addPrefixToColumns([right_tsdf.ts_col] + right_tsdf.other_cols, right_prefix)

    # For both dataframes get all non-partition columns (including ts_col)
    left_columns = [left_tsdf.ts_col] + left_tsdf.other_cols
    right_columns = [right_tsdf.ts_col] + right_tsdf.other_cols
>>>>>>> 494e786a

    # Union both dataframes, and create a combined TS column
    combined_ts_col = "combined_ts"
    combined_df = (left_tsdf
                   .__addColumnsFromOtherDF(right_columns)
                   .__combineTSDF(right_tsdf.__addColumnsFromOtherDF(left_columns),
                                  combined_ts_col))

    # perform asof join.
    if tsPartitionVal is None:
<<<<<<< HEAD
        asofDF = combined_df.__getLastRightRow(left_tsdf.ts_col, right_columns, right_tsdf.seq_nb)
    else:
        tsPartitionDF = combined_df.__getTimePartitions(tsPartitionVal, fraction=fraction)
        asofDF = tsPartitionDF.__getLastRightRow(left_tsdf.ts_col, right_columns, right_tsdf.seq_nb)
=======
        asofDF = combined_df.__getLastRightRow(left_tsdf.ts_col, right_columns)
    else:
        tsPartitionDF = combined_df.__getTimePartitions(tsPartitionVal, fraction=fraction)
        asofDF = tsPartitionDF.__getLastRightRow(left_tsdf.ts_col, right_columns)
>>>>>>> 494e786a

        # Get rid of overlapped data and the extra columns generated from timePartitions
        df = asofDF.df.filter(f.col("is_original") == 1).drop("ts_partition","is_original")

        asofDF = TSDF(df, asofDF.ts_col, combined_df.partitionCols)

    return asofDF


  def __baseWindow(self):
<<<<<<< HEAD
    # add all sort keys - time is first, unique sequence number breaks the tie
    ptntl_sort_keys = [self.ts_col, self.seq_nb]
    sort_keys = [f.col(col_name).cast("long") for col_name in ptntl_sort_keys if col_name != '']

    w = Window().orderBy(sort_keys)
=======
    w = Window().orderBy(f.col(self.ts_col).cast("long"))
>>>>>>> 494e786a
    if self.partitionCols:
      w = w.partitionBy([f.col(elem) for elem in self.partitionCols])
    return w


  def __rangeBetweenWindow(self, range_from, range_to):
    return self.__baseWindow().rangeBetween(range_from, range_to)


  def __rowsBetweenWindow(self, rows_from, rows_to):
    return self.__baseWindow().rowsBetween(rows_from, rows_to)


  def withPartitionCols(self, partitionCols):
    """
    Sets certain columns of the TSDF as partition columns. Partition columns are those that differentiate distinct timeseries
    from each other.
    :param partitionCols: a list of columns used to partition distinct timeseries
    :return: a TSDF object with the given partition columns
    """
    return TSDF(self.df, self.ts_col, partitionCols)
  
  def vwap(self, frequency='m',volume_col = "volume", price_col = "price"):
        # set pre_vwap as self or enrich with the frequency
        pre_vwap = self.df
        print('input schema: ', pre_vwap.printSchema())
        if frequency == 'm':
            pre_vwap = self.df.withColumn("time_group", f.concat(f.lpad(f.hour(f.col(self.ts_col)), 2, '0'), f.lit(':'),
                                                               f.lpad(f.minute(f.col(self.ts_col)), 2, '0')))
        elif frequency == 'H':
            pre_vwap = self.df.withColumn("time_group", f.concat(f.lpad(f.hour(f.col(self.ts_col)), 2, '0')))
        elif frequency == 'D':
            pre_vwap = self.df.withColumn("time_group", f.concat(f.lpad(f.day(f.col(self.ts_col)), 2, '0')))

        group_cols = ['time_group']
        if self.partitionCols:
          group_cols.extend(self.partitionCols)
        vwapped = ( pre_vwap.withColumn("dllr_value", f.col(price_col) * f.col(volume_col))
                            .groupby(group_cols)
                            .agg( sum('dllr_value').alias("dllr_value"),
                                  sum(volume_col).alias(volume_col),
                                  max(price_col).alias("_".join(["max",price_col])) )
                            .withColumn("vwap", f.col("dllr_value") / f.col(volume_col)) )

        return TSDF( vwapped, self.ts_col, self.partitionCols )
  
  def EMA(self,colName,window=30,exp_factor = 0.2):
    """
    Constructs an approximate EMA in the fashion of:
    EMA = e * lag(col,0) + e * (1 - e) * lag(col, 1) + e * (1 - e)^2 * lag(col, 2) etc, up until window
    TODO: replace case when statement with coalesce
    TODO: add in time partitions functionality (what is the overlap fraction?)
    """

    emaColName = "_".join(["EMA",colName])
    df = self.df.withColumn(emaColName,f.lit(0)).orderBy(self.ts_col)
    w = self.__baseWindow()
    # Generate all the lag columns:
    for i in range(window):
      lagColName = "_".join(["lag",colName,str(i)])
      weight = exp_factor * (1 - exp_factor)**i
      df = df.withColumn(lagColName, weight * f.lag(f.col(colName),i).over(w))
      df = df.withColumn(emaColName, f.col(emaColName) + f.when(
          f.col(lagColName).isNull(),f.lit(0)).otherwise(f.col(lagColName))).drop(lagColName)
      # Nulls are currently removed
      
    return TSDF(df, self.ts_col, self.partitionCols)

  def withLookbackFeatures(self,
                           featureCols,
                           lookbackWindowSize,
                           exactSize=True,
                           featureColName="features"):
      """
      Creates a 2-D feature tensor suitable for training an ML model to predict current values from the history of
      some set of features. This function creates a new column containing, for each observation, a 2-D array of the values
      of some number of other columns over a trailing "lookback" window from the previous observation up to some maximum
      number of past observations.

      :param featureCols: the names of one or more feature columns to be aggregated into the feature column
      :param lookbackWindowSize: The size of lookback window (in terms of past observations). Must be an integer >= 1
      :param exactSize: If True (the default), then the resulting DataFrame will only include observations where the
        generated feature column contains arrays of length lookbackWindowSize. This implies that it will truncate
        observations that occurred less than lookbackWindowSize from the start of the timeseries. If False, no truncation
        occurs, and the column may contain arrays less than lookbackWindowSize in length.
      :param featureColName: The name of the feature column to be generated. Defaults to "features"
      :return: a DataFrame with a feature column named featureColName containing the lookback feature tensor
      """
      # first, join all featureCols into a single array column
      tempArrayColName = "__TempArrayCol"
      feat_array_tsdf = self.df.withColumn(tempArrayColName, f.array(featureCols))

      # construct a lookback array
      lookback_win = self.__rowsBetweenWindow(-lookbackWindowSize, -1)
      lookback_tsdf = (feat_array_tsdf.withColumn(featureColName,
                                                  f.collect_list(f.col(tempArrayColName)).over(lookback_win))
                                      .drop(tempArrayColName))

      # make sure only windows of exact size are allowed
      if exactSize:
          return lookback_tsdf.where(f.size(featureColName) == lookbackWindowSize)

      return TSDF( lookback_tsdf, self.ts_col, self.partitionCols )

  def withRangeStats(self, type='range', colsToSummarize=[], rangeBackWindowSecs=1000):
          """
          Create a wider set of stats based on all numeric columns by default
          Users can choose which columns they want to summarize also. These stats are:
          mean/count/min/max/sum/std deviation/zscore
          :param type - this is created in case we want to extend these stats to lookback over a fixed number of rows instead of ranging over column values
          :param colsToSummarize - list of user-supplied columns to compute stats for. All numeric columns are used if no list is provided
          :param rangeBackWindowSecs - lookback this many seconds in time to summarize all stats. Note this will look back from the floor of the base event timestamp (as opposed to the exact time since we cast to long)
          Assumptions:
               1. The features are summarized over a rolling window that ranges back
               2. The range back window can be specified by the user
               3. Sequence numbers are not yet supported for the sort
               4. There is a cast to long from timestamp so microseconds or more likely breaks down - this could be more easily handled with a string timestamp or sorting the timestamp itself. If using a 'rows preceding' window, this wouldn't be a problem
           """

          # identify columns to summarize if not provided
          # these should include all numeric columns that
          # are not the timestamp column and not any of the partition columns
          if not colsToSummarize:
            # columns we should never summarize
            prohibited_cols = [ self.ts_col.lower() ]
            if self.partitionCols:
              prohibited_cols.extend([ pc.lower() for pc in self.partitionCols])
            # types that can be summarized
            summarizable_types = ['int', 'bigint', 'float', 'double']
            # filter columns to find summarizable columns
            colsToSummarize = [datatype[0] for datatype in self.df.dtypes if
                                ((datatype[1] in summarizable_types) and
                                 (datatype[0].lower() not in prohibited_cols))]

          # build window
          w = self.__rangeBetweenWindow(-1 * rangeBackWindowSecs, 0)

          # compute column summaries
          selectedCols = self.df.columns
          derivedCols = []
          for metric in colsToSummarize:
              selectedCols.append(f.mean(metric).over(w).alias('mean_' + metric))
              selectedCols.append(f.count(metric).over(w).alias('count_' + metric))
              selectedCols.append(f.min(metric).over(w).alias('min_' + metric))
              selectedCols.append(f.max(metric).over(w).alias('max_' + metric))
              selectedCols.append(f.sum(metric).over(w).alias('sum_' + metric))
              selectedCols.append(f.stddev(metric).over(w).alias('stddev_' + metric))
              derivedCols.append(
                      ((f.col(metric) - f.col('mean_' + metric)) / f.col('stddev_' + metric)).alias("zscore_" + metric))
          selected_df = self.df.select(*selectedCols)
          #print(derivedCols)
          summary_df = selected_df.select(*selected_df.columns, *derivedCols)

          return TSDF(summary_df, self.ts_col, self.partitionCols)<|MERGE_RESOLUTION|>--- conflicted
+++ resolved
@@ -2,31 +2,19 @@
 from pyspark.sql.window import Window
 
 class TSDF:
-  
-<<<<<<< HEAD
-  def __init__(self, df, ts_col="event_ts", partition_cols=None, seq_nb = None):
-=======
-  def __init__(self, df, ts_col="event_ts", partition_cols=None, other_select_cols=None):
->>>>>>> 494e786a
+
+  def __init__(self, df, ts_col="event_ts", partition_cols=None, sequence_col = None):
     """
     Constructor
     :param df:
     :param ts_col:
     :param partitionCols:
-    :seq_nb every tsdf allows for a tie-breaker secondary sort key
+    :sequence_col every tsdf allows for a tie-breaker secondary sort key
     """
     self.ts_col = self.__validated_column(df, ts_col)
     self.partitionCols = [] if partition_cols is None else self.__validated_columns(df, partition_cols)
-<<<<<<< HEAD
-
     self.df = df
-    self.seq_nb = '' if seq_nb is None else seq_nb
-=======
-    self.other_cols = ([col for col in df.columns if col not in self.partitionCols + [self.ts_col]]
-                       if other_select_cols is None else other_select_cols)
-
-    self.df = df.select([self.ts_col] + self.partitionCols + self.other_cols)
->>>>>>> 494e786a
+    self.sequence_col = '' if sequence_col is None else sequence_col
     """
     Make sure DF is ordered by its respective ts_col and partition columns.
     """
@@ -70,12 +58,8 @@
                 range(len(col_list)), self.df)
 
     ts_col = '_'.join([prefix, self.ts_col])
-<<<<<<< HEAD
-    seq_col = '_'.join([prefix, self.seq_nb]) if self.seq_nb else self.seq_nb
-    return TSDF(df, ts_col, self.partitionCols, seq_nb = seq_col)
-=======
-    return TSDF(df, ts_col, self.partitionCols)
->>>>>>> 494e786a
+    seq_col = '_'.join([prefix, self.sequence_col]) if self.sequence_col else self.sequence_col
+    return TSDF(df, ts_col, self.partitionCols, sequence_col = seq_col)
 
   def __addColumnsFromOtherDF(self, other_cols):
     """
@@ -93,25 +77,17 @@
 
     return TSDF(combined_df, combined_ts_col, self.partitionCols)
 
-<<<<<<< HEAD
-  def __getLastRightRow(self, left_ts_col, right_cols, seq_nb):
-=======
-  def __getLastRightRow(self, left_ts_col, right_cols):
->>>>>>> 494e786a
+  def __getLastRightRow(self, left_ts_col, right_cols, sequence_col):
     from functools import reduce
     """Get last right value of each right column (inc. right timestamp) for each self.ts_col value
     
     self.ts_col, which is the combined time-stamp column of both left and right dataframe, is dropped at the end
     since it is no longer used in subsequent methods.
     """
-<<<<<<< HEAD
-    ptntl_sort_keys = [self.ts_col, seq_nb]
+    ptntl_sort_keys = [self.ts_col, sequence_col]
     sort_keys = [f.col(col_name) for col_name in ptntl_sort_keys if col_name != '']
 
     window_spec = Window.partitionBy(self.partitionCols).orderBy(sort_keys)
-=======
-    window_spec = Window.partitionBy(self.partitionCols).orderBy(self.ts_col)
->>>>>>> 494e786a
     df = reduce(lambda df, idx: df.withColumn(right_cols[idx], f.last(right_cols[idx], True).over(window_spec)),
                      range(len(right_cols)), self.df)
 
@@ -153,20 +129,15 @@
     time brackets, which can help alleviate skew.
 
     NOTE: partition cols have to be the same for both Dataframes.
-<<<<<<< HEAD
     Parameters
     :param right_tsdf - right-hand data frame containing columns to merge in
     :param left_prefix - optional prefix for base data frame
     :param right_prefix - optional prefix for right-hand data frame
     :param tsPartitionVal - value to break up each partition into time brackets
     :param fraction - overlap fraction
-=======
->>>>>>> 494e786a
     """
     # Check whether partition columns have same name in both dataframes
     self.__checkPartitionCols(right_tsdf)
-
-<<<<<<< HEAD
 
     # prefix non-partition columns, to avoid duplicated columns.
     left_df = self.df
@@ -185,16 +156,6 @@
     # For both dataframes get all non-partition columns (including ts_col)
     left_columns = [left_tsdf.ts_col] + left_nonpartition_cols
     right_columns = [right_tsdf.ts_col] + right_nonpartition_cols
-=======
-    # prefix non-partition columns, to avoid duplicated columns.
-    left_tsdf = ((self.__addPrefixToColumns([self.ts_col] + self.other_cols, left_prefix))
-                 if left_prefix is not None else self)
-    right_tsdf = right_tsdf.__addPrefixToColumns([right_tsdf.ts_col] + right_tsdf.other_cols, right_prefix)
-
-    # For both dataframes get all non-partition columns (including ts_col)
-    left_columns = [left_tsdf.ts_col] + left_tsdf.other_cols
-    right_columns = [right_tsdf.ts_col] + right_tsdf.other_cols
->>>>>>> 494e786a
 
     # Union both dataframes, and create a combined TS column
     combined_ts_col = "combined_ts"
@@ -205,17 +166,10 @@
 
     # perform asof join.
     if tsPartitionVal is None:
-<<<<<<< HEAD
-        asofDF = combined_df.__getLastRightRow(left_tsdf.ts_col, right_columns, right_tsdf.seq_nb)
+        asofDF = combined_df.__getLastRightRow(left_tsdf.ts_col, right_columns, right_tsdf.sequence_col)
     else:
         tsPartitionDF = combined_df.__getTimePartitions(tsPartitionVal, fraction=fraction)
-        asofDF = tsPartitionDF.__getLastRightRow(left_tsdf.ts_col, right_columns, right_tsdf.seq_nb)
-=======
-        asofDF = combined_df.__getLastRightRow(left_tsdf.ts_col, right_columns)
-    else:
-        tsPartitionDF = combined_df.__getTimePartitions(tsPartitionVal, fraction=fraction)
-        asofDF = tsPartitionDF.__getLastRightRow(left_tsdf.ts_col, right_columns)
->>>>>>> 494e786a
+        asofDF = tsPartitionDF.__getLastRightRow(left_tsdf.ts_col, right_columns, right_tsdf.sequence_col)
 
         # Get rid of overlapped data and the extra columns generated from timePartitions
         df = asofDF.df.filter(f.col("is_original") == 1).drop("ts_partition","is_original")
@@ -226,15 +180,11 @@
 
 
   def __baseWindow(self):
-<<<<<<< HEAD
     # add all sort keys - time is first, unique sequence number breaks the tie
-    ptntl_sort_keys = [self.ts_col, self.seq_nb]
+    ptntl_sort_keys = [self.ts_col, self.sequence_col]
     sort_keys = [f.col(col_name).cast("long") for col_name in ptntl_sort_keys if col_name != '']
 
     w = Window().orderBy(sort_keys)
-=======
-    w = Window().orderBy(f.col(self.ts_col).cast("long"))
->>>>>>> 494e786a
     if self.partitionCols:
       w = w.partitionBy([f.col(elem) for elem in self.partitionCols])
     return w
