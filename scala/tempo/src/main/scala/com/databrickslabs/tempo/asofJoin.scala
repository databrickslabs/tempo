--- conflicted
+++ resolved
@@ -3,7 +3,6 @@
 import org.apache.spark.sql.expressions.{Window, WindowSpec}
 import org.apache.spark.sql.functions._
 import org.apache.spark.sql.types.StructField
-import org.apache.spark.sql.expressions.{Window, WindowSpec}
 
 /*
 For many large-scale time series in various industries, the timestamps occur at irregular times. The AS OF join functionality here allows the user to merge time series A and time series B (replicated to millions of time series pairs A & B) by specifying only a partition column and timestamp column. The returned result will have card(time series A) with additional columns from time series B, namely the last non-null observation from time series B as of the time of time series A for all points in time series A.
@@ -66,17 +65,10 @@
     // TODO: Add functionality for secondary sort key
 
     var maxLookbackValue = if (maxLookback == 0) Int.MaxValue else maxLookback
-<<<<<<< HEAD
-    val window_spec : WindowSpec =  Window.partitionBy(tsdf.partitionCols.map(x => col(x.name)):_*)
-      .orderBy(tsdf.tsColumn.name, "rec_ind")
-      .rowsBetween(-maxLookbackValue , 0L)
-=======
     val window_spec: WindowSpec =  Window
       .partitionBy(tsdf.partitionCols.map(x => col(x.name)):_*)
       .orderBy(tsdf.tsColumn.name, "rec_ind")
       .rowsBetween(-maxLookbackValue , 0L)
-
->>>>>>> 0081fa09
 
     val left_rec_ind = tsdf.df.columns.filter(x => x.endsWith("rec_ind"))(0)
     val right_rec_ind = tsdf.df.columns.filter(x => x.endsWith("rec_ind"))(1)
