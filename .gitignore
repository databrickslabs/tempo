--- conflicted
+++ resolved
@@ -1,25 +1,6 @@
 # ignore IntelliJ/PyCharm IDE files
 .idea
 *.iml
-<<<<<<< HEAD
-
-# Scala related files
-scala/tempo/target
-scala/tempo/project/target/*
-scala/tempo/project/project/target/config-classes/*
-scala/tempo/spark-warehouse/*
-
-# ignore build files
-build
-dist
-htmlcov
-tempo.egg-info
-
-## Python related files
-
-# ignore virtual environments
-python/venv
-=======
 
 # coverage files
 .coverage
@@ -32,7 +13,6 @@
 
 # local delta tables
 **/spark-warehouse
->>>>>>> bea4a7aa
 
 # ignore build files
 **/build
@@ -43,19 +23,9 @@
 ## Python related files
 *.pyc
 **/__pycache__
-<<<<<<< HEAD
-python/build
-python/dist
-python/tempo.egg-info/*
-python/spark-warehouse/*
-python/htmlcov/*
-.coverage
-coverage.xml
-=======
 
 # ignore virtual environments
 python/venv
->>>>>>> bea4a7aa
 
 # other misc ignore
 .DS_Store