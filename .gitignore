--- conflicted
+++ resolved
@@ -50,13 +50,10 @@
 # ignore mypy cache
 .mypy_cache
 python/.mypy_cache
-<<<<<<< HEAD
 .aider*
 
 # ignore Claude Code files
 .claude
-=======
 
 # ignore pycharm databricks plugin directory
-.databricks
->>>>>>> 2cfe796e
+.databricks