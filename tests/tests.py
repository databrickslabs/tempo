--- conflicted
+++ resolved
@@ -191,14 +191,8 @@
 
         # perform the join
         tsdf_left = TSDF(dfLeft, partition_cols=["symbol"])
-<<<<<<< HEAD
-        tsdf_right = TSDF(dfRight, partition_cols=["symbol"], seq_nb="seq_nb")
-        joined_df = tsdf_left.asofJoin(tsdf_right, right_prefix='right').df
-
-=======
         tsdf_right = TSDF(dfRight, partition_cols=["symbol"], sequence_col="seq_nb")
         joined_df = tsdf_left.asofJoin(tsdf_right, right_prefix='right').df
->>>>>>> 4b986e02
 
         # joined dataframe should equal the expected dataframe
         self.assertDataFramesEqual(joined_df, dfExpected)
