--- conflicted
+++ resolved
@@ -108,7 +108,7 @@
                                   StructField("ask_pr", FloatType())])
 
         expectedSchema = StructType([StructField("symbol", StringType()),
-                                     StructField("EVENT_TS_left", StringType()),
+                                     StructField("EVENT_TS", StringType()),
                                      StructField("trade_pr", FloatType()),
                                      StructField("EVENT_TS_right", StringType()),
                                      StructField("bid_pr", FloatType()),
@@ -134,17 +134,12 @@
         # construct dataframes
         dfLeft = self.buildTestDF(leftSchema, left_data)
         dfRight = self.buildTestDF(rightSchema, right_data)
-        dfExpected = self.buildTestDF(expectedSchema, expected_data, ["EVENT_TS_right", "EVENT_TS_left"])
+        dfExpected = self.buildTestDF(expectedSchema, expected_data, ["EVENT_TS_right", "EVENT_TS"])
 
         # perform the join
-<<<<<<< HEAD
-        tsdf_left = TSDF(dfLeft)
-        tsdf_right = TSDF(dfRight)
-        joined_df = tsdf_left.asofJoin(tsdf_right, partitionCols=["symbol"]).df
-=======
         tsdf_left = TSDF(dfLeft, partitionCols=["symbol"])
-        joined_df = tsdf_left.asofJoin(dfRight).df
->>>>>>> 93c349ea
+        tsdf_right = TSDF(dfRight, partitionCols=["symbol"])
+        joined_df = tsdf_left.asofJoin(tsdf_right).df
 
         # joined dataframe should equal the expected dataframe
         self.assertDataFramesEqual( joined_df, dfExpected )
@@ -163,7 +158,7 @@
                                   StructField("seq_nb", LongType())])
 
         expectedSchema = StructType([StructField("symbol", StringType()),
-                                     StructField("EVENT_TS_left", StringType()),
+                                     StructField("EVENT_TS", StringType()),
                                      StructField("trade_pr", FloatType()),
                                      StructField("trade_id", IntegerType()),
                                      StructField("EVENT_TS_right", StringType()),
@@ -191,14 +186,12 @@
         # construct dataframes
         dfLeft = self.buildTestDF(leftSchema, left_data)
         dfRight = self.buildTestDF(rightSchema, right_data)
-        dfExpected = self.buildTestDF(expectedSchema, expected_data, ["EVENT_TS_right", "EVENT_TS_left"])
+        dfExpected = self.buildTestDF(expectedSchema, expected_data, ["event_ts_right", "event_ts"])
 
         # perform the join
-        tsdf_left = TSDF(dfLeft, key="trade_id")
-        tsdf_right = TSDF(dfRight, seq_nb_col="seq_nb")
-        joined_df = tsdf_left.asofJoin(tsdf_right, partitionCols=["symbol"]).df
-        joined_df.printSchema()
-        joined_df.show(10, False)
+        tsdf_left = TSDF(dfLeft, partitionCols=["symbol"], ts_col="event_ts", key="trade_id")
+        tsdf_right = TSDF(dfRight, partitionCols=["symbol"], ts_col="event_ts", seq_nb_col="seq_nb")
+        joined_df = tsdf_left.asofJoin(tsdf_right).df
         # joined dataframe should equal the expected dataframe
         self.assertDataFramesEqual(joined_df, dfExpected)
 
