{
  "__SharedData": {
<<<<<<< HEAD
    "input_data": {
      "schema": "symbol string, date string, event_ts string, trade_pr float, trade_pr_2 float",
      "ts_col": "event_ts",
      "series_ids": [
        "symbol"
      ],
      "data": [
        [
          "S1",
          "SAME_DT",
          "2020-08-01 00:00:10",
          349.21,
          10.0
        ],
        [
          "S1",
          "SAME_DT",
          "2020-08-01 00:00:11",
          340.21,
          9.0
        ],
        [
          "S1",
          "SAME_DT",
          "2020-08-01 00:01:12",
          353.32,
          8.0
        ],
        [
          "S1",
          "SAME_DT",
          "2020-08-01 00:01:13",
          351.32,
          7.0
        ],
        [
          "S1",
          "SAME_DT",
          "2020-08-01 00:01:14",
          350.32,
          6.0
        ],
        [
          "S1",
          "SAME_DT",
          "2020-09-01 00:01:12",
          361.1,
          5.0
        ],
        [
          "S1",
          "SAME_DT",
          "2020-09-01 00:19:12",
          362.1,
          4.0
=======
    "init": {
      "tsdf": {
        "ts_col": "event_ts",
        "partition_cols": ["symbol"]
      },
      "df": {
        "schema": "symbol string, date string, event_ts string, trade_pr float, trade_pr_2 float",
        "ts_convert": ["event_ts"],
        "data": [
          [
            "S1",
            "SAME_DT",
            "2020-08-01 00:00:10",
            349.21,
            10.0
          ],
          [
            "S1",
            "SAME_DT",
            "2020-08-01 00:00:11",
            340.21,
            9.0
          ],
          [
            "S1",
            "SAME_DT",
            "2020-08-01 00:01:12",
            353.32,
            8.0
          ],
          [
            "S1",
            "SAME_DT",
            "2020-08-01 00:01:13",
            351.32,
            7.0
          ],
          [
            "S1",
            "SAME_DT",
            "2020-08-01 00:01:14",
            350.32,
            6.0
          ],
          [
            "S1",
            "SAME_DT",
            "2020-09-01 00:01:12",
            361.1,
            5.0
          ],
          [
            "S1",
            "SAME_DT",
            "2020-09-01 00:19:12",
            362.1,
            4.0
          ]
>>>>>>> 2c97b42e
        ]
      }
    }
  },
  "DeltaWriteTest": {
    "test_write_to_delta_without_optimization_cols": {
      "init": {
        "$ref": "#/__SharedData/init"
      }
    },
    "test_write_to_delta_with_optimization_cols": {
      "init": {
        "$ref": "#/__SharedData/init"
      }
    },
    "test_write_to_delta_non_dbr_environment_logging": {
      "init": {
        "$ref": "#/__SharedData/init"
      }
    },
    "test_write_to_delta_bad_dbr_environment_logging": {
      "init": {
        "$ref": "#/__SharedData/init"
      }
    }
  }
}<|MERGE_RESOLUTION|>--- conflicted
+++ resolved
@@ -1,66 +1,9 @@
 {
   "__SharedData": {
-<<<<<<< HEAD
-    "input_data": {
-      "schema": "symbol string, date string, event_ts string, trade_pr float, trade_pr_2 float",
-      "ts_col": "event_ts",
-      "series_ids": [
-        "symbol"
-      ],
-      "data": [
-        [
-          "S1",
-          "SAME_DT",
-          "2020-08-01 00:00:10",
-          349.21,
-          10.0
-        ],
-        [
-          "S1",
-          "SAME_DT",
-          "2020-08-01 00:00:11",
-          340.21,
-          9.0
-        ],
-        [
-          "S1",
-          "SAME_DT",
-          "2020-08-01 00:01:12",
-          353.32,
-          8.0
-        ],
-        [
-          "S1",
-          "SAME_DT",
-          "2020-08-01 00:01:13",
-          351.32,
-          7.0
-        ],
-        [
-          "S1",
-          "SAME_DT",
-          "2020-08-01 00:01:14",
-          350.32,
-          6.0
-        ],
-        [
-          "S1",
-          "SAME_DT",
-          "2020-09-01 00:01:12",
-          361.1,
-          5.0
-        ],
-        [
-          "S1",
-          "SAME_DT",
-          "2020-09-01 00:19:12",
-          362.1,
-          4.0
-=======
     "init": {
       "tsdf": {
         "ts_col": "event_ts",
-        "partition_cols": ["symbol"]
+        "series_ids": ["symbol"]
       },
       "df": {
         "schema": "symbol string, date string, event_ts string, trade_pr float, trade_pr_2 float",
@@ -115,7 +58,6 @@
             362.1,
             4.0
           ]
->>>>>>> 2c97b42e
         ]
       }
     }
