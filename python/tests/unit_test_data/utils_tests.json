--- conflicted
+++ resolved
@@ -1,69 +1,9 @@
 {
   "__SharedData": {
-<<<<<<< HEAD
-    "init_data": {
-      "schema": "symbol string, event_ts string, trade_pr float",
-      "ts_col": "event_ts",
-      "series_ids": [
-        "symbol"
-      ],
-      "data": [
-        [
-          "S1",
-          "2020-08-01 00:00:10",
-          349.21
-        ],
-        [
-          "S1",
-          "2020-08-01 00:01:12",
-          351.32
-        ],
-        [
-          "S1",
-          "2020-09-01 00:02:10",
-          361.1
-        ],
-        [
-          "S1",
-          "2020-09-01 00:19:12",
-          362.1
-        ],
-        [
-          "S2",
-          "2020-08-01 00:01:10",
-          743.01
-        ],
-        [
-          "S2",
-          "2020-08-01 00:01:24",
-          751.92
-        ],
-        [
-          "S2",
-          "2020-09-01 00:02:10",
-          761.10
-        ],
-        [
-          "S2",
-          "2020-09-01 00:20:42",
-          762.33
-        ]
-      ]
-    }
-  },
-  "UtilsTest": {
-    "test_calculate_time_horizon": {
-      "simple_input": {
-        "schema": "partition_a string, partition_b string, event_ts string, value_a float, value_b float",
-        "ts_col": "event_ts",
-        "series_ids": [
-          "partition_a",
-          "partition_b"
-=======
     "init": {
       "tsdf": {
         "ts_col": "event_ts",
-        "partition_cols": [
+        "series_ids": [
           "symbol"
         ]
       },
@@ -71,7 +11,6 @@
         "schema": "symbol string, event_ts string, trade_pr float",
         "ts_convert": [
           "event_ts"
->>>>>>> 2c97b42e
         ],
         "data": [
           [
@@ -124,7 +63,7 @@
       "init": {
         "tsdf": {
           "ts_col": "event_ts",
-          "partition_cols": [
+          "series_ids": [
             "partition_a",
             "partition_b"
           ]
@@ -290,31 +229,9 @@
         "$ref": "#/__SharedData/init"
       },
       "expected": {
-<<<<<<< HEAD
-        "schema": "symbol string, event_ts string, trade_pr float",
-        "ts_col": "event_ts",
-        "series_ids": [
-          "symbol"
-        ],
-        "data": [
-          [
-            "S1",
-            "2020-09-01 00:02:10",
-            361.1
-          ],
-          [
-            "S1",
-            "2020-09-01 00:19:12",
-            362.1
-          ],
-          [
-            "S2",
-            "2020-09-01 00:02:10",
-            761.1
-=======
         "tsdf": {
           "ts_col": "event_ts",
-          "partition_cols": [
+          "series_ids": [
             "symbol"
           ]
         },
@@ -322,7 +239,6 @@
           "schema": "symbol string, event_ts string, trade_pr float",
           "ts_convert": [
             "event_ts"
->>>>>>> 2c97b42e
           ],
           "data": [
             [
@@ -351,40 +267,9 @@
     },
     "test_get_display_df_sequence_col": {
       "init": {
-<<<<<<< HEAD
-        "schema": "year int, quarter int, symbol string, revenue float",
-        "ts_col": "year",
-        "series_ids": [
-          "symbol"
-        ],
-        "sequence_col": "quarter",
-        "data": [
-          [2000,1,"XXX",114.3196],
-          [2000,2,"XXX",127.6025],
-          [2000,3,"XXX",140.3175],
-          [2000,4,"XXX",151.6989],
-          [2001,1,"XXX",164.4064],
-          [2001,2,"XXX",177.2123],
-          [2001,3,"XXX",190.0815],
-          [2001,4,"XXX",202.6134],
-          [2000,1,"YYY",145.3694],
-          [2000,2,"YYY",240.3823],
-          [2000,3,"YYY",333.2715],
-          [2000,4,"YYY",425.2974],
-          [2001,1,"YYY",521.4599],
-          [2001,2,"YYY",616.8575],
-          [2001,3,"YYY",711.7215],
-          [2001,4,"YYY",805.5553]
-        ]
-      },
-      "expected": {
-        "schema": "symbol string, revenue float, ts_idx struct<year:int, quarter:int>",
-        "ts_col": "ts_idx",
-        "series_ids": ["symbol"],
-=======
         "tsdf": {
           "ts_col": "event_ts",
-          "partition_cols": [
+          "series_ids": [
             "symbol"
           ],
           "sequence_col": "secondary_symbol"
@@ -447,7 +332,7 @@
       "expected": {
         "tsdf": {
           "ts_col": "event_ts",
-          "partition_cols": [
+          "series_ids": [
             "symbol"
           ],
           "sequence_col": "secondary_symbol"
@@ -455,12 +340,31 @@
         "df": {
         "schema": "symbol string, secondary_symbol string, event_ts string, trade_pr float",
         "ts_convert": ["event_ts"],
->>>>>>> 2c97b42e
         "data": [
-          ["XXX", 190.0815, [2001, 3]],
-          ["XXX", 202.6134, [2001, 4]],
-          ["YYY", 711.7215, [2001, 3]],
-          ["YYY", 805.5553, [2001, 4]]
+          [
+            "S1",
+            "t2",
+            "2020-09-01 00:02:10",
+            361.1
+          ],
+          [
+            "S1",
+            "t3",
+            "2020-09-01 00:19:12",
+            362.1
+          ],
+          [
+            "S2",
+            "t2",
+            "2020-09-01 00:02:10",
+            761.1
+          ],
+          [
+            "S2",
+            "t2",
+            "2020-09-01 00:20:42",
+            762.33
+          ]
         ]
           }
       }
