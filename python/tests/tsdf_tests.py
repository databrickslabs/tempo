import unittest

import pyspark.sql.functions as F
<<<<<<< HEAD
from pyspark.sql.types import *
from pyspark.sql.dataframe import DataFrame

from tempo.tsdf import TSDF
=======
>>>>>>> 1b37bcb6

from tests.base import SparkTest


class BasicTests(SparkTest):
    def test_describe(self):
        """AS-OF Join with out a time-partition test"""

        # Construct dataframes
        tsdf_init = self.get_data_as_tsdf("init")

        # generate description dataframe
        res = tsdf_init.describe()

        # joined dataframe should equal the expected dataframe
        # self.assertDataFramesEqual(res, dfExpected)
        assert res.count() == 7
        assert (
            res.filter(F.col("unique_time_series_count") != " ")
            .select(F.max(F.col("unique_time_series_count")))
            .collect()[0][0]
            == "1"
        )
        assert (
            res.filter(F.col("min_ts") != " ")
            .select(F.col("min_ts").cast("string"))
            .collect()[0][0]
            == "2020-08-01 00:00:10"
        )
        assert (
            res.filter(F.col("max_ts") != " ")
            .select(F.col("max_ts").cast("string"))
            .collect()[0][0]
            == "2020-09-01 00:19:12"
        )


class FourierTransformTest(SparkTest):
    def test_fourier_transform(self):
        """Test of fourier transform functionality in TSDF objects"""

        # construct dataframes
        tsdf_init = self.get_data_as_tsdf("init")
        dfExpected = self.get_data_as_sdf("expected")

        # convert to TSDF
        result_tsdf = tsdf_init.fourier_transform(1, "val")

        # should be equal to the expected dataframe
        self.assertDataFramesEqual(result_tsdf.df, dfExpected)


class RangeStatsTest(SparkTest):
    def test_range_stats(self):
        """Test of range stats for 20 minute rolling window"""

        # construct dataframes
        tsdf_init = self.get_data_as_tsdf("init")
        dfExpected = self.get_data_as_sdf("expected")

        # convert to TSDF

        # using lookback of 20 minutes
        featured_df = tsdf_init.withRangeStats(rangeBackWindowSecs=1200).df

        # cast to decimal with precision in cents for simplicity
        featured_df = featured_df.select(
            F.col("symbol"),
            F.col("event_ts"),
            F.col("mean_trade_pr").cast("decimal(5, 2)"),
            F.col("count_trade_pr"),
            F.col("min_trade_pr").cast("decimal(5,2)"),
            F.col("max_trade_pr").cast("decimal(5,2)"),
            F.col("sum_trade_pr").cast("decimal(5,2)"),
            F.col("stddev_trade_pr").cast("decimal(5,2)"),
            F.col("zscore_trade_pr").cast("decimal(5,2)"),
        )

        # cast to decimal with precision in cents for simplicity
        dfExpected = dfExpected.select(
            F.col("symbol"),
            F.col("event_ts"),
            F.col("mean_trade_pr").cast("decimal(5, 2)"),
            F.col("count_trade_pr"),
            F.col("min_trade_pr").cast("decimal(5,2)"),
            F.col("max_trade_pr").cast("decimal(5,2)"),
            F.col("sum_trade_pr").cast("decimal(5,2)"),
            F.col("stddev_trade_pr").cast("decimal(5,2)"),
            F.col("zscore_trade_pr").cast("decimal(5,2)"),
        )

        # should be equal to the expected dataframe
        self.assertDataFramesEqual(featured_df, dfExpected)

    def test_group_stats(self):
        """Test of range stats for 20 minute rolling window"""

        # construct dataframes
        tsdf_init = self.get_data_as_tsdf("init")
        dfExpected = self.get_data_as_sdf("expected")

        # using lookback of 20 minutes
        featured_df = tsdf_init.withGroupedStats(freq="1 min").df

        # cast to decimal with precision in cents for simplicity
        featured_df = featured_df.select(
            F.col("symbol"),
            F.col("event_ts"),
            F.col("mean_trade_pr").cast("decimal(5, 2)"),
            F.col("count_trade_pr"),
            F.col("min_trade_pr").cast("decimal(5,2)"),
            F.col("max_trade_pr").cast("decimal(5,2)"),
            F.col("sum_trade_pr").cast("decimal(5,2)"),
            F.col("stddev_trade_pr").cast("decimal(5,2)"),
        )

        # cast to decimal with precision in cents for simplicity
        dfExpected = dfExpected.select(
            F.col("symbol"),
            F.col("event_ts"),
            F.col("mean_trade_pr").cast("decimal(5, 2)"),
            F.col("count_trade_pr"),
            F.col("min_trade_pr").cast("decimal(5,2)"),
            F.col("max_trade_pr").cast("decimal(5,2)"),
            F.col("sum_trade_pr").cast("decimal(5,2)"),
            F.col("stddev_trade_pr").cast("decimal(5,2)"),
        )

        # should be equal to the expected dataframe
        self.assertDataFramesEqual(featured_df, dfExpected)


class ResampleTest(SparkTest):
    def test_resample(self):
        """Test of range stats for 20 minute rolling window"""

        # construct dataframes
        tsdf_input = self.get_data_as_tsdf("input")
        dfExpected = self.get_data_as_sdf("expected")
        expected_30s_df = self.get_data_as_sdf("expected30m")
        barsExpected = self.get_data_as_sdf("expectedbars")

        # 1 minute aggregation
        featured_df = tsdf_input.resample(freq="min", func="floor", prefix="floor").df
        # 30 minute aggregation
        resample_30m = tsdf_input.resample(freq="5 minutes", func="mean").df.withColumn(
            "trade_pr", F.round(F.col("trade_pr"), 2)
        )

        bars = tsdf_input.calc_bars(
            freq="min", metricCols=["trade_pr", "trade_pr_2"]
        ).df

        # should be equal to the expected dataframe
        self.assertDataFramesEqual(featured_df, dfExpected)
        self.assertDataFramesEqual(resample_30m, expected_30s_df)

        # test bars summary
        self.assertDataFramesEqual(bars, barsExpected)

    def test_resample_millis(self):
        """Test of resampling for millisecond windows"""

        # construct dataframes
        tsdf_init = self.get_data_as_tsdf("init")
        dfExpected = self.get_data_as_sdf("expectedms")

        # 30 minute aggregation
        resample_ms = tsdf_init.resample(freq="ms", func="mean").df.withColumn(
            "trade_pr", F.round(F.col("trade_pr"), 2)
        )

        self.assertDataFramesEqual(resample_ms, dfExpected)

    def test_upsample(self):
        """Test of range stats for 20 minute rolling window"""

        # construct dataframes
        tsdf_input = self.get_data_as_tsdf("input")
        expected_30s_df = self.get_data_as_sdf("expected30m")
        barsExpected = self.get_data_as_sdf("expectedbars")

        resample_30m = tsdf_input.resample(
            freq="5 minutes", func="mean", fill=True
        ).df.withColumn("trade_pr", F.round(F.col("trade_pr"), 2))

        bars = tsdf_input.calc_bars(
            freq="min", metricCols=["trade_pr", "trade_pr_2"]
        ).df

        upsampled = resample_30m.filter(
            F.col("event_ts").isin(
                "2020-08-01 00:00:00",
                "2020-08-01 00:05:00",
                "2020-09-01 00:00:00",
                "2020-09-01 00:15:00",
            )
        )

        # test upsample summary
        self.assertDataFramesEqual(upsampled, expected_30s_df)

        # test bars summary
        self.assertDataFramesEqual(bars, barsExpected)


class constantMetricState(SparkTest):
    """Test of finding time ranges for metrics with constant state."""

    schema = StructType(
        [
            StructField("event_ts", StringType(), False),
            StructField("identifier_1", StringType(), False),
            StructField("identifier_2", StringType(), False),
            StructField("identifier_3", StringType(), False),
            StructField("metric_1", FloatType(), False),
            StructField("metric_2", FloatType(), False),
            StructField("metric_3", FloatType(), False),
        ]
    )

    expected_schema = StructType(
        [
            StructField(
                "event_ts",
                StructType(
                    [
                        StructField("start", StringType(), True),
                        StructField("end", StringType(), True),
                    ]
                ),
                False,
            ),
            StructField("identifier_1", StringType(), False),
            StructField("identifier_2", StringType(), False),
            StructField("identifier_3", StringType(), False),
            StructField(
                "metric_1",
                StructType(
                    [
                        StructField("start", FloatType(), True),
                        StructField("end", FloatType(), True),
                    ]
                ),
                False,
            ),
            StructField(
                "metric_2",
                StructType(
                    [
                        StructField("start", FloatType(), True),
                        StructField("end", FloatType(), True),
                    ]
                ),
                False,
            ),
            StructField(
                "metric_3",
                StructType(
                    [
                        StructField("start", FloatType(), True),
                        StructField("end", FloatType(), True),
                    ]
                ),
                False,
            ),
        ]
    )

    data = [
        ["2020-08-01 00:00:09", "v1", "foo", "bar", 4.1, 4.1, 4.1],
        ["2020-08-01 00:00:10", "v1", "foo", "bar", 4.1, 4.1, 4.1],
        ["2020-08-01 00:00:11", "v1", "foo", "bar", 5.0, 5.0, 5.0],
        ["2020-08-01 00:01:12", "v1", "foo", "bar", 10.7, 10.7, 10.7],
        ["2020-08-01 00:01:13", "v1", "foo", "bar", 10.7, 10.7, 10.7],
        ["2020-08-01 00:01:14", "v1", "foo", "bar", 10.7, 10.7, 10.7],
        ["2020-08-01 00:01:15", "v1", "foo", "bar", 42.3, 42.3, 42.3],
        ["2020-08-01 00:01:16", "v1", "foo", "bar", 37.6, 37.6, 37.6],
        ["2020-08-01 00:01:17", "v1", "foo", "bar", 61.5, 61.5, 61.5],
        ["2020-09-01 00:01:12", "v1", "foo", "bar", 28.9, 28.9, 28.9],
        ["2020-09-01 00:19:12", "v1", "foo", "bar", 0.1, 0.1, 0.1],
    ]

    def create_expected_test_df(
        self,
        expected_data,
    ) -> DataFrame:
        return (
            self.buildTestDF(self.expected_schema, expected_data)
            # StringType not converting to TimeStamp type inside of struct so forcing
            .withColumn(
                "event_ts",
                F.struct(
                    F.to_timestamp("event_ts.start").alias("start"),
                    F.to_timestamp("event_ts.end").alias("end"),
                ),
            )
        )

    def test_eq_constantMetricState(self):

        expected_data_eq_state_def = [
            [
                {"start": "2020-08-01 00:00:09", "end": "2020-08-01 00:00:10"},
                "v1",
                "foo",
                "bar",
                {"start": 4.1, "end": 4.1},
                {"start": 4.1, "end": 4.1},
                {"start": 4.1, "end": 4.1},
            ],
            [
                {"start": "2020-08-01 00:01:12", "end": "2020-08-01 00:01:14"},
                "v1",
                "foo",
                "bar",
                {"start": 10.7, "end": 10.7},
                {"start": 10.7, "end": 10.7},
                {"start": 10.7, "end": 10.7},
            ],
        ]

        # construct dataframes
        input_df = self.buildTestDF(self.schema, self.data)

        expected_df_eq_state_def = self.create_expected_test_df(
            expected_data_eq_state_def
        )

        # convert to TSDF
        tsdf = TSDF(
            input_df, partition_cols=["identifier_1", "identifier_2", "identifier_3"]
        )

        # call constantMetricState method
        constantMetricState_eq_df_1 = tsdf.constantMetricState(
            "metric_1", "metric_2", "metric_3"
        ).df
        constantMetricState_eq_df_2 = tsdf.constantMetricState(
            "metric_1", "metric_2", "metric_3", state_definition="<=>"
        ).df

        # test constantMetricState_tsdf summary
        self.assertDataFramesEqual(
            constantMetricState_eq_df_1, expected_df_eq_state_def
        )
        self.assertDataFramesEqual(
            constantMetricState_eq_df_2, expected_df_eq_state_def
        )

    def test_ne_constantMetricState(self):

        expected_data_ne_state_def = [
            [
                {"start": "2020-08-01 00:00:10", "end": "2020-08-01 00:01:12"},
                "v1",
                "foo",
                "bar",
                {"start": 4.1, "end": 10.7},
                {"start": 4.1, "end": 10.7},
                {"start": 4.1, "end": 10.7},
            ],
            [
                {"start": "2020-08-01 00:01:14", "end": "2020-09-01 00:19:12"},
                "v1",
                "foo",
                "bar",
                {"start": 10.7, "end": 0.1},
                {"start": 10.7, "end": 0.1},
                {"start": 10.7, "end": 0.1},
            ],
        ]

        # construct dataframes
        input_df = self.buildTestDF(self.schema, self.data)

        expected_df_ne_state_def = self.create_expected_test_df(
            expected_data_ne_state_def
        )
        expected_df_ne_state_def.show(1000, truncate=False)

        # convert to TSDF
        tsdf = TSDF(
            input_df, partition_cols=["identifier_1", "identifier_2", "identifier_3"]
        )

        # call constantMetricState method
        constantMetricState_ne_df_1 = tsdf.constantMetricState(
            "metric_1", "metric_2", "metric_3", state_definition="!="
        ).df
        constantMetricState_ne_df_2 = tsdf.constantMetricState(
            "metric_1", "metric_2", "metric_3", state_definition="<>"
        ).df

        # test constantMetricState_tsdf summary
        self.assertDataFramesEqual(
            constantMetricState_ne_df_1, expected_df_ne_state_def
        )
        self.assertDataFramesEqual(
            constantMetricState_ne_df_2, expected_df_ne_state_def
        )

    def test_gt_constantMetricState(self):

        expected_data_gt_state_def = [
            [
                {"start": "2020-08-01 00:00:10", "end": "2020-08-01 00:01:12"},
                "v1",
                "foo",
                "bar",
                {"start": 4.1, "end": 10.7},
                {"start": 4.1, "end": 10.7},
                {"start": 4.1, "end": 10.7},
            ],
            [
                {"start": "2020-08-01 00:01:14", "end": "2020-08-01 00:01:15"},
                "v1",
                "foo",
                "bar",
                {"start": 10.7, "end": 42.3},
                {"start": 10.7, "end": 42.3},
                {"start": 10.7, "end": 42.3},
            ],
            [
                {"start": "2020-08-01 00:01:16", "end": "2020-08-01 00:01:17"},
                "v1",
                "foo",
                "bar",
                {"start": 37.6, "end": 61.5},
                {"start": 37.6, "end": 61.5},
                {"start": 37.6, "end": 61.5},
            ],
        ]

        # construct dataframes
        input_df = self.buildTestDF(self.schema, self.data)

        expected_df_gt_state_def = self.create_expected_test_df(
            expected_data_gt_state_def
        )

        # convert to TSDF
        tsdf = TSDF(
            input_df, partition_cols=["identifier_1", "identifier_2", "identifier_3"]
        )

        # call constantMetricState method
        constantMetricState_gt_df = tsdf.constantMetricState(
            "metric_1", "metric_2", "metric_3", state_definition=">"
        ).df

        self.assertDataFramesEqual(constantMetricState_gt_df, expected_df_gt_state_def)

    def test_lt_constantMetricState(self):

        expected_data_lt_state_def = [
            [
                {"start": "2020-08-01 00:01:15", "end": "2020-08-01 00:01:16"},
                "v1",
                "foo",
                "bar",
                {"start": 42.3, "end": 37.6},
                {"start": 42.3, "end": 37.6},
                {"start": 42.3, "end": 37.6},
            ],
            [
                {"start": "2020-08-01 00:01:17", "end": "2020-09-01 00:19:12"},
                "v1",
                "foo",
                "bar",
                {"start": 61.5, "end": 0.1},
                {"start": 61.5, "end": 0.1},
                {"start": 61.5, "end": 0.1},
            ],
        ]

        # construct dataframes
        input_df = self.buildTestDF(self.schema, self.data)

        expected_df_lt_state_def = self.create_expected_test_df(
            expected_data_lt_state_def
        )

        # convert to TSDF
        tsdf = TSDF(
            input_df, partition_cols=["identifier_1", "identifier_2", "identifier_3"]
        )

        # call constantMetricState method
        constantMetricState_lt_df = tsdf.constantMetricState(
            "metric_1", "metric_2", "metric_3", state_definition="<"
        ).df

        # test constantMetricState_tsdf summary
        self.assertDataFramesEqual(constantMetricState_lt_df, expected_df_lt_state_def)

    def test_gte_constantMetricState(self):

        expected_data_gte_state_def = [
            [
                {"start": "2020-08-01 00:00:09", "end": "2020-08-01 00:01:15"},
                "v1",
                "foo",
                "bar",
                {"start": 4.1, "end": 42.3},
                {"start": 4.1, "end": 42.3},
                {"start": 4.1, "end": 42.3},
            ],
            [
                {"start": "2020-08-01 00:01:16", "end": "2020-08-01 00:01:17"},
                "v1",
                "foo",
                "bar",
                {"start": 37.6, "end": 61.5},
                {"start": 37.6, "end": 61.5},
                {"start": 37.6, "end": 61.5},
            ],
        ]

        # construct dataframes
        input_df = self.buildTestDF(self.schema, self.data)

        expected_df_gte_state_def = self.create_expected_test_df(
            expected_data_gte_state_def
        )

        # convert to TSDF
        tsdf = TSDF(
            input_df, partition_cols=["identifier_1", "identifier_2", "identifier_3"]
        )

        # call constantMetricState method
        constantMetricState_gt_df = tsdf.constantMetricState(
            "metric_1", "metric_2", "metric_3", state_definition=">="
        ).df

        self.assertDataFramesEqual(constantMetricState_gt_df, expected_df_gte_state_def)

    def test_lte_constantMetricState(self):

        expected_data_lte_state_def = [
            [
                {"start": "2020-08-01 00:00:09", "end": "2020-08-01 00:00:10"},
                "v1",
                "foo",
                "bar",
                {"start": 4.1, "end": 4.1},
                {"start": 4.1, "end": 4.1},
                {"start": 4.1, "end": 4.1},
            ],
            [
                {"start": "2020-08-01 00:01:12", "end": "2020-08-01 00:01:14"},
                "v1",
                "foo",
                "bar",
                {"start": 10.7, "end": 10.7},
                {"start": 10.7, "end": 10.7},
                {"start": 10.7, "end": 10.7},
            ],
            [
                {"start": "2020-08-01 00:01:15", "end": "2020-08-01 00:01:16"},
                "v1",
                "foo",
                "bar",
                {"start": 42.3, "end": 37.6},
                {"start": 42.3, "end": 37.6},
                {"start": 42.3, "end": 37.6},
            ],
            [
                {"start": "2020-08-01 00:01:17", "end": "2020-09-01 00:19:12"},
                "v1",
                "foo",
                "bar",
                {"start": 61.5, "end": 0.1},
                {"start": 61.5, "end": 0.1},
                {"start": 61.5, "end": 0.1},
            ],
        ]

        # construct dataframes
        input_df = self.buildTestDF(self.schema, self.data)

        expected_df_lte_state_def = self.create_expected_test_df(
            expected_data_lte_state_def
        )

        # convert to TSDF
        tsdf = TSDF(
            input_df, partition_cols=["identifier_1", "identifier_2", "identifier_3"]
        )

        # call constantMetricState method
        constantMetricState_lte_df = tsdf.constantMetricState(
            "metric_1", "metric_2", "metric_3", state_definition="<="
        ).df

        # test constantMetricState_tsdf summary
        self.assertDataFramesEqual(
            constantMetricState_lte_df, expected_df_lte_state_def
        )

    def test_bool_col_constantMetricState(self):

        expected_data_bool_col_state_def = [
            [
                {"start": "2020-08-01 00:00:09", "end": "2020-08-01 00:00:11"},
                "v1",
                "foo",
                "bar",
                {"start": 4.1, "end": 5.0},
                {"start": 4.1, "end": 5.0},
                {"start": 4.1, "end": 5.0},
            ],
        ]

        # construct dataframes
        input_df = self.buildTestDF(self.schema, self.data)

        expected_df_bool_col_state_def = self.create_expected_test_df(
            expected_data_bool_col_state_def
        )

        # convert to TSDF
        tsdf = TSDF(
            input_df, partition_cols=["identifier_1", "identifier_2", "identifier_3"]
        )

        # call constantMetricState method
        constantMetricState_bool_col_df = tsdf.constantMetricState(
            "metric_1",
            "metric_2",
            "metric_3",
            state_definition=F.abs(
                F.col("metric_1") - F.col("metric_2") - F.col("metric_3")
            )
            < F.lit(10),
        ).df

        # test constantMetricState_tsdf summary
        self.assertDataFramesEqual(
            constantMetricState_bool_col_df, expected_df_bool_col_state_def
        )


# MAIN
if __name__ == "__main__":
    unittest.main()<|MERGE_RESOLUTION|>--- conflicted
+++ resolved
@@ -1,13 +1,6 @@
 import unittest
 
 import pyspark.sql.functions as F
-<<<<<<< HEAD
-from pyspark.sql.types import *
-from pyspark.sql.dataframe import DataFrame
-
-from tempo.tsdf import TSDF
-=======
->>>>>>> 1b37bcb6
 
 from tests.base import SparkTest
 
