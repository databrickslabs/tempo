--- conflicted
+++ resolved
@@ -1,11 +1,6 @@
 import unittest
 
 import pyspark.sql.functions as F
-<<<<<<< HEAD
-
-from tempo.tsdf import TSDF
-=======
->>>>>>> b28b1c8c
 
 from tests.base import SparkTest
 
@@ -14,12 +9,8 @@
     def test_describe(self):
         """AS-OF Join with out a time-partition test"""
 
-<<<<<<< HEAD
-        dfLeft = self.get_data_as_sdf("left")
-=======
         # Construct dataframes
         tsdf_init = self.get_data_as_tsdf("init")
->>>>>>> b28b1c8c
 
         # generate description dataframe
         res = tsdf_init.describe()
@@ -46,60 +37,17 @@
             == "2020-09-01 00:19:12"
         )
 
-<<<<<<< HEAD
-    def test_at(self):
-        pass  # TODO
-
-    def test_before(self):
-        pass  # TODO
-
-    def test_atOrBefore(self):
-        pass  # TODO
-
-    def test_after(self):
-        pass  # TODO
-
-    def test_atOrAfter(self):
-        pass  # TODO
-
-    def test_between(self):
-        pass  # TODO
-
-    def test_between_inclusive(self):
-        pass  # TODO
-
-    def test_previous(self):
-        pass  # TODO
-
-    def test_next(self):
-        pass  # TODO
-
-    def test_asOf(self):
-        pass  # TODO
-
-
-=======
-
->>>>>>> b28b1c8c
+
 class FourierTransformTest(SparkTest):
     def test_fourier_transform(self):
         """Test of fourier transform functionality in TSDF objects"""
 
         # construct dataframes
-<<<<<<< HEAD
-        df = self.get_data_as_sdf("data")
-        dfExpected = self.get_data_as_sdf("expected")
-
-        # convert to TSDF
-        tsdf_left = TSDF(df, ts_col="time", partition_cols=["group"])
-        result_tsdf = tsdf_left.fourier_transform(1, "val")
-=======
         tsdf_init = self.get_data_as_tsdf("init")
         dfExpected = self.get_data_as_sdf("expected")
 
         # convert to TSDF
         result_tsdf = tsdf_init.fourier_transform(1, "val")
->>>>>>> b28b1c8c
 
         # should be equal to the expected dataframe
         self.assertDataFramesEqual(result_tsdf.df, dfExpected)
@@ -110,11 +58,7 @@
         """Test of range stats for 20 minute rolling window"""
 
         # construct dataframes
-<<<<<<< HEAD
-        df = self.get_data_as_sdf("data")
-=======
-        tsdf_init = self.get_data_as_tsdf("init")
->>>>>>> b28b1c8c
+        tsdf_init = self.get_data_as_tsdf("init")
         dfExpected = self.get_data_as_sdf("expected")
 
         # convert to TSDF
@@ -155,22 +99,11 @@
         """Test of range stats for 20 minute rolling window"""
 
         # construct dataframes
-<<<<<<< HEAD
-        df = self.get_data_as_sdf("data")
-        dfExpected = self.get_data_as_sdf("expected")
-
-        # convert to TSDF
-        tsdf_left = TSDF(df, partition_cols=["symbol"])
-
-        # using lookback of 20 minutes
-        featured_df = tsdf_left.withGroupedStats(freq="1 min").df
-=======
         tsdf_init = self.get_data_as_tsdf("init")
         dfExpected = self.get_data_as_sdf("expected")
 
         # using lookback of 20 minutes
         featured_df = tsdf_init.withGroupedStats(freq="1 min").df
->>>>>>> b28b1c8c
 
         # cast to decimal with precision in cents for simplicity
         featured_df = featured_df.select(
@@ -205,24 +138,6 @@
         """Test of range stats for 20 minute rolling window"""
 
         # construct dataframes
-<<<<<<< HEAD
-        df = self.get_data_as_sdf("input_data")
-        dfExpected = self.get_data_as_sdf("expected")
-        expected_30s_df = self.get_data_as_sdf("expected30m")
-        barsExpected = self.get_data_as_sdf("expectedbars")
-
-        # convert to TSDF
-        tsdf_left = TSDF(df, partition_cols=["symbol"])
-
-        # 1 minute aggregation
-        featured_df = tsdf_left.resample(freq="min", func="floor", prefix="floor").df
-        # 30 minute aggregation
-        resample_30m = tsdf_left.resample(freq="5 minutes", func="mean").df.withColumn(
-            "trade_pr", F.round(F.col("trade_pr"), 2)
-        )
-
-        bars = tsdf_left.calc_bars(freq="min", metricCols=["trade_pr", "trade_pr_2"]).df
-=======
         tsdf_input = self.get_data_as_tsdf("input")
         dfExpected = self.get_data_as_sdf("expected")
         expected_30s_df = self.get_data_as_sdf("expected30m")
@@ -238,7 +153,6 @@
         bars = tsdf_input.calc_bars(
             freq="min", metricCols=["trade_pr", "trade_pr_2"]
         ).df
->>>>>>> b28b1c8c
 
         # should be equal to the expected dataframe
         self.assertDataFramesEqual(featured_df, dfExpected)
@@ -251,22 +165,11 @@
         """Test of resampling for millisecond windows"""
 
         # construct dataframes
-<<<<<<< HEAD
-        df = self.get_data_as_sdf("data")
-        dfExpected = self.get_data_as_sdf("expectedms")
-
-        # convert to TSDF
-        tsdf_left = TSDF(df, partition_cols=["symbol"])
-
-        # 30 minute aggregation
-        resample_ms = tsdf_left.resample(freq="ms", func="mean").df.withColumn(
-=======
         tsdf_init = self.get_data_as_tsdf("init")
         dfExpected = self.get_data_as_sdf("expectedms")
 
         # 30 minute aggregation
         resample_ms = tsdf_init.resample(freq="ms", func="mean").df.withColumn(
->>>>>>> b28b1c8c
             "trade_pr", F.round(F.col("trade_pr"), 2)
         )
 
@@ -276,20 +179,6 @@
         """Test of range stats for 20 minute rolling window"""
 
         # construct dataframes
-<<<<<<< HEAD
-        df = self.get_data_as_sdf("input_data")
-        expected_30s_df = self.get_data_as_sdf("expected30m")
-        barsExpected = self.get_data_as_sdf("expectedbars")
-
-        # convert to TSDF
-        tsdf_left = TSDF(df, partition_cols=["symbol"])
-
-        resample_30m = tsdf_left.resample(
-            freq="5 minutes", func="mean", fill=True
-        ).df.withColumn("trade_pr", F.round(F.col("trade_pr"), 2))
-
-        bars = tsdf_left.calc_bars(freq="min", metricCols=["trade_pr", "trade_pr_2"]).df
-=======
         tsdf_input = self.get_data_as_tsdf("input")
         expected_30s_df = self.get_data_as_sdf("expected30m")
         barsExpected = self.get_data_as_sdf("expectedbars")
@@ -301,7 +190,6 @@
         bars = tsdf_input.calc_bars(
             freq="min", metricCols=["trade_pr", "trade_pr_2"]
         ).df
->>>>>>> b28b1c8c
 
         upsampled = resample_30m.filter(
             F.col("event_ts").isin(
