--- conflicted
+++ resolved
@@ -1,11 +1,11 @@
 import unittest
-from typing import List
-
-from parameterized import parameterized, parameterized_class
-
-from tempo.interpol import interpolate, zero_fill
+
+from parameterized import parameterized_class
+
+from tempo.interpol import interpolate, zero_fill, forward_fill, backward_fill
 from tempo.tsdf import TSDF
 from tests.base import SparkTest
+
 
 @parameterized_class(("data_type", "interpol_cols"),[
     ('simple_ts_idx', ["open", "close"] ),
@@ -13,106 +13,12 @@
 ])
 class InterpolationTests(SparkTest):
 
-<<<<<<< HEAD
     def test_zero_fill(self):
         # load the initial & expected dataframes
         init_tsdf: TSDF = self.get_test_function_df_builder(self.data_type,
                                                             "init").as_tsdf()
         expected_tsdf: TSDF = self.get_test_function_df_builder(self.data_type,
                                                                 "expected").as_tsdf()
-=======
-class InterpolationUnitTest(SparkTest):
-    def setUp(self) -> None:
-        super().setUp()
-        # register interpolation helper
-        self.interpolate_helper = Interpolation(is_resampled=False)
-
-    def test_is_resampled_type(self):
-        self.assertIsInstance(self.interpolate_helper.is_resampled, bool)
-
-    def test_validate_fill_method(self):
-        self.assertRaises(
-            ValueError,
-            self.interpolate_helper._Interpolation__validate_fill,
-            "abcd",
-        )
-
-    def test_validate_col_exist_in_df(self):
-        input_df: DataFrame = self.get_test_df_builder("init").as_sdf()
-
-        self.assertRaises(
-            ValueError,
-            self.interpolate_helper._Interpolation__validate_col,
-            input_df,
-            ["partition_a", "does_not_exist"],
-            ["value_a", "value_b"],
-            "event_ts",
-        )
-
-        self.assertRaises(
-            ValueError,
-            self.interpolate_helper._Interpolation__validate_col,
-            input_df,
-            ["partition_a", "partition_b"],
-            ["does_not_exist", "value_b"],
-            "event_ts",
-        )
-
-        self.assertRaises(
-            ValueError,
-            self.interpolate_helper._Interpolation__validate_col,
-            input_df,
-            ["partition_a", "partition_b"],
-            ["value_a", "value_b"],
-            "wrongly_named",
-        )
-
-    def test_fill_validation(self):
-        """Test fill parameter is valid."""
-
-        # load test data
-        input_tsdf: TSDF = self.get_test_df_builder("init").as_tsdf()
-
-        # interpolate
-        self.assertRaises(
-            ValueError,
-            self.interpolate_helper.interpolate,
-            input_tsdf,
-            ["partition_a", "partition_b"],
-            ["value_a", "value_b"],
-            "30 seconds",
-            "event_ts",
-            "mean",
-            "fill_wrong",
-            True,
-        )
-
-    def test_target_column_validation(self):
-        """Test target columns exist in schema, and are of the right type (numeric)."""
-
-        # load test data
-        input_tsdf: TSDF = self.get_test_df_builder("init").as_tsdf()
-
-        # interpolate
-        self.assertRaises(
-            ValueError,
-            self.interpolate_helper.interpolate,
-            input_tsdf,
-            ["partition_a", "partition_b"],
-            ["target_column_wrong", "value_b"],
-            "30 seconds",
-            "event_ts",
-            "mean",
-            "zero",
-            True,
-        )
-
-    def test_partition_column_validation(self):
-        """Test partition columns exist in schema."""
-
-        # load test data
-        input_tsdf: TSDF = self.get_test_df_builder("init").as_tsdf()
->>>>>>> 74c2b07b
 
         # interpolate
         actual_tsdf: TSDF = interpolate(init_tsdf,
@@ -134,7 +40,6 @@
                                                                 "expected").as_tsdf()
 
         # interpolate
-<<<<<<< HEAD
         actual_tsdf: TSDF = interpolate(init_tsdf,
                                         self.interpol_cols,
                                         "linear",
@@ -146,914 +51,189 @@
         self.assertDataFrameEquality(expected_tsdf.withNaturalOrdering(),
                                      actual_tsdf.withNaturalOrdering())
 
-
-
-# class InterpolationUnitTest(SparkTest):
-#
-#     def test_validate_col_exist_in_df(self):
-#         input_df: DataFrame = self.get_test_df_builder("init").as_sdf()
-#
-#         self.assertRaises(
-#             ValueError,
-#             self.interpolate_helper._Interpolation__validate_col,
-#             input_df,
-#             ["partition_a", "does_not_exist"],
-#             ["value_a", "value_b"],
-#             "event_ts",
-#         )
-#
-#         self.assertRaises(
-#             ValueError,
-#             self.interpolate_helper._Interpolation__validate_col,
-#             input_df,
-#             ["partition_a", "partition_b"],
-#             ["does_not_exist", "value_b"],
-#             "event_ts",
-#         )
-#
-#         self.assertRaises(
-#             ValueError,
-#             self.interpolate_helper._Interpolation__validate_col,
-#             input_df,
-#             ["partition_a", "partition_b"],
-#             ["value_a", "value_b"],
-#             "wrongly_named",
-#         )
-#
-#     def test_validate_col_target_cols_data_type(self):
-#         input_df: DataFrame = self.get_test_df_builder("init").as_sdf()
-#
-#         self.assertRaises(
-#             TypeError,
-#             self.interpolate_helper._Interpolation__validate_col,
-#             input_df,
-#             ["partition_a", "partition_b"],
-#             ["string_target", "float_target"],
-#             "event_ts",
-#         )
-#
-#     def test_fill_validation(self):
-#         """Test fill parameter is valid."""
-#
-#         # load test data
-#         input_tsdf: TSDF = self.get_test_df_builder("init").as_tsdf()
-#
-#         # interpolate
-#         self.assertRaises(
-#             ValueError,
-#             self.interpolate_helper.interpolate,
-#             input_tsdf,
-#             ["partition_a", "partition_b"],
-#             ["value_a", "value_b"],
-#             "30 seconds",
-#             "event_ts",
-#             "mean",
-#             "fill_wrong",
-#             True,
-#         )
-#
-#     def test_target_column_validation(self):
-#         """Test target columns exist in schema, and are of the right type (numeric)."""
-#
-#         # load test data
-#         input_tsdf: TSDF = self.get_test_df_builder("init").as_tsdf()
-#
-#         # interpolate
-#         self.assertRaises(
-#             ValueError,
-#             self.interpolate_helper.interpolate,
-#             input_tsdf,
-#             ["partition_a", "partition_b"],
-#             ["target_column_wrong", "value_b"],
-#             "30 seconds",
-#             "event_ts",
-#             "mean",
-#             "zero",
-#             True,
-#         )
-#
-#     def test_partition_column_validation(self):
-#         """Test partition columns exist in schema."""
-#
-#         # load test data
-#         input_tsdf: TSDF = self.get_test_df_builder("init").as_tsdf()
-#
-#         # interpolate
-#         self.assertRaises(
-#             ValueError,
-#             self.interpolate_helper.interpolate,
-#             input_tsdf,
-#             ["partition_c", "partition_column_wrong"],
-#             ["value_a", "value_b"],
-#             "30 seconds",
-#             "event_ts",
-#             "mean",
-#             "zero",
-#             True,
-#         )
-#
-#     def test_ts_column_validation(self):
-#         """Test time series column exist in schema."""
-#
-#         # load test data
-#         input_tsdf: TSDF = self.get_test_df_builder("init").as_tsdf()
-#
-#         # interpolate
-#         self.assertRaises(
-#             ValueError,
-#             self.interpolate_helper.interpolate,
-#             input_tsdf,
-#             ["partition_a", "partition_b"],
-#             ["value_a", "value_b"],
-#             "30 seconds",
-#             "event_ts_wrong",
-#             "mean",
-#             "zero",
-#             True,
-#         )
-#
-#     def test_zero_fill_interpolation(self):
-#         """Test zero fill interpolation.
-#
-#         For zero fill interpolation we expect any missing timeseries values to be generated and filled in with zeroes.
-#         If after sampling there are null values in the target column these will also be filled with zeroes.
-#
-#         """
-#
-#         # load test data
-#         simple_input_tsdf: TSDF = self.get_test_df_builder("simple_init").as_tsdf()
-#         expected_df: DataFrame = self.get_test_df_builder("expected").as_sdf()
-#
-#         # interpolate
-#         actual_df: DataFrame = self.interpolate_helper.interpolate(
-#             tsdf=simple_input_tsdf,
-#             target_cols=["value_a", "value_b"],
-#             freq="30 seconds",
-#             func="mean",
-#             method="zero",
-#             show_interpolated=True,
-#         )
-#
-#         self.assertDataFrameEquality(expected_df, actual_df, ignore_nullable=True)
-#
-#     def test_zero_fill_interpolation_no_perform_checks(self):
-#         """Test zero fill interpolation.
-#
-#         For zero fill interpolation we expect any missing timeseries values to be generated and filled in with zeroes.
-#         If after sampling there are null values in the target column these will also be filled with zeroes.
-#
-#         """
-#
-#         # load test data
-#         simple_input_tsdf: TSDF = self.get_test_df_builder("simple_init").as_tsdf()
-#         expected_df: DataFrame = self.get_test_df_builder("expected").as_sdf()
-#
-#         # interpolate
-#         actual_df: DataFrame = self.interpolate_helper.interpolate(
-#             tsdf=simple_input_tsdf,
-#             target_cols=["value_a", "value_b"],
-#             freq="30 seconds",
-#             func="mean",
-#             method="zero",
-#             show_interpolated=True,
-#             perform_checks=False,
-#         )
-#
-#         self.assertDataFrameEquality(expected_df, actual_df, ignore_nullable=True)
-#
-#     def test_null_fill_interpolation(self):
-#         """Test null fill interpolation.
-#
-#         For null fill interpolation we expect any missing timeseries values to be generated and filled in with nulls.
-#         If after sampling there are null values in the target column these will also be kept as nulls.
-#
-#         """
-#
-#         # load test data
-#         simple_input_tsdf: TSDF = self.get_test_df_builder("simple_init").as_tsdf()
-#         expected_df: DataFrame = self.get_test_df_builder("expected").as_sdf()
-#
-#         # interpolate
-#         actual_df: DataFrame = self.interpolate_helper.interpolate(
-#             tsdf=simple_input_tsdf,
-#             target_cols=["value_a", "value_b"],
-#             freq="30 seconds",
-#             func="mean",
-#             method="null",
-#             show_interpolated=True,
-#         )
-#
-#         self.assertDataFrameEquality(expected_df, actual_df, ignore_nullable=True)
-#
-#     def test_back_fill_interpolation(self):
-#         """Test back fill interpolation.
-#
-#         For back fill interpolation we expect any missing timeseries values to be generated and filled with the nearest subsequent non-null value.
-#         If the right (latest) edge contains is null then preceding interpolated values will be null until the next non-null value.
-#         Pre-existing nulls are treated as the same as missing values, and will be replaced with an interpolated value.
-#
-#         """
-#
-#         # load test data
-#         simple_input_tsdf: TSDF = self.get_test_df_builder("simple_init").as_tsdf()
-#         expected_df: DataFrame = self.get_test_df_builder("expected").as_sdf()
-#
-#         # interpolate
-#         actual_df: DataFrame = self.interpolate_helper.interpolate(
-#             tsdf=simple_input_tsdf,
-#             target_cols=["value_a", "value_b"],
-#             freq="30 seconds",
-#             func="mean",
-#             method="bfill",
-#             show_interpolated=True,
-#         )
-#
-#         self.assertDataFrameEquality(expected_df, actual_df, ignore_nullable=True)
-#
-#     def test_forward_fill_interpolation(self):
-#         """Test forward fill interpolation.
-#
-#         For forward fill interpolation we expect any missing timeseries values to be generated and filled with the nearest preceding non-null value.
-#         If the left (earliest) edge  is null then subsequent interpolated values will be null until the next non-null value.
-#         Pre-existing nulls are treated as the same as missing values, and will be replaced with an interpolated value.
-#
-#         """
-#
-#         # load test data
-#         simple_input_tsdf: TSDF = self.get_test_df_builder("simple_init").as_tsdf()
-#         expected_df: DataFrame = self.get_test_df_builder("expected").as_sdf()
-#
-#         # interpolate
-#         actual_df: DataFrame = self.interpolate_helper.interpolate(
-#             tsdf=simple_input_tsdf,
-#             target_cols=["value_a", "value_b"],
-#             freq="30 seconds",
-#             func="mean",
-#             method="ffill",
-#             show_interpolated=True,
-#         )
-#
-#         self.assertDataFrameEquality(expected_df, actual_df, ignore_nullable=True)
-#
-#     def test_linear_fill_interpolation(self):
-#         """Test linear fill interpolation.
-#
-#         For linear fill interpolation we expect any missing timeseries values to be generated and filled using linear interpolation.
-#         If the right (latest) or left (earliest) edges  is null then subsequent interpolated values will be null until the next non-null value.
-#         Pre-existing nulls are treated as the same as missing values, and will be replaced with an interpolated value.
-#
-#         """
-#
-#         # load test data
-#         simple_input_tsdf: TSDF = self.get_test_df_builder("simple_init").as_tsdf()
-#         expected_df: DataFrame = self.get_test_df_builder("expected").as_sdf()
-#
-#         # interpolate
-#         actual_df: DataFrame = self.interpolate_helper.interpolate(
-#             tsdf=simple_input_tsdf,
-#             target_cols=["value_a", "value_b"],
-#             freq="30 seconds",
-#             func="mean",
-#             method="linear",
-#             show_interpolated=True,
-#         )
-#
-#         self.assertDataFrameEquality(expected_df, actual_df, ignore_nullable=True)
-#
-#     def test_different_freq_abbreviations(self):
-#         """Test abbreviated frequency values
-#
-#         e.g. sec and seconds will both work.
-#
-#         """
-#
-#         # load test data
-#         simple_input_tsdf: TSDF = self.get_test_df_builder("simple_init").as_tsdf()
-#         expected_df: DataFrame = self.get_test_df_builder("expected").as_sdf()
-#
-#         # interpolate
-#         actual_df: DataFrame = self.interpolate_helper.interpolate(
-#             tsdf=simple_input_tsdf,
-#             target_cols=["value_a", "value_b"],
-#             freq="30 sec",
-#             func="mean",
-#             method="linear",
-#             show_interpolated=True,
-#         )
-#
-#         self.assertDataFrameEquality(expected_df, actual_df, ignore_nullable=True)
-#
-#     def test_show_interpolated(self):
-#         """Test linear `show_interpolated` flag
-#
-#         For linear fill interpolation we expect any missing timeseries values to be generated and filled using linear interpolation.
-#         If the right (latest) or left (earliest) edges  is null then subsequent interpolated values will be null until the next non-null value.
-#         Pre-existing nulls are treated as the same as missing values, and will be replaced with an interpolated value.
-#
-#         """
-#
-#         # load test data
-#         simple_input_tsdf: TSDF = self.get_test_df_builder("simple_init").as_tsdf()
-#         expected_df: DataFrame = self.get_test_df_builder("expected").as_sdf()
-#
-#         # interpolate
-#         actual_df: DataFrame = self.interpolate_helper.interpolate(
-#             tsdf=simple_input_tsdf,
-#             target_cols=["value_a", "value_b"],
-#             freq="30 seconds",
-#             func="mean",
-#             method="linear",
-#             show_interpolated=False,
-#         )
-#
-#         self.assertDataFrameEquality(expected_df, actual_df, ignore_nullable=True)
-#
-#     def test_validate_ts_col_data_type_is_not_timestamp(self):
-#         input_df: DataFrame = self.get_test_df_builder("init").as_sdf()
-#
-#         self.assertRaises(
-#             ValueError,
-#             self.interpolate_helper._Interpolation__validate_col,
-#             input_df,
-#             ["partition_a", "partition_b"],
-#             ["value_a", "value_b"],
-#             "event_ts",
-#             "not_timestamp",
-#         )
-#
-#     def test_interpolation_freq_is_none(self):
-#         """Test a ValueError is raised when freq is None."""
-#
-#         # load test data
-#         simple_input_tsdf: TSDF = self.get_test_df_builder("init").as_tsdf()
-#
-#         # interpolate
-#         self.assertRaises(
-#             ValueError,
-#             self.interpolate_helper.interpolate,
-#             simple_input_tsdf,
-#             "event_ts",
-#             ["partition_a", "partition_b"],
-#             ["value_a", "value_b"],
-#             None,
-#             "mean",
-#             "zero",
-#             True,
-#         )
-#
-#     def test_interpolation_func_is_none(self):
-#         """Test a ValueError is raised when func is None."""
-#
-#         # load test data
-#         simple_input_tsdf: TSDF = self.get_test_df_builder("init").as_tsdf()
-#
-#         # interpolate
-#         self.assertRaises(
-#             ValueError,
-#             self.interpolate_helper.interpolate,
-#             simple_input_tsdf,
-#             "event_ts",
-#             ["partition_a", "partition_b"],
-#             ["value_a", "value_b"],
-#             "30 seconds",
-#             None,
-#             "zero",
-#             True,
-#         )
-#
-#     def test_interpolation_func_is_callable(self):
-#         """Test ValueError is raised when func is callable."""
-#
-#         # load test data
-#         simple_input_tsdf: TSDF = self.get_test_df_builder("init").as_tsdf()
-#
-#         # interpolate
-#         self.assertRaises(
-#             ValueError,
-#             self.interpolate_helper.interpolate,
-#             simple_input_tsdf,
-#             "event_ts",
-#             ["partition_a", "partition_b"],
-#             ["value_a", "value_b"],
-#             "30 seconds",
-#             sum,
-#             "zero",
-#             True,
-#         )
-#
-#     def test_interpolation_freq_is_not_supported_type(self):
-#         """Test ValueError is raised when func is callable."""
-#
-#         # load test data
-#         simple_input_tsdf: TSDF = self.get_test_df_builder("init").as_tsdf()
-#
-#         # interpolate
-#         self.assertRaises(
-#             ValueError,
-#             self.interpolate_helper.interpolate,
-#             simple_input_tsdf,
-#             "event_ts",
-#             ["partition_a", "partition_b"],
-#             ["value_a", "value_b"],
-#             "30 not_supported_type",
-#             "mean",
-#             "zero",
-#             True,
-#         )
-=======
-        self.assertRaises(
-            ValueError,
-            self.interpolate_helper.interpolate,
-            input_tsdf,
-            ["partition_a", "partition_b"],
-            ["value_a", "value_b"],
-            "30 seconds",
-            "event_ts_wrong",
-            "mean",
-            "zero",
-            True,
-        )
-
-    def test_zero_fill_interpolation(self):
-        """Test zero fill interpolation.
-
-        For zero fill interpolation we expect any missing timeseries values to be generated and filled in with zeroes.
-        If after sampling there are null values in the target column these will also be filled with zeroes.
-
-        """
-
-        # load test data
-        simple_input_tsdf: TSDF = self.get_test_df_builder("simple_init").as_tsdf()
-        expected_df: DataFrame = self.get_test_df_builder("expected").as_sdf()
-
-        # interpolate
-        actual_df: DataFrame = self.interpolate_helper.interpolate(
-            tsdf=simple_input_tsdf,
-            partition_cols=["partition_a", "partition_b"],
-            target_cols=["value_a", "value_b"],
-            freq="30 seconds",
-            ts_col="event_ts",
-            func="mean",
-            method="zero",
-            show_interpolated=True,
-        )
-
-        self.assertDataFrameEquality(expected_df, actual_df, ignore_nullable=True)
-
-    def test_zero_fill_interpolation_no_perform_checks(self):
-        """Test zero fill interpolation.
-
-        For zero fill interpolation we expect any missing timeseries values to be generated and filled in with zeroes.
-        If after sampling there are null values in the target column these will also be filled with zeroes.
-
-        """
-
-        # load test data
-        simple_input_tsdf: TSDF = self.get_test_df_builder("simple_init").as_tsdf()
-        expected_df: DataFrame = self.get_test_df_builder("expected").as_sdf()
-
-        # interpolate
-        actual_df: DataFrame = self.interpolate_helper.interpolate(
-            tsdf=simple_input_tsdf,
-            partition_cols=["partition_a", "partition_b"],
-            target_cols=["value_a", "value_b"],
-            freq="30 seconds",
-            ts_col="event_ts",
-            func="mean",
-            method="zero",
-            show_interpolated=True,
-            perform_checks=False,
-        )
-
-        self.assertDataFrameEquality(expected_df, actual_df, ignore_nullable=True)
-
-    def test_null_fill_interpolation(self):
-        """Test null fill interpolation.
-
-        For null fill interpolation we expect any missing timeseries values to be generated and filled in with nulls.
-        If after sampling there are null values in the target column these will also be kept as nulls.
-
-        """
-
-        # load test data
-        simple_input_tsdf: TSDF = self.get_test_df_builder("simple_init").as_tsdf()
-        expected_df: DataFrame = self.get_test_df_builder("expected").as_sdf()
-
-        # interpolate
-        actual_df: DataFrame = self.interpolate_helper.interpolate(
-            tsdf=simple_input_tsdf,
-            partition_cols=["partition_a", "partition_b"],
-            target_cols=["value_a", "value_b"],
-            freq="30 seconds",
-            ts_col="event_ts",
-            func="mean",
-            method="null",
-            show_interpolated=True,
-        )
-
-        self.assertDataFrameEquality(expected_df, actual_df, ignore_nullable=True)
-
-    def test_back_fill_interpolation(self):
-        """Test back fill interpolation.
-
-        For back fill interpolation we expect any missing timeseries values to be generated and filled with the nearest subsequent non-null value.
-        If the right (latest) edge contains is null then preceding interpolated values will be null until the next non-null value.
-        Pre-existing nulls are treated as the same as missing values, and will be replaced with an interpolated value.
-
-        """
-
-        # load test data
-        simple_input_tsdf: TSDF = self.get_test_df_builder("simple_init").as_tsdf()
-        expected_df: DataFrame = self.get_test_df_builder("expected").as_sdf()
-
-        # interpolate
-        actual_df: DataFrame = self.interpolate_helper.interpolate(
-            tsdf=simple_input_tsdf,
-            partition_cols=["partition_a", "partition_b"],
-            target_cols=["value_a", "value_b"],
-            freq="30 seconds",
-            ts_col="event_ts",
-            func="mean",
-            method="bfill",
-            show_interpolated=True,
-        )
-
-        self.assertDataFrameEquality(expected_df, actual_df, ignore_nullable=True)
-
-    def test_forward_fill_interpolation(self):
-        """Test forward fill interpolation.
-
-        For forward fill interpolation we expect any missing timeseries values to be generated and filled with the nearest preceding non-null value.
-        If the left (earliest) edge  is null then subsequent interpolated values will be null until the next non-null value.
-        Pre-existing nulls are treated as the same as missing values, and will be replaced with an interpolated value.
-
-        """
-
-        # load test data
-        simple_input_tsdf: TSDF = self.get_test_df_builder("simple_init").as_tsdf()
-        expected_df: DataFrame = self.get_test_df_builder("expected").as_sdf()
-
-        # interpolate
-        actual_df: DataFrame = self.interpolate_helper.interpolate(
-            tsdf=simple_input_tsdf,
-            partition_cols=["partition_a", "partition_b"],
-            target_cols=["value_a", "value_b"],
-            freq="30 seconds",
-            ts_col="event_ts",
-            func="mean",
-            method="ffill",
-            show_interpolated=True,
-        )
-
-        self.assertDataFrameEquality(expected_df, actual_df, ignore_nullable=True)
-
-    def test_linear_fill_interpolation(self):
-        """Test linear fill interpolation.
-
-        For linear fill interpolation we expect any missing timeseries values to be generated and filled using linear interpolation.
-        If the right (latest) or left (earliest) edges  is null then subsequent interpolated values will be null until the next non-null value.
-        Pre-existing nulls are treated as the same as missing values, and will be replaced with an interpolated value.
-
-        """
-
-        # load test data
-        simple_input_tsdf: TSDF = self.get_test_df_builder("simple_init").as_tsdf()
-        expected_df: DataFrame = self.get_test_df_builder("expected").as_sdf()
-
-        # interpolate
-        actual_df: DataFrame = self.interpolate_helper.interpolate(
-            tsdf=simple_input_tsdf,
-            partition_cols=["partition_a", "partition_b"],
-            target_cols=["value_a", "value_b"],
-            freq="30 seconds",
-            ts_col="event_ts",
-            func="mean",
-            method="linear",
-            show_interpolated=True,
-        )
-
-        self.assertDataFrameEquality(expected_df, actual_df, ignore_nullable=True)
-
-    def test_different_freq_abbreviations(self):
-        """Test abbreviated frequency values
-
-        e.g. sec and seconds will both work.
-
-        """
-
-        # load test data
-        simple_input_tsdf: TSDF = self.get_test_df_builder("simple_init").as_tsdf()
-        expected_df: DataFrame = self.get_test_df_builder("expected").as_sdf()
-
-        # interpolate
-        actual_df: DataFrame = self.interpolate_helper.interpolate(
-            tsdf=simple_input_tsdf,
-            partition_cols=["partition_a", "partition_b"],
-            target_cols=["value_a", "value_b"],
-            freq="30 sec",
-            ts_col="event_ts",
-            func="mean",
-            method="linear",
-            show_interpolated=True,
-        )
-
-        self.assertDataFrameEquality(expected_df, actual_df, ignore_nullable=True)
-
-    def test_show_interpolated(self):
-        """Test linear `show_interpolated` flag
-
-        For linear fill interpolation we expect any missing timeseries values to be generated and filled using linear interpolation.
-        If the right (latest) or left (earliest) edges  is null then subsequent interpolated values will be null until the next non-null value.
-        Pre-existing nulls are treated as the same as missing values, and will be replaced with an interpolated value.
-
-        """
-
-        # load test data
-        simple_input_tsdf: TSDF = self.get_test_df_builder("simple_init").as_tsdf()
-        expected_df: DataFrame = self.get_test_df_builder("expected").as_sdf()
-
-        # interpolate
-        actual_df: DataFrame = self.interpolate_helper.interpolate(
-            tsdf=simple_input_tsdf,
-            partition_cols=["partition_a", "partition_b"],
-            target_cols=["value_a", "value_b"],
-            freq="30 seconds",
-            ts_col="event_ts",
-            func="mean",
-            method="linear",
-            show_interpolated=False,
-        )
-
-        self.assertDataFrameEquality(expected_df, actual_df, ignore_nullable=True)
-
-    def test_validate_ts_col_data_type_is_not_timestamp(self):
-        input_df: DataFrame = self.get_test_df_builder("init").as_sdf()
-
-        self.assertRaises(
-            ValueError,
-            self.interpolate_helper._Interpolation__validate_col,
-            input_df,
-            ["partition_a", "partition_b"],
-            ["value_a", "value_b"],
-            "event_ts",
-            "not_timestamp",
-        )
-
-    def test_interpolation_freq_is_none(self):
-        """Test a ValueError is raised when freq is None."""
-
-        # load test data
-        simple_input_tsdf: TSDF = self.get_test_df_builder("init").as_tsdf()
-
-        # interpolate
-        self.assertRaises(
-            ValueError,
-            self.interpolate_helper.interpolate,
-            simple_input_tsdf,
-            "event_ts",
-            ["partition_a", "partition_b"],
-            ["value_a", "value_b"],
-            None,
-            "mean",
-            "zero",
-            True,
-        )
-
-    def test_interpolation_func_is_none(self):
-        """Test a ValueError is raised when func is None."""
-
-        # load test data
-        simple_input_tsdf: TSDF = self.get_test_df_builder("init").as_tsdf()
-
-        # interpolate
-        self.assertRaises(
-            ValueError,
-            self.interpolate_helper.interpolate,
-            simple_input_tsdf,
-            "event_ts",
-            ["partition_a", "partition_b"],
-            ["value_a", "value_b"],
-            "30 seconds",
-            None,
-            "zero",
-            True,
-        )
-
-    def test_interpolation_func_is_callable(self):
-        """Test ValueError is raised when func is callable."""
-
-        # load test data
-        simple_input_tsdf: TSDF = self.get_test_df_builder("init").as_tsdf()
-
-        # interpolate
-        self.assertRaises(
-            ValueError,
-            self.interpolate_helper.interpolate,
-            simple_input_tsdf,
-            "event_ts",
-            ["partition_a", "partition_b"],
-            ["value_a", "value_b"],
-            "30 seconds",
-            sum,
-            "zero",
-            True,
-        )
-
-    def test_interpolation_freq_is_not_supported_type(self):
-        """Test ValueError is raised when func is callable."""
-
-        # load test data
-        simple_input_tsdf: TSDF = self.get_test_df_builder("init").as_tsdf()
-
-        # interpolate
-        self.assertRaises(
-            ValueError,
-            self.interpolate_helper.interpolate,
-            simple_input_tsdf,
-            "event_ts",
-            ["partition_a", "partition_b"],
-            ["value_a", "value_b"],
-            "30 not_supported_type",
-            "mean",
-            "zero",
-            True,
-        )
+    def test_forward_fill(self):
+        # load the initial & expected dataframes
+        init_tsdf: TSDF = self.get_test_function_df_builder(self.data_type,
+                                                            "init").as_tsdf()
+        expected_tsdf: TSDF = self.get_test_function_df_builder(self.data_type,
+                                                                "expected").as_tsdf()
+
+        # interpolate
+        actual_tsdf: TSDF = interpolate(init_tsdf,
+                                        self.interpol_cols,
+                                        forward_fill,
+                                        0,
+                                        0)
+        actual_tsdf.withNaturalOrdering().show()
+
+        # compare
+        self.assertDataFrameEquality(expected_tsdf.withNaturalOrdering(),
+                                     actual_tsdf.withNaturalOrdering())
+
+    def test_backward_fill(self):
+        # load the initial & expected dataframes
+        init_tsdf: TSDF = self.get_test_function_df_builder(self.data_type,
+                                                            "init").as_tsdf()
+        expected_tsdf: TSDF = self.get_test_function_df_builder(self.data_type,
+                                                                "expected").as_tsdf()
+
+        # interpolate
+        actual_tsdf: TSDF = interpolate(init_tsdf,
+                                        self.interpol_cols,
+                                        backward_fill,
+                                        0,
+                                        0)
+        actual_tsdf.withNaturalOrdering().show()
+
+        # compare
+        self.assertDataFrameEquality(expected_tsdf.withNaturalOrdering(),
+                                     actual_tsdf.withNaturalOrdering())
+
+
+# Add tests for non-numeric columns from PR-421
+class NonNumericInterpolationTests(SparkTest):
+    """Tests for non-numeric column interpolation support"""
 
     def test_non_numeric_forward_fill(self):
         """Verify that forward fill interpolation works on non-numeric columns."""
 
-        # load test data
-        simple_input_tsdf: TSDF = self.get_test_df_builder("non_numeric_init").as_tsdf()
-        expected_df: DataFrame = self.get_test_df_builder("expected").as_sdf()
-
-        actual_df: DataFrame = simple_input_tsdf.interpolate(
-            freq="30 seconds", func="ceil", method="ffill", ts_col="event_ts",
-            partition_cols=["partition_a", "partition_b"]
-        ).df
-
-        self.assertDataFrameEquality(expected_df, actual_df, ignore_nullable=True)
-
-    def test_non_numeric_back_fill(self):
+        # Load test data from JSON
+        tsdf = self.get_test_function_df_builder("test_data").as_tsdf()
+
+        # Apply forward fill to all columns
+        # Use leading_margin=1 to include previous values for forward fill
+        result_tsdf = interpolate(
+            tsdf,
+            ["string_col", "bool_col", "int_col"],
+            "ffill",
+            1,
+            0
+        )
+
+        result_df = result_tsdf.df.orderBy("event_ts").collect()
+
+        # Verify string column forward fill
+        self.assertEqual(result_df[1]["string_col"], "alpha")  # filled from previous
+        self.assertEqual(result_df[3]["string_col"], "beta")  # filled from previous
+
+        # Verify boolean column forward fill
+        self.assertEqual(result_df[1]["bool_col"], True)  # filled from previous
+        self.assertEqual(result_df[3]["bool_col"], False)  # filled from previous
+
+        # Verify int column forward fill
+        self.assertEqual(result_df[1]["int_col"], 1)  # filled from previous
+        self.assertEqual(result_df[3]["int_col"], 2)  # filled from previous
+
+    def test_non_numeric_backward_fill(self):
         """Verify that backward fill interpolation works on non-numeric columns."""
 
-        # load test data
-        simple_input_tsdf: TSDF = self.get_test_df_builder("non_numeric_init").as_tsdf()
-        expected_df: DataFrame = self.get_test_df_builder("expected").as_sdf()
-
-        actual_df: DataFrame = simple_input_tsdf.interpolate(
-            freq="30 seconds", func="ceil", method="bfill", ts_col="event_ts",
-            partition_cols=["partition_a", "partition_b"]
-        ).df
-
-        self.assertDataFrameEquality(expected_df, actual_df, ignore_nullable=True)
+        # Load test data from JSON
+        tsdf = self.get_test_function_df_builder("test_data").as_tsdf()
+
+        # Apply backward fill to all columns
+        # Use lagging_margin=1 to include next values for backward fill
+        result_tsdf = interpolate(
+            tsdf,
+            ["string_col", "bool_col", "int_col"],
+            "bfill",
+            0,
+            1
+        )
+
+        result_df = result_tsdf.df.orderBy("event_ts").collect()
+
+        # Verify string column backward fill
+        self.assertEqual(result_df[1]["string_col"], "beta")  # filled from next
+        self.assertEqual(result_df[3]["string_col"], "gamma")  # filled from next
+
+        # Verify boolean column backward fill
+        self.assertEqual(result_df[1]["bool_col"], False)  # filled from next
+        self.assertEqual(result_df[3]["bool_col"], True)  # filled from next
+
+        # Verify int column backward fill
+        self.assertEqual(result_df[1]["int_col"], 2)  # filled from next
+        self.assertEqual(result_df[3]["int_col"], 3)  # filled from next
 
     def test_non_numeric_null_fill(self):
-        """Verify that null method interpolation works on non-numeric columns."""
-
-        # load test data
-        simple_input_tsdf: TSDF = self.get_test_df_builder("non_numeric_init").as_tsdf()
-        expected_df: DataFrame = self.get_test_df_builder("expected").as_sdf()
-
-        actual_df: DataFrame = simple_input_tsdf.interpolate(
-            freq="30 seconds", func="ceil", method="null", ts_col="event_ts",
-            partition_cols=["partition_a", "partition_b"]
-        ).df
-
-        self.assertDataFrameEquality(expected_df, actual_df, ignore_nullable=True)
-
-    def test_non_numeric_linear(self):
-        """Verify that linear interpolation is prohibited for non-numeric columns."""
-
-        # load test data
-        simple_input_tsdf: TSDF = self.get_test_df_builder("non_numeric_init").as_tsdf()
-
-        self.assertRaises(
-            ValueError,
-            self.interpolate_helper.interpolate,
-            simple_input_tsdf,
-            freq="30 seconds", func="ceil", method="linear", ts_col="event_ts",
-            partition_cols=["partition_a", "partition_b"], target_cols=["string_col", "timestamp_col"],
-            show_interpolated=False
-        )
-
-    def test_non_numeric_zero(self):
-        """Verify that zero interpolation is prohibited for non-numeric columns."""
-
-        # load test data
-        simple_input_tsdf: TSDF = self.get_test_df_builder("non_numeric_init").as_tsdf()
-
-        self.assertRaises(
-            ValueError,
-            self.interpolate_helper.interpolate,
-            simple_input_tsdf,
-            freq="30 seconds", func="ceil", method="zero", ts_col="event_ts",
-            partition_cols=["partition_a", "partition_b"], target_cols=["string_col", "timestamp_col"],
-            show_interpolated=False
-        )
-
-
-
-
-
-
-class InterpolationIntegrationTest(SparkTest):
-    def test_interpolation_using_default_tsdf_params(self):
-        """
-        Verify that interpolate uses the ts_col and partition_col from TSDF if not explicitly specified,
-        and all columns numeric are automatically interpolated if target_col is not specified.
-        """
-
-        # load test data
-        simple_input_tsdf: TSDF = self.get_test_df_builder("simple_init").as_tsdf()
-        expected_df: DataFrame = self.get_test_df_builder("expected").as_sdf()
-
-        # interpolate
-        actual_df: DataFrame = simple_input_tsdf.interpolate(
-            freq="30 seconds", func="mean", method="linear"
-        ).df
-
-        # compare with expected
-        self.assertDataFrameEquality(expected_df, actual_df, ignore_nullable=True)
-
-    def test_interpolation_using_custom_params(self):
-        """Verify that by specifying optional paramters it will change the result of the interpolation based on those
-        modified params."""
-
-        # Modify input DataFrame using different ts_col
-        simple_input_tsdf: TSDF = self.get_test_df_builder("simple_init").as_tsdf()
-        expected_df: DataFrame = self.get_test_df_builder("expected").as_sdf()
-
-        input_tsdf = TSDF(
-            simple_input_tsdf.df.withColumnRenamed("event_ts", "other_ts_col"),
-            partition_cols=["partition_a", "partition_b"],
-            ts_col="other_ts_col",
-        )
-
-        actual_df: DataFrame = input_tsdf.interpolate(
-            ts_col="other_ts_col",
-            show_interpolated=True,
-            partition_cols=["partition_a", "partition_b"],
-            target_cols=["value_a"],
-            freq="30 seconds",
-            func="mean",
+        """Verify that null fill works on non-numeric columns (keeps nulls)."""
+
+        # Load test data from JSON
+        tsdf = self.get_test_function_df_builder("test_data").as_tsdf()
+
+        # Apply null fill
+        result_tsdf = interpolate(
+            tsdf,
+            ["string_col", "bool_col", "int_col"],
+            "null",
+            0,
+            0
+        )
+
+        result_df = result_tsdf.df.orderBy("event_ts").collect()
+
+        # Verify nulls remain
+        self.assertIsNone(result_df[1]["string_col"])
+        self.assertIsNone(result_df[1]["bool_col"])
+        self.assertIsNone(result_df[1]["int_col"])
+
+    def test_zero_fill_numeric_only(self):
+        """Verify that zero fill only works on numeric columns."""
+
+        # Load test data from JSON
+        tsdf = self.get_test_function_df_builder("test_data").as_tsdf()
+
+        # Zero fill should raise an error for string column
+        with self.assertRaises(ValueError) as context:
+            interpolate(tsdf, ["string_col"], "zero", 0, 0)
+
+        self.assertIn("not supported for column 'string_col'", str(context.exception))
+
+        # Zero fill should work for numeric column
+        result_tsdf = interpolate(tsdf, ["numeric_col"], "zero", 0, 0)
+        result_df = result_tsdf.df.orderBy("event_ts").collect()
+        self.assertEqual(result_df[1]["numeric_col"], 0.0)  # filled with zero
+
+    def test_linear_numeric_only(self):
+        """Verify that linear interpolation only works on numeric columns."""
+
+        # Load test data from JSON - reuse same data as zero_fill test
+        tsdf = self.get_test_function_df_builder("test_data").as_tsdf()
+
+        # Linear interpolation should raise an error for string column
+        with self.assertRaises(ValueError) as context:
+            interpolate(tsdf, ["string_col"], "linear", 1, 1)
+
+        self.assertIn("not supported for column 'string_col'", str(context.exception))
+
+        # Linear interpolation should work for numeric column
+        result_tsdf = interpolate(tsdf, ["numeric_col"], "linear", 1, 1)
+        result_df = result_tsdf.df.orderBy("event_ts").collect()
+        self.assertAlmostEqual(result_df[1]["numeric_col"], 1.5)  # linear interpolation
+
+
+class TSDBInterpolationTests(SparkTest):
+    """Tests for TSDF.interpolate method"""
+
+    def test_tsdf_interpolate_method(self):
+        """Test interpolation through TSDF method"""
+
+        # Load test data from JSON
+        tsdf = self.get_test_function_df_builder("test_data").as_tsdf()
+
+        # Test linear interpolation through TSDF method
+        result_tsdf = tsdf.interpolate(
             method="linear",
-        ).df
-
-        self.assertDataFrameEquality(expected_df, actual_df, ignore_nullable=True)
-
-    def test_tsdf_constructor_params_are_updated(self):
-        """Verify that resulting TSDF class has the correct values for ts_col and partition_col based on the
-        interpolation."""
-
-        # load test data
-        simple_input_tsdf: TSDF = self.get_test_df_builder("simple_init").as_tsdf()
-
-        actual_tsdf: TSDF = simple_input_tsdf.interpolate(
-            ts_col="event_ts",
-            show_interpolated=True,
-            partition_cols=["partition_b"],
-            target_cols=["value_a"],
-            freq="30 seconds",
-            func="mean",
-            method="linear",
-        )
-
-        self.assertEqual(actual_tsdf.ts_col, "event_ts")
-        self.assertEqual(actual_tsdf.partitionCols, ["partition_b"])
-
-    def test_interpolation_on_sampled_data(self):
-        """Verify interpolation can be chained with resample within the TSDF class"""
-
-        # load test data
-        simple_input_tsdf: TSDF = self.get_test_df_builder("simple_init").as_tsdf()
-        expected_df: DataFrame = self.get_test_df_builder("expected").as_sdf()
-
-        actual_df: DataFrame = (
-            simple_input_tsdf.resample(freq="30 seconds", func="mean", fill=None)
-            .interpolate(
-                method="linear", target_cols=["value_a"], show_interpolated=True
-            )
-            .df
-        )
-
-        self.assertDataFrameEquality(expected_df, actual_df, ignore_nullable=True)
-
-    def test_defaults_with_resampled_df(self):
-        """Verify interpolation can be chained with resample within the TSDF class"""
-        # self.buildTestingDataFrame()
-
-        # load test data
-        simple_input_tsdf = self.get_test_df_builder("simple_init").as_tsdf()
-        expected_df: DataFrame = self.get_test_df_builder("expected").as_sdf()
-
-        actual_df: DataFrame = (
-            simple_input_tsdf.resample(freq="30 seconds", func="mean", fill=None)
-            .interpolate(method="ffill")
-            .df
-        )
-
-        self.assertDataFrameEquality(expected_df, actual_df, ignore_nullable=True)
->>>>>>> 74c2b07b
+            freq="30 min",
+            func="mean"
+        )
+
+        result_df = result_tsdf.df.orderBy("event_ts").collect()
+
+        # Verify interpolated values
+        self.assertAlmostEqual(result_df[1]["value_a"], 1.5)
+        self.assertAlmostEqual(result_df[1]["value_b"], 15.0)
+        self.assertAlmostEqual(result_df[3]["value_a"], 2.5)
+        self.assertAlmostEqual(result_df[3]["value_b"], 25.0)
 
 
 # MAIN
