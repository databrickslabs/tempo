import unittest

from chispa.dataframe_comparer import *
from pyspark.sql.types import *

from tempo.interpol import Interpolation
from tempo.tsdf import TSDF
from tempo.utils import *

from tests.tsdf_tests import SparkTest

<<<<<<< HEAD

class InterpolationTest(SparkTest):
    def buildTestingDataFrame(self):
        # schema = StructType(
        #     [
        #         StructField("partition_a", StringType()),
        #         StructField("partition_b", StringType()),
        #         StructField("event_ts", StringType()),
        #         StructField("value_a", FloatType()),
        #         StructField("value_b", FloatType()),
        #     ]
        # )
        #
        # self.expected_schema = StructType(
        #     [
        #         StructField("partition_a", StringType()),
        #         StructField("partition_b", StringType()),
        #         StructField("event_ts", StringType(), False),
        #         StructField("value_a", DoubleType()),
        #         StructField("value_b", DoubleType()),
        #         StructField("is_ts_interpolated", BooleanType(), False),
        #         StructField("is_interpolated_value_a", BooleanType(), False),
        #         StructField("is_interpolated_value_b", BooleanType(), False),
        #     ]
        # )
        #
        # # TODO: This data set tests with multiple partitions, should still be implemented at some time.
        # data = [
        #     ["A", "A-1", "2020-01-01 00:01:10", 349.21, None],
        #     ["A", "A-1", "2020-01-01 00:02:03", None, 4.0],
        #     ["A", "A-2", "2020-01-01 00:01:15", 340.21, 9.0],
        #     ["B", "B-1", "2020-01-01 00:01:15", 362.1, 4.0],
        #     ["A", "A-2", "2020-01-01 00:01:17", 353.32, 8.0],
        #     ["B", "B-2", "2020-01-01 00:02:14", None, 6.0],
        #     ["A", "A-1", "2020-01-01 00:03:02", 351.32, 7.0],
        #     ["B", "B-2", "2020-01-01 00:01:12", 361.1, 5.0],
        # ]
        #
        # simple_data = [
        #     ["A", "A-1", "2020-01-01 00:00:10", 0.0, None],
        #     ["A", "A-1", "2020-01-01 00:01:10", 2.0, 2.0],
        #     ["A", "A-1", "2020-01-01 00:01:32", None, None],
        #     ["A", "A-1", "2020-01-01 00:02:03", None, None],
        #     ["A", "A-1", "2020-01-01 00:03:32", None, 7.0],
        #     ["A", "A-1", "2020-01-01 00:04:12", 8.0, 8.0],
        #     ["A", "A-1", "2020-01-01 00:05:31", 11.0, None],
        # ]

        # construct dataframes
        self.input_df = self.get_data_as_sdf("input_data")
        self.simple_input_df = self.get_data_as_sdf("simple_input_data")

        # generate TSDF
        self.input_tsdf = TSDF(
            self.input_df,
            partition_cols=["partition_a", "partition_b"],
            ts_col="event_ts",
        )
        self.simple_input_tsdf = TSDF(
            self.simple_input_df,
            partition_cols=["partition_a", "partition_b"],
            ts_col="event_ts",
        )
=======
>>>>>>> b28b1c8c

class InterpolationUnitTest(SparkTest):
    def setUp(self) -> None:
        super().setUp()
        # register interpolation helper
        self.interpolate_helper = Interpolation(is_resampled=False)

    def test_fill_validation(self):
        """Test fill parameter is valid."""

        # load test data
        input_tsdf: TSDF = self.get_data_as_tsdf("input_data")

        # interpolate
        try:
            self.interpolate_helper.interpolate(
                tsdf=input_tsdf,
                partition_cols=["partition_a", "partition_b"],
                target_cols=["value_a", "value_b"],
                freq="30 seconds",
                ts_col="event_ts",
                func="mean",
                method="abcd",
                show_interpolated=True,
            )
        except ValueError as e:
            self.assertEqual(type(e), ValueError)
        else:
            self.fail("ValueError not raised")

    def test_target_column_validation(self):
        """Test target columns exist in schema, and are of the right type (numeric)."""

        # load test data
        input_tsdf: TSDF = self.get_data_as_tsdf("input_data")

        # interpolate
        try:
            self.interpolate_helper.interpolate(
                tsdf=input_tsdf,
                partition_cols=["partition_a", "partition_b"],
                target_cols=["partition_a", "value_b"],
                freq="30 seconds",
                ts_col="event_ts",
                func="mean",
                method="zero",
                show_interpolated=True,
            )
        except ValueError as e:
            self.assertEqual(type(e), ValueError)
        else:
            self.fail("ValueError not raised")

    def test_partition_column_validation(self):
        """Test partition columns exist in schema."""

        # load test data
        input_tsdf: TSDF = self.get_data_as_tsdf("input_data")

        # interpolate
        try:
            self.interpolate_helper.interpolate(
                tsdf=input_tsdf,
                partition_cols=["partition_c", "partition_b"],
                target_cols=["value_a", "value_b"],
                freq="30 seconds",
                ts_col="event_ts",
                func="mean",
                method="zero",
                show_interpolated=True,
            )
        except ValueError as e:
            self.assertEqual(type(e), ValueError)
        else:
            self.fail("ValueError not raised")

    def test_ts_column_validation(self):
        """Test time series column exist in schema."""

        # load test data
        input_tsdf: TSDF = self.get_data_as_tsdf("input_data")

        # interpolate
        try:
            self.interpolate_helper.interpolate(
                tsdf=input_tsdf,
                partition_cols=["partition_a", "partition_b"],
                target_cols=["value_a", "value_b"],
                freq="30 seconds",
                ts_col="value_a",
                func="mean",
                method="zero",
                show_interpolated=True,
            )
        except ValueError as e:
            self.assertEqual(type(e), ValueError)
        else:
            self.fail("ValueError not raised")

    def test_zero_fill_interpolation(self):
        """Test zero fill interpolation.

        For zero fill interpolation we expect any missing timeseries values to be generated and filled in with zeroes.
        If after sampling there are null values in the target column these will also be filled with zeroes.

        """
<<<<<<< HEAD
        self.buildTestingDataFrame()

        expected_df: DataFrame = self.get_data_as_sdf("expected_data")
=======
>>>>>>> b28b1c8c

        # load test data
        simple_input_tsdf: TSDF = self.get_data_as_tsdf("simple_input_data")
        expected_df: DataFrame = self.get_data_as_sdf("expected_data")

        # interpolate
        actual_df: DataFrame = self.interpolate_helper.interpolate(
            tsdf=simple_input_tsdf,
            partition_cols=["partition_a", "partition_b"],
            target_cols=["value_a", "value_b"],
            freq="30 seconds",
            ts_col="event_ts",
            func="mean",
            method="zero",
            show_interpolated=True,
        )

        assert_df_equality(expected_df, actual_df, ignore_nullable=True)

    def test_null_fill_interpolation(self):
        """Test null fill interpolation.

        For null fill interpolation we expect any missing timeseries values to be generated and filled in with nulls.
        If after sampling there are null values in the target column these will also be kept as nulls.

        """
<<<<<<< HEAD
        self.buildTestingDataFrame()

        expected_df: DataFrame = self.get_data_as_sdf("expected_data")
=======
>>>>>>> b28b1c8c

        # load test data
        simple_input_tsdf: TSDF = self.get_data_as_tsdf("simple_input_data")
        expected_df: DataFrame = self.get_data_as_sdf("expected_data")

        # interpolate
        actual_df: DataFrame = self.interpolate_helper.interpolate(
            tsdf=simple_input_tsdf,
            partition_cols=["partition_a", "partition_b"],
            target_cols=["value_a", "value_b"],
            freq="30 seconds",
            ts_col="event_ts",
            func="mean",
            method="null",
            show_interpolated=True,
        )

        assert_df_equality(expected_df, actual_df, ignore_nullable=True)

    def test_back_fill_interpolation(self):
        """Test back fill interpolation.

        For back fill interpolation we expect any missing timeseries values to be generated and filled with the nearest subsequent non-null value.
        If the right (latest) edge contains is null then preceding interpolated values will be null until the next non-null value.
        Pre-existing nulls are treated as the same as missing values, and will be replaced with an interpolated value.

        """
<<<<<<< HEAD
        self.buildTestingDataFrame()

        expected_df: DataFrame = self.get_data_as_sdf("expected_data")

=======

        # load test data
        simple_input_tsdf: TSDF = self.get_data_as_tsdf("simple_input_data")
        expected_df: DataFrame = self.get_data_as_sdf("expected_data")

        # interpolate
>>>>>>> b28b1c8c
        actual_df: DataFrame = self.interpolate_helper.interpolate(
            tsdf=simple_input_tsdf,
            partition_cols=["partition_a", "partition_b"],
            target_cols=["value_a", "value_b"],
            freq="30 seconds",
            ts_col="event_ts",
            func="mean",
            method="bfill",
            show_interpolated=True,
        )

        assert_df_equality(expected_df, actual_df, ignore_nullable=True)

    def test_forward_fill_interpolation(self):
        """Test forward fill interpolation.

        For forward fill interpolation we expect any missing timeseries values to be generated and filled with the nearest preceding non-null value.
        If the left (earliest) edge  is null then subsequent interpolated values will be null until the next non-null value.
        Pre-existing nulls are treated as the same as missing values, and will be replaced with an interpolated value.

        """
<<<<<<< HEAD
        self.buildTestingDataFrame()

        expected_df: DataFrame = self.get_data_as_sdf("expected_data")
=======
>>>>>>> b28b1c8c

        # load test data
        simple_input_tsdf: TSDF = self.get_data_as_tsdf("simple_input_data")
        expected_df: DataFrame = self.get_data_as_sdf("expected_data")

        # interpolate
        actual_df: DataFrame = self.interpolate_helper.interpolate(
            tsdf=simple_input_tsdf,
            partition_cols=["partition_a", "partition_b"],
            target_cols=["value_a", "value_b"],
            freq="30 seconds",
            ts_col="event_ts",
            func="mean",
            method="ffill",
            show_interpolated=True,
        )

        assert_df_equality(expected_df, actual_df, ignore_nullable=True)

    def test_linear_fill_interpolation(self):
        """Test linear fill interpolation.

        For linear fill interpolation we expect any missing timeseries values to be generated and filled using linear interpolation.
        If the right (latest) or left (earliest) edges  is null then subsequent interpolated values will be null until the next non-null value.
        Pre-existing nulls are treated as the same as missing values, and will be replaced with an interpolated value.

        """
<<<<<<< HEAD
        self.buildTestingDataFrame()

        expected_df: DataFrame = self.get_data_as_sdf("expected_data")
=======
>>>>>>> b28b1c8c

        # load test data
        simple_input_tsdf: TSDF = self.get_data_as_tsdf("simple_input_data")
        expected_df: DataFrame = self.get_data_as_sdf("expected_data")

        # interpolate
        actual_df: DataFrame = self.interpolate_helper.interpolate(
            tsdf=simple_input_tsdf,
            partition_cols=["partition_a", "partition_b"],
            target_cols=["value_a", "value_b"],
            freq="30 seconds",
            ts_col="event_ts",
            func="mean",
            method="linear",
            show_interpolated=True,
        )

        assert_df_equality(expected_df, actual_df, ignore_nullable=True)

    def test_different_freq_abbreviations(self):
        """Test abbreviated frequency values

        e.g. sec and seconds will both work.

        """
<<<<<<< HEAD
        self.buildTestingDataFrame()

        expected_df: DataFrame = self.get_data_as_sdf("expected_data")
=======
>>>>>>> b28b1c8c

        # load test data
        simple_input_tsdf: TSDF = self.get_data_as_tsdf("simple_input_data")
        expected_df: DataFrame = self.get_data_as_sdf("expected_data")

        # interpolate
        actual_df: DataFrame = self.interpolate_helper.interpolate(
            tsdf=simple_input_tsdf,
            partition_cols=["partition_a", "partition_b"],
            target_cols=["value_a", "value_b"],
            freq="30 sec",
            ts_col="event_ts",
            func="mean",
            method="linear",
            show_interpolated=True,
        )

        assert_df_equality(expected_df, actual_df, ignore_nullable=True)

    def test_show_interpolated(self):
        """Test linear `show_interpolated` flag

        For linear fill interpolation we expect any missing timeseries values to be generated and filled using linear interpolation.
        If the right (latest) or left (earliest) edges  is null then subsequent interpolated values will be null until the next non-null value.
        Pre-existing nulls are treated as the same as missing values, and will be replaced with an interpolated value.

        """
<<<<<<< HEAD
        self.buildTestingDataFrame()

=======

        # load test data
        simple_input_tsdf: TSDF = self.get_data_as_tsdf("simple_input_data")
>>>>>>> b28b1c8c
        expected_df: DataFrame = self.get_data_as_sdf("expected_data")

        # interpolate
        actual_df: DataFrame = self.interpolate_helper.interpolate(
            tsdf=simple_input_tsdf,
            partition_cols=["partition_a", "partition_b"],
            target_cols=["value_a", "value_b"],
            freq="30 seconds",
            ts_col="event_ts",
            func="mean",
            method="linear",
            show_interpolated=False,
        )

        assert_df_equality(expected_df, actual_df, ignore_nullable=True)


class InterpolationIntegrationTest(SparkTest):
    def test_interpolation_using_default_tsdf_params(self):
        """
        Verify that interpolate uses the ts_col and partition_col from TSDF if not explicitly specified,
        and all columns numeric are automatically interpolated if target_col is not specified.
        """
<<<<<<< HEAD
        self.buildTestingDataFrame()

=======

        # load test data
        simple_input_tsdf: TSDF = self.get_data_as_tsdf("simple_input_data")
>>>>>>> b28b1c8c
        expected_df: DataFrame = self.get_data_as_sdf("expected")

        # interpolate
        actual_df: DataFrame = simple_input_tsdf.interpolate(
            freq="30 seconds", func="mean", method="linear"
        ).df

        # compare with expected
        assert_df_equality(expected_df, actual_df, ignore_nullable=True)

    def test_interpolation_using_custom_params(self):
        """Verify that by specifying optional paramters it will change the result of the interpolation based on those modified params."""
<<<<<<< HEAD
        self.buildTestingDataFrame()

        # Modify input DataFrame using different ts_col
=======

        # Modify input DataFrame using different ts_col
        simple_input_tsdf: TSDF = self.get_data_as_tsdf("simple_input_data")
>>>>>>> b28b1c8c
        expected_df: DataFrame = self.get_data_as_sdf("expected")

        input_tsdf = TSDF(
            simple_input_tsdf.df.withColumnRenamed("event_ts", "other_ts_col"),
            partition_cols=["partition_a", "partition_b"],
            ts_col="other_ts_col",
        )

        actual_df: DataFrame = input_tsdf.interpolate(
            ts_col="other_ts_col",
            show_interpolated=True,
            partition_cols=["partition_a", "partition_b"],
            target_cols=["value_a"],
            freq="30 seconds",
            func="mean",
            method="linear",
        ).df

        assert_df_equality(expected_df, actual_df, ignore_nullable=True)

    def test_tsdf_constructor_params_are_updated(self):
        """Verify that resulting TSDF class has the correct values for ts_col and partition_col based on the interpolation."""

        # load test data
        simple_input_tsdf: TSDF = self.get_data_as_tsdf("simple_input_data")

        actual_tsdf: TSDF = simple_input_tsdf.interpolate(
            ts_col="event_ts",
            show_interpolated=True,
            partition_cols=["partition_b"],
            target_cols=["value_a"],
            freq="30 seconds",
            func="mean",
            method="linear",
        )

        self.assertEqual(actual_tsdf.ts_col, "event_ts")
        self.assertEqual(actual_tsdf.partitionCols, ["partition_b"])

    def test_interpolation_on_sampled_data(self):
        """Verify interpolation can be chained with resample within the TSDF class"""
<<<<<<< HEAD
        self.buildTestingDataFrame()

=======

        # load test data
        simple_input_tsdf: TSDF = self.get_data_as_tsdf("simple_input_data")
>>>>>>> b28b1c8c
        expected_df: DataFrame = self.get_data_as_sdf("expected")

        actual_df: DataFrame = (
            simple_input_tsdf.resample(freq="30 seconds", func="mean", fill=None)
            .interpolate(
                method="linear", target_cols=["value_a"], show_interpolated=True
            )
            .df
        )

        assert_df_equality(expected_df, actual_df, ignore_nullable=True)

    def test_defaults_with_resampled_df(self):
        """Verify interpolation can be chained with resample within the TSDF class"""
<<<<<<< HEAD
        self.buildTestingDataFrame()

        expected_df: DataFrame = self.get_data_as_sdf("expected")
=======
        # self.buildTestingDataFrame()

        # load test data
        simple_input_tsdf = self.get_data_as_tsdf("simple_input_data")
        expected_df: DataFrame = self.get_data_as_sdf("expected", convert_ts_col=True)
>>>>>>> b28b1c8c

        actual_df: DataFrame = (
            simple_input_tsdf.resample(freq="30 seconds", func="mean", fill=None)
            .interpolate(method="ffill")
            .df
        )

        assert_df_equality(expected_df, actual_df, ignore_nullable=True)


# MAIN
if __name__ == "__main__":
    unittest.main()<|MERGE_RESOLUTION|>--- conflicted
+++ resolved
@@ -9,72 +9,6 @@
 
 from tests.tsdf_tests import SparkTest
 
-<<<<<<< HEAD
-
-class InterpolationTest(SparkTest):
-    def buildTestingDataFrame(self):
-        # schema = StructType(
-        #     [
-        #         StructField("partition_a", StringType()),
-        #         StructField("partition_b", StringType()),
-        #         StructField("event_ts", StringType()),
-        #         StructField("value_a", FloatType()),
-        #         StructField("value_b", FloatType()),
-        #     ]
-        # )
-        #
-        # self.expected_schema = StructType(
-        #     [
-        #         StructField("partition_a", StringType()),
-        #         StructField("partition_b", StringType()),
-        #         StructField("event_ts", StringType(), False),
-        #         StructField("value_a", DoubleType()),
-        #         StructField("value_b", DoubleType()),
-        #         StructField("is_ts_interpolated", BooleanType(), False),
-        #         StructField("is_interpolated_value_a", BooleanType(), False),
-        #         StructField("is_interpolated_value_b", BooleanType(), False),
-        #     ]
-        # )
-        #
-        # # TODO: This data set tests with multiple partitions, should still be implemented at some time.
-        # data = [
-        #     ["A", "A-1", "2020-01-01 00:01:10", 349.21, None],
-        #     ["A", "A-1", "2020-01-01 00:02:03", None, 4.0],
-        #     ["A", "A-2", "2020-01-01 00:01:15", 340.21, 9.0],
-        #     ["B", "B-1", "2020-01-01 00:01:15", 362.1, 4.0],
-        #     ["A", "A-2", "2020-01-01 00:01:17", 353.32, 8.0],
-        #     ["B", "B-2", "2020-01-01 00:02:14", None, 6.0],
-        #     ["A", "A-1", "2020-01-01 00:03:02", 351.32, 7.0],
-        #     ["B", "B-2", "2020-01-01 00:01:12", 361.1, 5.0],
-        # ]
-        #
-        # simple_data = [
-        #     ["A", "A-1", "2020-01-01 00:00:10", 0.0, None],
-        #     ["A", "A-1", "2020-01-01 00:01:10", 2.0, 2.0],
-        #     ["A", "A-1", "2020-01-01 00:01:32", None, None],
-        #     ["A", "A-1", "2020-01-01 00:02:03", None, None],
-        #     ["A", "A-1", "2020-01-01 00:03:32", None, 7.0],
-        #     ["A", "A-1", "2020-01-01 00:04:12", 8.0, 8.0],
-        #     ["A", "A-1", "2020-01-01 00:05:31", 11.0, None],
-        # ]
-
-        # construct dataframes
-        self.input_df = self.get_data_as_sdf("input_data")
-        self.simple_input_df = self.get_data_as_sdf("simple_input_data")
-
-        # generate TSDF
-        self.input_tsdf = TSDF(
-            self.input_df,
-            partition_cols=["partition_a", "partition_b"],
-            ts_col="event_ts",
-        )
-        self.simple_input_tsdf = TSDF(
-            self.simple_input_df,
-            partition_cols=["partition_a", "partition_b"],
-            ts_col="event_ts",
-        )
-=======
->>>>>>> b28b1c8c
 
 class InterpolationUnitTest(SparkTest):
     def setUp(self) -> None:
@@ -181,12 +115,6 @@
         If after sampling there are null values in the target column these will also be filled with zeroes.
 
         """
-<<<<<<< HEAD
-        self.buildTestingDataFrame()
-
-        expected_df: DataFrame = self.get_data_as_sdf("expected_data")
-=======
->>>>>>> b28b1c8c
 
         # load test data
         simple_input_tsdf: TSDF = self.get_data_as_tsdf("simple_input_data")
@@ -213,12 +141,6 @@
         If after sampling there are null values in the target column these will also be kept as nulls.
 
         """
-<<<<<<< HEAD
-        self.buildTestingDataFrame()
-
-        expected_df: DataFrame = self.get_data_as_sdf("expected_data")
-=======
->>>>>>> b28b1c8c
 
         # load test data
         simple_input_tsdf: TSDF = self.get_data_as_tsdf("simple_input_data")
@@ -246,19 +168,12 @@
         Pre-existing nulls are treated as the same as missing values, and will be replaced with an interpolated value.
 
         """
-<<<<<<< HEAD
-        self.buildTestingDataFrame()
-
-        expected_df: DataFrame = self.get_data_as_sdf("expected_data")
-
-=======
-
-        # load test data
-        simple_input_tsdf: TSDF = self.get_data_as_tsdf("simple_input_data")
-        expected_df: DataFrame = self.get_data_as_sdf("expected_data")
-
-        # interpolate
->>>>>>> b28b1c8c
+
+        # load test data
+        simple_input_tsdf: TSDF = self.get_data_as_tsdf("simple_input_data")
+        expected_df: DataFrame = self.get_data_as_sdf("expected_data")
+
+        # interpolate
         actual_df: DataFrame = self.interpolate_helper.interpolate(
             tsdf=simple_input_tsdf,
             partition_cols=["partition_a", "partition_b"],
@@ -280,12 +195,6 @@
         Pre-existing nulls are treated as the same as missing values, and will be replaced with an interpolated value.
 
         """
-<<<<<<< HEAD
-        self.buildTestingDataFrame()
-
-        expected_df: DataFrame = self.get_data_as_sdf("expected_data")
-=======
->>>>>>> b28b1c8c
 
         # load test data
         simple_input_tsdf: TSDF = self.get_data_as_tsdf("simple_input_data")
@@ -313,12 +222,6 @@
         Pre-existing nulls are treated as the same as missing values, and will be replaced with an interpolated value.
 
         """
-<<<<<<< HEAD
-        self.buildTestingDataFrame()
-
-        expected_df: DataFrame = self.get_data_as_sdf("expected_data")
-=======
->>>>>>> b28b1c8c
 
         # load test data
         simple_input_tsdf: TSDF = self.get_data_as_tsdf("simple_input_data")
@@ -344,12 +247,6 @@
         e.g. sec and seconds will both work.
 
         """
-<<<<<<< HEAD
-        self.buildTestingDataFrame()
-
-        expected_df: DataFrame = self.get_data_as_sdf("expected_data")
-=======
->>>>>>> b28b1c8c
 
         # load test data
         simple_input_tsdf: TSDF = self.get_data_as_tsdf("simple_input_data")
@@ -377,14 +274,9 @@
         Pre-existing nulls are treated as the same as missing values, and will be replaced with an interpolated value.
 
         """
-<<<<<<< HEAD
-        self.buildTestingDataFrame()
-
-=======
-
-        # load test data
-        simple_input_tsdf: TSDF = self.get_data_as_tsdf("simple_input_data")
->>>>>>> b28b1c8c
+
+        # load test data
+        simple_input_tsdf: TSDF = self.get_data_as_tsdf("simple_input_data")
         expected_df: DataFrame = self.get_data_as_sdf("expected_data")
 
         # interpolate
@@ -408,14 +300,9 @@
         Verify that interpolate uses the ts_col and partition_col from TSDF if not explicitly specified,
         and all columns numeric are automatically interpolated if target_col is not specified.
         """
-<<<<<<< HEAD
-        self.buildTestingDataFrame()
-
-=======
-
-        # load test data
-        simple_input_tsdf: TSDF = self.get_data_as_tsdf("simple_input_data")
->>>>>>> b28b1c8c
+
+        # load test data
+        simple_input_tsdf: TSDF = self.get_data_as_tsdf("simple_input_data")
         expected_df: DataFrame = self.get_data_as_sdf("expected")
 
         # interpolate
@@ -428,15 +315,9 @@
 
     def test_interpolation_using_custom_params(self):
         """Verify that by specifying optional paramters it will change the result of the interpolation based on those modified params."""
-<<<<<<< HEAD
-        self.buildTestingDataFrame()
 
         # Modify input DataFrame using different ts_col
-=======
-
-        # Modify input DataFrame using different ts_col
-        simple_input_tsdf: TSDF = self.get_data_as_tsdf("simple_input_data")
->>>>>>> b28b1c8c
+        simple_input_tsdf: TSDF = self.get_data_as_tsdf("simple_input_data")
         expected_df: DataFrame = self.get_data_as_sdf("expected")
 
         input_tsdf = TSDF(
@@ -478,14 +359,9 @@
 
     def test_interpolation_on_sampled_data(self):
         """Verify interpolation can be chained with resample within the TSDF class"""
-<<<<<<< HEAD
-        self.buildTestingDataFrame()
-
-=======
-
-        # load test data
-        simple_input_tsdf: TSDF = self.get_data_as_tsdf("simple_input_data")
->>>>>>> b28b1c8c
+
+        # load test data
+        simple_input_tsdf: TSDF = self.get_data_as_tsdf("simple_input_data")
         expected_df: DataFrame = self.get_data_as_sdf("expected")
 
         actual_df: DataFrame = (
@@ -500,17 +376,11 @@
 
     def test_defaults_with_resampled_df(self):
         """Verify interpolation can be chained with resample within the TSDF class"""
-<<<<<<< HEAD
-        self.buildTestingDataFrame()
-
-        expected_df: DataFrame = self.get_data_as_sdf("expected")
-=======
         # self.buildTestingDataFrame()
 
         # load test data
         simple_input_tsdf = self.get_data_as_tsdf("simple_input_data")
         expected_df: DataFrame = self.get_data_as_sdf("expected", convert_ts_col=True)
->>>>>>> b28b1c8c
 
         actual_df: DataFrame = (
             simple_input_tsdf.resample(freq="30 seconds", func="mean", fill=None)
