from pyspark.sql.types import *
from tests.tsdf_tests import SparkTest
from tempo.interpol import Interpolation
from chispa.dataframe_comparer import *
from tempo.tsdf import TSDF
from tempo.utils import *
import unittest


class InterpolationTest(SparkTest):
    def buildTestingDataFrame(self):
        schema = StructType(
            [
                StructField("partition_a", StringType()),
                StructField("partition_b", StringType()),
                StructField("event_ts", StringType()),
                StructField("value_a", FloatType()),
                StructField("value_b", FloatType()),
            ]
        )

        self.expected_schema = StructType(
            [
                StructField("partition_a", StringType()),
                StructField("partition_b", StringType()),
                StructField("event_ts", StringType(), False),
                StructField("value_a", DoubleType()),
                StructField("value_b", DoubleType()),
                StructField("is_ts_interpolated", BooleanType(), False),
                StructField("is_interpolated_value_a", BooleanType(), False),
                StructField("is_interpolated_value_b", BooleanType(), False),
            ]
        )

        # TODO: This data set tests with multiple partitions, should still be implemented at some time.
        data = [
            ["A", "A-1", "2020-01-01 00:01:10", 349.21, None],
            ["A", "A-1", "2020-01-01 00:02:03", None, 4.0],
            ["A", "A-2", "2020-01-01 00:01:15", 340.21, 9.0],
            ["B", "B-1", "2020-01-01 00:01:15", 362.1, 4.0],
            ["A", "A-2", "2020-01-01 00:01:17", 353.32, 8.0],
            ["B", "B-2", "2020-01-01 00:02:14", None, 6.0],
            ["A", "A-1", "2020-01-01 00:03:02", 351.32, 7.0],
            ["B", "B-2", "2020-01-01 00:01:12", 361.1, 5.0],
        ]

        simple_data = [
            ["A", "A-1", "2020-01-01 00:00:10", 0.0, None],
            ["A", "A-1", "2020-01-01 00:01:10", 2.0, 2.0],
            ["A", "A-1", "2020-01-01 00:01:32", None, None],
            ["A", "A-1", "2020-01-01 00:02:03", None, None],
            ["A", "A-1", "2020-01-01 00:03:32", None, 7.0],
            ["A", "A-1", "2020-01-01 00:04:12", 8.0, 8.0],
            ["A", "A-1", "2020-01-01 00:05:31", 11.0, None],
        ]

        # construct dataframes
        self.input_df = self.buildTestDF(schema, data)
        self.simple_input_df = self.buildTestDF(schema, simple_data)

        # generate TSDF
        self.input_tsdf = TSDF(
            self.input_df,
            partition_cols=["partition_a", "partition_b"],
            ts_col="event_ts",
        )
        self.simple_input_tsdf = TSDF(
            self.simple_input_df,
            partition_cols=["partition_a", "partition_b"],
            ts_col="event_ts",
        )

        # register interpolation helper
        self.interpolate_helper = Interpolation(is_resampled=False)


class InterpolationUnitTest(InterpolationTest):
    def test_fill_validation(self):
        """Test fill parameter is valid."""
        self.buildTestingDataFrame()
        try:
            self.interpolate_helper.interpolate(
                tsdf=self.input_tsdf,
                partition_cols=["partition_a", "partition_b"],
                target_cols=["value_a", "value_b"],
                freq="30 seconds",
                ts_col="event_ts",
                func="mean",
                method="abcd",
                show_interpolated=True,
            )
        except ValueError as e:
            self.assertEqual(type(e), ValueError)
        else:
            self.fail("ValueError not raised")

    def test_target_column_validation(self):
        """Test target columns exist in schema, and are of the right type (numeric)."""
        self.buildTestingDataFrame()
        try:
            self.interpolate_helper.interpolate(
                tsdf=self.input_tsdf,
                partition_cols=["partition_a", "partition_b"],
                target_cols=["partition_a", "value_b"],
                freq="30 seconds",
                ts_col="event_ts",
                func="mean",
                method="zero",
                show_interpolated=True,
            )
        except ValueError as e:
            self.assertEqual(type(e), ValueError)
        else:
            self.fail("ValueError not raised")

    def test_partition_column_validation(self):
        """Test partition columns exist in schema."""
        self.buildTestingDataFrame()
        try:
            self.interpolate_helper.interpolate(
                tsdf=self.input_tsdf,
                partition_cols=["partition_c", "partition_b"],
                target_cols=["value_a", "value_b"],
                freq="30 seconds",
                ts_col="event_ts",
                func="mean",
                method="zero",
                show_interpolated=True,
            )
        except ValueError as e:
            self.assertEqual(type(e), ValueError)
        else:
            self.fail("ValueError not raised")

    def test_ts_column_validation(self):
        """Test time series column exist in schema."""
        self.buildTestingDataFrame()
        try:
            self.interpolate_helper.interpolate(
                tsdf=self.input_tsdf,
                partition_cols=["partition_a", "partition_b"],
                target_cols=["value_a", "value_b"],
                freq="30 seconds",
                ts_col="value_a",
                func="mean",
                method="zero",
                show_interpolated=True,
            )
        except ValueError as e:
            self.assertEqual(type(e), ValueError)
        else:
            self.fail("ValueError not raised")

    def test_zero_fill_interpolation(self):
        """Test zero fill interpolation.

        For zero fill interpolation we expect any missing timeseries values to be generated and filled in with zeroes.
        If after sampling there are null values in the target column these will also be filled with zeroes.

        """
        self.buildTestingDataFrame()

        expected_data = [
            ["A", "A-1", "2020-01-01 00:00:00", 0.0, 0.0, False, False, True],
            ["A", "A-1", "2020-01-01 00:00:30", 0.0, 0.0, True, True, True],
            ["A", "A-1", "2020-01-01 00:01:00", 2.0, 2.0, False, False, False],
            ["A", "A-1", "2020-01-01 00:01:30", 0.0, 0.0, False, True, True],
            ["A", "A-1", "2020-01-01 00:02:00", 0.0, 0.0, False, True, True],
            ["A", "A-1", "2020-01-01 00:02:30", 0.0, 0.0, True, True, True],
            ["A", "A-1", "2020-01-01 00:03:00", 0.0, 0.0, True, True, True],
            ["A", "A-1", "2020-01-01 00:03:30", 0.0, 7.0, False, True, False],
            ["A", "A-1", "2020-01-01 00:04:00", 8.0, 8.0, False, False, False],
            ["A", "A-1", "2020-01-01 00:04:30", 0.0, 0.0, True, True, True],
            ["A", "A-1", "2020-01-01 00:05:00", 0.0, 0.0, True, True, True],
            ["A", "A-1", "2020-01-01 00:05:30", 11.0, 0.0, False, False, True],
        ]

        expected_df: DataFrame = self.buildTestDF(self.expected_schema, expected_data)

        actual_df: DataFrame = self.interpolate_helper.interpolate(
            tsdf=self.simple_input_tsdf,
            partition_cols=["partition_a", "partition_b"],
            target_cols=["value_a", "value_b"],
            freq="30 seconds",
            ts_col="event_ts",
            func="mean",
            method="zero",
            show_interpolated=True,
        )

        assert_df_equality(expected_df, actual_df, ignore_nullable=True)

    def test_null_fill_interpolation(self):
        """Test null fill interpolation.

        For null fill interpolation we expect any missing timeseries values to be generated and filled in with nulls.
        If after sampling there are null values in the target column these will also be kept as nulls.


        """
        self.buildTestingDataFrame()

        expected_data = [
            ["A", "A-1", "2020-01-01 00:00:00", 0.0, None, False, False, True],
            ["A", "A-1", "2020-01-01 00:00:30", None, None, True, True, True],
            ["A", "A-1", "2020-01-01 00:01:00", 2.0, 2.0, False, False, False],
            ["A", "A-1", "2020-01-01 00:01:30", None, None, False, True, True],
            ["A", "A-1", "2020-01-01 00:02:00", None, None, False, True, True],
            ["A", "A-1", "2020-01-01 00:02:30", None, None, True, True, True],
            ["A", "A-1", "2020-01-01 00:03:00", None, None, True, True, True],
            ["A", "A-1", "2020-01-01 00:03:30", None, 7.0, False, True, False],
            ["A", "A-1", "2020-01-01 00:04:00", 8.0, 8.0, False, False, False],
            ["A", "A-1", "2020-01-01 00:04:30", None, None, True, True, True],
            ["A", "A-1", "2020-01-01 00:05:00", None, None, True, True, True],
            ["A", "A-1", "2020-01-01 00:05:30", 11.0, None, False, False, True],
        ]

        expected_df: DataFrame = self.buildTestDF(self.expected_schema, expected_data)

        actual_df: DataFrame = self.interpolate_helper.interpolate(
            tsdf=self.simple_input_tsdf,
            partition_cols=["partition_a", "partition_b"],
            target_cols=["value_a", "value_b"],
            freq="30 seconds",
            ts_col="event_ts",
            func="mean",
            method="null",
            show_interpolated=True,
        )

        assert_df_equality(expected_df, actual_df, ignore_nullable=True)

    def test_back_fill_interpolation(self):
        """Test back fill interpolation.

        For back fill interpolation we expect any missing timeseries values to be generated and filled with the nearest subsequent non-null value.
        If the right (latest) edge contains is null then preceding interpolated values will be null until the next non-null value.
        Pre-existing nulls are treated as the same as missing values, and will be replaced with an interpolated value.

        """
        self.buildTestingDataFrame()

        expected_data = [
            ["A", "A-1", "2020-01-01 00:00:00", 0.0, 2.0, False, False, True],
            ["A", "A-1", "2020-01-01 00:00:30", 2.0, 2.0, True, True, True],
            ["A", "A-1", "2020-01-01 00:01:00", 2.0, 2.0, False, False, False],
            ["A", "A-1", "2020-01-01 00:01:30", 8.0, 7.0, False, True, True],
            ["A", "A-1", "2020-01-01 00:02:00", 8.0, 7.0, False, True, True],
            ["A", "A-1", "2020-01-01 00:02:30", 8.0, 7.0, True, True, True],
            ["A", "A-1", "2020-01-01 00:03:00", 8.0, 7.0, True, True, True],
            ["A", "A-1", "2020-01-01 00:03:30", 8.0, 7.0, False, True, False],
            ["A", "A-1", "2020-01-01 00:04:00", 8.0, 8.0, False, False, False],
            ["A", "A-1", "2020-01-01 00:04:30", 11.0, None, True, True, True],
            ["A", "A-1", "2020-01-01 00:05:00", 11.0, None, True, True, True],
            ["A", "A-1", "2020-01-01 00:05:30", 11.0, None, False, False, True],
        ]

        expected_df: DataFrame = self.buildTestDF(self.expected_schema, expected_data)

  
        actual_df: DataFrame = self.interpolate_helper.interpolate(
            tsdf=self.simple_input_tsdf,
            partition_cols=["partition_a", "partition_b"],
            target_cols=["value_a", "value_b"],
            freq="30 seconds",
            ts_col="event_ts",
            func="mean",
            method="bfill",
            show_interpolated=True,
        )

        assert_df_equality(expected_df, actual_df, ignore_nullable=True)

    def test_forward_fill_interpolation(self):
        """Test forward fill interpolation.

        For forward fill interpolation we expect any missing timeseries values to be generated and filled with the nearest preceding non-null value.
        If the left (earliest) edge  is null then subsequent interpolated values will be null until the next non-null value.
        Pre-existing nulls are treated as the same as missing values, and will be replaced with an interpolated value.

        """
        self.buildTestingDataFrame()

        expected_data = [
            ["A", "A-1", "2020-01-01 00:00:00", 0.0, None, False, False, True],
            ["A", "A-1", "2020-01-01 00:00:30", 0.0, None, True, True, True],
            ["A", "A-1", "2020-01-01 00:01:00", 2.0, 2.0, False, False, False],
            ["A", "A-1", "2020-01-01 00:01:30", 2.0, 2.0, False, True, True],
            ["A", "A-1", "2020-01-01 00:02:00", 2.0, 2.0, False, True, True],
            ["A", "A-1", "2020-01-01 00:02:30", 2.0, 2.0, True, True, True],
            ["A", "A-1", "2020-01-01 00:03:00", 2.0, 2.0, True, True, True],
            ["A", "A-1", "2020-01-01 00:03:30", 2.0, 7.0, False, True, False],
            ["A", "A-1", "2020-01-01 00:04:00", 8.0, 8.0, False, False, False],
            ["A", "A-1", "2020-01-01 00:04:30", 8.0, 8.0, True, True, True],
            ["A", "A-1", "2020-01-01 00:05:00", 8.0, 8.0, True, True, True],
            ["A", "A-1", "2020-01-01 00:05:30", 11.0, 8.0, False, False, True],
        ]

        expected_df: DataFrame = self.buildTestDF(self.expected_schema, expected_data)

        actual_df: DataFrame = self.interpolate_helper.interpolate(
            tsdf=self.simple_input_tsdf,
            partition_cols=["partition_a", "partition_b"],
            target_cols=["value_a", "value_b"],
            freq="30 seconds",
            ts_col="event_ts",
            func="mean",
            method="ffill",
            show_interpolated=True,
        )

        assert_df_equality(expected_df, actual_df, ignore_nullable=True)

    def test_linear_fill_interpolation(self):
        """Test linear fill interpolation.

        For linear fill interpolation we expect any missing timeseries values to be generated and filled using linear interpolation.
        If the right (latest) or left (earliest) edges  is null then subsequent interpolated values will be null until the next non-null value.
        Pre-existing nulls are treated as the same as missing values, and will be replaced with an interpolated value.

        """
        self.buildTestingDataFrame()

        expected_data = [
            ["A", "A-1", "2020-01-01 00:00:00", 0.0, None, False, False, True],
            ["A", "A-1", "2020-01-01 00:00:30", 1.0, None, True, True, True],
            ["A", "A-1", "2020-01-01 00:01:00", 2.0, 2.0, False, False, False],
            ["A", "A-1", "2020-01-01 00:01:30", 3.0, 3.0, False, True, True],
            ["A", "A-1", "2020-01-01 00:02:00", 4.0, 4.0, False, True, True],
            ["A", "A-1", "2020-01-01 00:02:30", 5.0, 5.0, True, True, True],
            ["A", "A-1", "2020-01-01 00:03:00", 6.0, 6.0, True, True, True],
            ["A", "A-1", "2020-01-01 00:03:30", 7.0, 7.0, False, True, False],
            ["A", "A-1", "2020-01-01 00:04:00", 8.0, 8.0, False, False, False],
            ["A", "A-1", "2020-01-01 00:04:30", 9.0, None, True, True, True],
            ["A", "A-1", "2020-01-01 00:05:00", 10.0, None, True, True, True],
            ["A", "A-1", "2020-01-01 00:05:30", 11.0, None, False, False, True],
        ]

        expected_df: DataFrame = self.buildTestDF(self.expected_schema, expected_data)

        actual_df: DataFrame = self.interpolate_helper.interpolate(
            tsdf=self.simple_input_tsdf,
            partition_cols=["partition_a", "partition_b"],
            target_cols=["value_a", "value_b"],
            freq="30 seconds",
            ts_col="event_ts",
            func="mean",
            method="linear",
            show_interpolated=True,
        )

        assert_df_equality(expected_df, actual_df, ignore_nullable=True)

    def test_different_freq_abbreviations(self):
        """Test abbreviated frequency values

            e.g. sec and seconds will both work.

        """
        self.buildTestingDataFrame()

        expected_data = [
            ["A", "A-1", "2020-01-01 00:00:00", 0.0, None, False, False, True],
            ["A", "A-1", "2020-01-01 00:00:30", 1.0, None, True, True, True],
            ["A", "A-1", "2020-01-01 00:01:00", 2.0, 2.0, False, False, False],
            ["A", "A-1", "2020-01-01 00:01:30", 3.0, 3.0, False, True, True],
            ["A", "A-1", "2020-01-01 00:02:00", 4.0, 4.0, False, True, True],
            ["A", "A-1", "2020-01-01 00:02:30", 5.0, 5.0, True, True, True],
            ["A", "A-1", "2020-01-01 00:03:00", 6.0, 6.0, True, True, True],
            ["A", "A-1", "2020-01-01 00:03:30", 7.0, 7.0, False, True, False],
            ["A", "A-1", "2020-01-01 00:04:00", 8.0, 8.0, False, False, False],
            ["A", "A-1", "2020-01-01 00:04:30", 9.0, None, True, True, True],
            ["A", "A-1", "2020-01-01 00:05:00", 10.0, None, True, True, True],
            ["A", "A-1", "2020-01-01 00:05:30", 11.0, None, False, False, True],
        ]

        expected_df: DataFrame = self.buildTestDF(self.expected_schema, expected_data)

        actual_df: DataFrame = self.interpolate_helper.interpolate(
            tsdf=self.simple_input_tsdf,
            partition_cols=["partition_a", "partition_b"],
            target_cols=["value_a", "value_b"],
            freq="30 sec",
            ts_col="event_ts",
            func="mean",
            method="linear",
            show_interpolated=True,
        )

        assert_df_equality(expected_df, actual_df, ignore_nullable=True)

    def test_show_interpolated(self):
        """Test linear `show_interpolated` flag

        For linear fill interpolation we expect any missing timeseries values to be generated and filled using linear interpolation.
        If the right (latest) or left (earliest) edges  is null then subsequent interpolated values will be null until the next non-null value.
        Pre-existing nulls are treated as the same as missing values, and will be replaced with an interpolated value.

        """
        self.buildTestingDataFrame()

        expected_data = [
            ["A", "A-1", "2020-01-01 00:00:00", 0.0, None],
            ["A", "A-1", "2020-01-01 00:00:30", 1.0, None],
            ["A", "A-1", "2020-01-01 00:01:00", 2.0, 2.0],
            ["A", "A-1", "2020-01-01 00:01:30", 3.0, 3.0],
            ["A", "A-1", "2020-01-01 00:02:00", 4.0, 4.0],
            ["A", "A-1", "2020-01-01 00:02:30", 5.0, 5.0],
            ["A", "A-1", "2020-01-01 00:03:00", 6.0, 6.0],
            ["A", "A-1", "2020-01-01 00:03:30", 7.0, 7.0],
            ["A", "A-1", "2020-01-01 00:04:00", 8.0, 8.0],
            ["A", "A-1", "2020-01-01 00:04:30", 9.0, None],
            ["A", "A-1", "2020-01-01 00:05:00", 10.0, None],
            ["A", "A-1", "2020-01-01 00:05:30", 11.0, None],
        ]

        expected_schema = StructType(
            [
                StructField("partition_a", StringType()),
                StructField("partition_b", StringType()),
                StructField("event_ts", StringType()),
                StructField("value_a", DoubleType()),
                StructField("value_b", DoubleType()),
            ]
        )

        expected_df: DataFrame = self.buildTestDF(expected_schema, expected_data)

        actual_df: DataFrame = self.interpolate_helper.interpolate(
            tsdf=self.simple_input_tsdf,
            partition_cols=["partition_a", "partition_b"],
            target_cols=["value_a", "value_b"],
            freq="30 seconds",
            ts_col="event_ts",
            func="mean",
            method="linear",
            show_interpolated=False,
        )

        assert_df_equality(expected_df, actual_df, ignore_nullable=True)


class InterpolationIntegrationTest(InterpolationTest):
    def test_interpolation_using_default_tsdf_params(self):
        """
        Verify that interpolate uses the ts_col and partition_col from TSDF if not explicitly specified,
        and all columns numeric are automatically interpolated if target_col is not specified.
        """
        self.buildTestingDataFrame()

        expected_data = [
            ["A", "A-1", "2020-01-01 00:00:00", 0.0, None],
            ["A", "A-1", "2020-01-01 00:00:30", 1.0, None],
            ["A", "A-1", "2020-01-01 00:01:00", 2.0, 2.0],
            ["A", "A-1", "2020-01-01 00:01:30", 3.0, 3.0],
            ["A", "A-1", "2020-01-01 00:02:00", 4.0, 4.0],
            ["A", "A-1", "2020-01-01 00:02:30", 5.0, 5.0],
            ["A", "A-1", "2020-01-01 00:03:00", 6.0, 6.0],
            ["A", "A-1", "2020-01-01 00:03:30", 7.0, 7.0],
            ["A", "A-1", "2020-01-01 00:04:00", 8.0, 8.0],
            ["A", "A-1", "2020-01-01 00:04:30", 9.0, None],
            ["A", "A-1", "2020-01-01 00:05:00", 10.0, None],
            ["A", "A-1", "2020-01-01 00:05:30", 11.0, None],
        ]

        expected_schema = StructType(
            [
                StructField("partition_a", StringType()),
                StructField("partition_b", StringType()),
                StructField("event_ts", StringType()),
                StructField("value_a", DoubleType()),
                StructField("value_b", DoubleType()),
            ]
        )

        expected_df: DataFrame = self.buildTestDF(expected_schema, expected_data)

        actual_df: DataFrame = self.simple_input_tsdf.interpolate(
            freq="30 seconds", func="mean", method="linear"
        ).df

        assert_df_equality(expected_df, actual_df, ignore_nullable=True)

    def test_interpolation_using_custom_params(self):
        """Verify that by specifying optional paramters it will change the result of the interpolation based on those modified params."""
        self.buildTestingDataFrame()

        expected_data = [
            ["A", "A-1", "2020-01-01 00:00:00", 0.0, False, False],
            ["A", "A-1", "2020-01-01 00:00:30", 1.0, True, True],
            ["A", "A-1", "2020-01-01 00:01:00", 2.0, False, False],
            ["A", "A-1", "2020-01-01 00:01:30", 3.0, False, True],
            ["A", "A-1", "2020-01-01 00:02:00", 4.0, False, True],
            ["A", "A-1", "2020-01-01 00:02:30", 5.0, True, True],
            ["A", "A-1", "2020-01-01 00:03:00", 6.0, True, True],
            ["A", "A-1", "2020-01-01 00:03:30", 7.0, False, True],
            ["A", "A-1", "2020-01-01 00:04:00", 8.0, False, False],
            ["A", "A-1", "2020-01-01 00:04:30", 9.0, True, True],
            ["A", "A-1", "2020-01-01 00:05:00", 10.0, True, True],
            ["A", "A-1", "2020-01-01 00:05:30", 11.0, False, False],
        ]

        expected_schema = StructType(
            [
                StructField("partition_a", StringType()),
                StructField("partition_b", StringType()),
                StructField("other_ts_col", StringType(), False),
                StructField("value_a", DoubleType()),
                StructField("is_ts_interpolated", BooleanType(), False),
                StructField("is_interpolated_value_a", BooleanType(), False),
            ]
        )

        # Modify input DataFrame using different ts_col
<<<<<<< HEAD
        expected_df: DataFrame = self.buildTestDF(
            expected_schema, expected_data, ts_cols=["other_ts_col"]
        )

        input_tsdf = TSDF(
            self.simple_input_tsdf.df.withColumnRenamed("event_ts", "other_ts_col"),
=======
        expected_df: DataFrame = self.buildTestDF(expected_schema, expected_data, ts_cols = ["other_ts_col"])

        input_tsdf = TSDF(
            self.simple_input_tsdf.df.withColumnRenamed("event_ts","other_ts_col"),
>>>>>>> e05e4554
            partition_cols=["partition_a", "partition_b"],
            ts_col="other_ts_col",
        )

        actual_df: DataFrame = input_tsdf.interpolate(
            ts_col="other_ts_col",
            show_interpolated=True,
            partition_cols=["partition_a", "partition_b"],
            target_cols=["value_a"],
            freq="30 seconds",
            func="mean",
            method="linear",
        ).df

        assert_df_equality(expected_df, actual_df, ignore_nullable=True)

    def test_tsdf_constructor_params_are_updated(self):
        """Verify that resulting TSDF class has the correct values for ts_col and partition_col based on the interpolation."""
        self.buildTestingDataFrame()

        actual_tsdf: TSDF = self.simple_input_tsdf.interpolate(
            ts_col="event_ts",
            show_interpolated=True,
            partition_cols=["partition_b"],
            target_cols=["value_a"],
            freq="30 seconds",
            func="mean",
            method="linear",
        )

        self.assertEqual(actual_tsdf.ts_col, "event_ts")
        self.assertEqual(actual_tsdf.partitionCols, ["partition_b"])

    def test_interpolation_on_sampled_data(self):
        """Verify interpolation can be chained with resample within the TSDF class"""
        self.buildTestingDataFrame()

        expected_data = [
            ["A", "A-1", "2020-01-01 00:00:00", 0.0, False, False],
            ["A", "A-1", "2020-01-01 00:00:30", 1.0, True, True],
            ["A", "A-1", "2020-01-01 00:01:00", 2.0, False, False],
            ["A", "A-1", "2020-01-01 00:01:30", 3.0, False, True],
            ["A", "A-1", "2020-01-01 00:02:00", 4.0, False, True],
            ["A", "A-1", "2020-01-01 00:02:30", 5.0, True, True],
            ["A", "A-1", "2020-01-01 00:03:00", 6.0, True, True],
            ["A", "A-1", "2020-01-01 00:03:30", 7.0, False, True],
            ["A", "A-1", "2020-01-01 00:04:00", 8.0, False, False],
            ["A", "A-1", "2020-01-01 00:04:30", 9.0, True, True],
            ["A", "A-1", "2020-01-01 00:05:00", 10.0, True, True],
            ["A", "A-1", "2020-01-01 00:05:30", 11.0, False, False],
        ]

        expected_schema = StructType(
            [
                StructField("partition_a", StringType()),
                StructField("partition_b", StringType()),
                StructField("event_ts", StringType(), False),
                StructField("value_a", DoubleType()),
                StructField("is_ts_interpolated", BooleanType(), False),
                StructField("is_interpolated_value_a", BooleanType(), False),
            ]
        )

        expected_df: DataFrame = self.buildTestDF(expected_schema, expected_data)

        actual_df: DataFrame = (
            self.simple_input_tsdf.resample(freq="30 seconds", func="mean", fill=None)
            .interpolate(
                method="linear", target_cols=["value_a"], show_interpolated=True
            )
            .df
        )

        assert_df_equality(expected_df, actual_df, ignore_nullable=True)

    def test_defaults_with_resampled_df(self):
        """Verify interpolation can be chained with resample within the TSDF class"""
        self.buildTestingDataFrame()

        expected_data = [
            ["A", "A-1", "2020-01-01 00:00:00", 0.0, None],
            ["A", "A-1", "2020-01-01 00:00:30", 0.0, None],
            ["A", "A-1", "2020-01-01 00:01:00", 2.0, 2.0],
            ["A", "A-1", "2020-01-01 00:01:30", 2.0, 2.0],
            ["A", "A-1", "2020-01-01 00:02:00", 2.0, 2.0],
            ["A", "A-1", "2020-01-01 00:02:30", 2.0, 2.0],
            ["A", "A-1", "2020-01-01 00:03:00", 2.0, 2.0],
            ["A", "A-1", "2020-01-01 00:03:30", 2.0, 7.0],
            ["A", "A-1", "2020-01-01 00:04:00", 8.0, 8.0],
            ["A", "A-1", "2020-01-01 00:04:30", 8.0, 8.0],
            ["A", "A-1", "2020-01-01 00:05:00", 8.0, 8.0],
            ["A", "A-1", "2020-01-01 00:05:30", 11.0, 8.0],
        ]

        expected_schema = StructType(
            [
                StructField("partition_a", StringType()),
                StructField("partition_b", StringType()),
                StructField("event_ts", StringType(), False),
                StructField("value_a", DoubleType()),
                StructField("value_b", DoubleType()),
            ]
        )

        expected_df: DataFrame = self.buildTestDF(expected_schema, expected_data)

        actual_df: DataFrame = (
            self.simple_input_tsdf.resample(freq="30 seconds", func="mean", fill=None)
            .interpolate(method="ffill")
            .df
        )

        assert_df_equality(expected_df, actual_df, ignore_nullable=True)


## MAIN
if __name__ == "__main__":
    unittest.main()<|MERGE_RESOLUTION|>--- conflicted
+++ resolved
@@ -512,19 +512,12 @@
         )
 
         # Modify input DataFrame using different ts_col
-<<<<<<< HEAD
         expected_df: DataFrame = self.buildTestDF(
             expected_schema, expected_data, ts_cols=["other_ts_col"]
         )
 
         input_tsdf = TSDF(
             self.simple_input_tsdf.df.withColumnRenamed("event_ts", "other_ts_col"),
-=======
-        expected_df: DataFrame = self.buildTestDF(expected_schema, expected_data, ts_cols = ["other_ts_col"])
-
-        input_tsdf = TSDF(
-            self.simple_input_tsdf.df.withColumnRenamed("event_ts","other_ts_col"),
->>>>>>> e05e4554
             partition_cols=["partition_a", "partition_b"],
             ts_col="other_ts_col",
         )
