import json
import os
import shutil
import unittest
import warnings
<<<<<<< HEAD
from typing import Optional, Union
=======
from typing import Union, Optional
>>>>>>> 2cfe796e

import jsonref
import pandas as pd
import pyspark.sql.functions as sfn
from chispa import assert_df_equality
from delta.pip_utils import configure_spark_with_delta_pip
from pyspark.sql import SparkSession
from pyspark.sql.dataframe import DataFrame

from tempo.intervals.core.intervals_df import IntervalsDF
from tempo.tsdf import TSDF


# helper functions

def prefix_value(key: str, d: dict):
    # look for an exact match
    if key in d:
        return d[key]
    # scan for a prefix-match
    for k in d:
        if key.startswith(k):
            return d[k]
    return None

# test classes

class TestDataFrameBuilder:
    """
    A class to hold metadata about a Spark DataFrame
    """

    def __init__(self, spark: SparkSession, test_data: dict):
        """
        :param spark: the SparkSession to use
        :param test_data: a dictionary containing the test data & metadata
        """
        self.spark = spark
        self.__test_data = test_data

    # Spark DataFrame metadata

    @property
    def df(self) -> dict:
        """
        :return: the DataFrame component of the test data
        """
        return self.__test_data["df"]

    @property
    def df_schema(self) -> str:
        """
        :return: the schema component of the test data
        """
        return self.df["schema"]

    def df_data(self) -> Union[list, pd.DataFrame]:
        """
        :return: the data component of the test data
        """
        data = self.df["data"]
        # return data literals (list of rows)
        if isinstance(data, list):
            return data
        # load data from a csv file
        elif isinstance(data, str):
            csv_path = SparkTest.getTestDataFilePath(data, extension='')
            return pd.read_csv(csv_path)
        else:
            raise ValueError(f"Invalid data type {type(data)}")

    # TSDF metadata

    @property
    def tsdf_constructor(self) -> Optional[str]:
        """
        :return: the name of the TSDF constructor to use
        """
        return self.__test_data.get("tsdf_constructor", None)

    @property
    def idf_construct(self) -> Optional[str]:
        """
        :return: the name of the IntervalsDF constructor to use
        """
        return self.__test_data.get("idf_constructor", None)

    @property
    def tsdf(self) -> dict:
        """
        :return: the timestamp index metadata component of the test data
        """
        return self.__test_data["tsdf"]

    @property
    def idf(self) -> dict:
        """
        :return: the start and end timestamp index metadata component of the test data
        """
        return self.__test_data["idf"]

    @property
    def ts_schema(self) -> Optional[dict]:
        """
        :return: the timestamp index schema component of the test data
        """
        return self.tsdf.get("ts_schema", None)

    @property
    def ts_idx_class(self) -> str:
        """
        :return: the timestamp index class component of the test data
        """
        return self.ts_schema["ts_idx_class"]

    @property
    def ts_col(self) -> str:
        """
        :return: the timestamp column component of the test data
        """
        return self.ts_schema["ts_col"]

    @property
    def ts_idx(self) -> dict:
        """
        :return: the timestamp index data component of the test data
        """
        return self.ts_schema["ts_idx"]

    # Builder functions

    def to_timestamp_ntz_compat(self, col):
        """
        Try to use sfn.to_timestamp_ntz if available, otherwise fall back to sfn.to_timestamp.
        """
        try:
            return sfn.to_timestamp_ntz(col)
        except AttributeError:
            # For older PySpark versions where to_timestamp_ntz does not exist
            return sfn.to_timestamp(col)

    def as_sdf(self) -> DataFrame:
        """
        Constructs a Spark Dataframe from the test data
        """
        # Parse the schema to identify struct columns

        # Parse schema string if it's a string
        if isinstance(self.df_schema, str):
            # Check if schema contains struct definitions
            if "struct<" in self.df_schema:
                # Parse the schema string to build proper StructType
                schema = self._parse_complex_schema(self.df_schema)
                # Process data to convert lists to Row objects for struct columns
                data = self._process_struct_data(self.df_data(), schema)
                df = self.spark.createDataFrame(data, schema)
            else:
                # Simple schema - use existing logic
                df = self.spark.createDataFrame(self.df_data(), self.df_schema)
        else:
            df = self.spark.createDataFrame(self.df_data(), self.df_schema)

        # convert timestamp columns
        if "ts_convert" in self.df:
            for ts_col in self.df["ts_convert"]:
                # handle nested columns
                if "." in ts_col:
                    col, field = ts_col.split(".")
                    convert_field_expr = sfn.to_timestamp(sfn.col(col).getField(field))
                    df = df.withColumn(
                        col, sfn.col(col).withField(field, convert_field_expr)
                    )
                else:
                    df = df.withColumn(ts_col, sfn.to_timestamp(ts_col))
        if "ts_convert_ntz" in self.df:
            for ts_col in self.df["ts_convert_ntz"]:
                # handle nested columns
                if "." in ts_col:
                    col, field = ts_col.split(".")
                    convert_field_expr = self.to_timestamp_ntz_compat(sfn.col(col).getField(field))
                    df = df.withColumn(
                        col, sfn.col(col).withField(field, convert_field_expr)
                    )
                else:
                    df = df.withColumn(ts_col, self.to_timestamp_ntz_compat(ts_col))
        # convert date columns
        if "date_convert" in self.df:
            for date_col in self.df["date_convert"]:
                # handle nested columns
                if "." in date_col:
                    col, field = date_col.split(".")
                    convert_field_expr = sfn.to_timestamp(sfn.col(col).getField(field))
                    df = df.withColumn(
                        col, sfn.col(col).withField(field, convert_field_expr)
                    )
                else:
                    df = df.withColumn(date_col, sfn.to_date(date_col))

        if "decimal_convert" in self.df:
            for decimal_col in self.df["decimal_convert"]:
                if "." in decimal_col:
                    col, field = decimal_col.split(".")
                    convert_field_expr = sfn.col(col).getField(field).cast("decimal")
                    df = df.withColumn(
                        col, sfn.col(col).withField(field, convert_field_expr)
                    )
                else:
                    df = df.withColumn(decimal_col, sfn.col(decimal_col).cast("decimal"))

        return df

    def _parse_complex_schema(self, schema_str: str):
        """
        Parse a schema string that may contain struct types
        """
        from pyspark.sql.types import DoubleType, FloatType, IntegerType, LongType, StringType, StructField, StructType

        # This is a simplified parser - in production you'd want a more robust solution
        # For now, we'll manually handle the specific case we need
        fields = []
        parts = schema_str.split(", ")

        i = 0
        while i < len(parts):
            part = parts[i]
            if "struct<" in part:
                # Find the complete struct definition
                struct_def = part
                while ">" not in struct_def and i < len(parts) - 1:
                    i += 1
                    struct_def += ", " + parts[i]

                # Parse struct field
                field_name = struct_def.split()[0]
                # For the nanos test case, we know the struct format
                if "event_ts string" in struct_def:
                    struct_fields = [
                        StructField("event_ts", StringType(), True),
                        StructField("parsed_ts", StringType(), True),  # Will be converted to timestamp later
                        StructField("double_ts", DoubleType(), True)
                    ]
                    fields.append(StructField(field_name, StructType(struct_fields), True))
                else:
                    # Generic struct handling would go here
                    pass
            else:
                # Parse simple field
                field_parts = part.strip().split()
                if len(field_parts) >= 2:
                    field_name = field_parts[0]
                    field_type = field_parts[1]

                    if field_type == "string":
                        fields.append(StructField(field_name, StringType(), True))
                    elif field_type == "double":
                        fields.append(StructField(field_name, DoubleType(), True))
                    elif field_type == "float":
                        fields.append(StructField(field_name, FloatType(), True))
                    elif field_type == "integer" or field_type == "int":
                        fields.append(StructField(field_name, IntegerType(), True))
                    elif field_type == "long":
                        fields.append(StructField(field_name, LongType(), True))
            i += 1

        return StructType(fields)

    def _process_struct_data(self, data, schema):
        """
        Convert list data to Row objects where needed for struct columns
        """
        from pyspark.sql import Row
        from pyspark.sql.types import StructType

        processed_data = []
        for row in data:
            new_row = []
            for i, (value, field) in enumerate(zip(row, schema.fields)):
                if isinstance(field.dataType, StructType) and isinstance(value, list):
                    # Convert list to Row object for struct column
                    struct_row = Row(*[f.name for f in field.dataType.fields])(*value)
                    new_row.append(struct_row)
                else:
                    new_row.append(value)
            processed_data.append(new_row)

        return processed_data

    def as_tsdf(self) -> TSDF:
        """
        Constructs a TSDF from the test data
        """
        sdf = self.as_sdf()

        # Remove ts_schema from kwargs if present, as it's not a valid TSDF parameter
        tsdf_kwargs = dict(self.tsdf)
        if "ts_schema" in tsdf_kwargs:
            del tsdf_kwargs["ts_schema"]

        if self.tsdf_constructor is not None:
            return getattr(TSDF, self.tsdf_constructor)(sdf, **tsdf_kwargs)
        else:
            return TSDF(sdf, **tsdf_kwargs)

    def as_idf(self) -> IntervalsDF:
        """
        Constructs a IntervalsDF from the test data
        """
        sdf = self.as_sdf()
        if self.idf_construct is not None:
            return getattr(IntervalsDF, self.idf_construct)(sdf, **self.idf)
        else:
            return IntervalsDF(self.as_sdf(), **self.idf)


class SparkTest(unittest.TestCase):
    #
    # Fixtures
    #

    # Spark Session object
    spark = None

    # test data
    test_case_data = None

    @classmethod
    def _cleanup_delta_warehouse(cls) -> None:
        """
        Clean up Delta warehouse directories and metastore files that may interfere with tests
        """
        try:
            # List of paths to clean up
            cleanup_paths = [
                "spark-warehouse",
                "metastore_db",
                "derby.log"
            ]

            for path in cleanup_paths:
                if os.path.exists(path):
                    if os.path.isdir(path):
                        shutil.rmtree(path)
                    else:
                        os.remove(path)
        except Exception as e:
            # Don't fail tests if cleanup fails, just warn
            warnings.warn(f"Failed to clean up Delta warehouse: {e}")

    @classmethod
    def setUpClass(cls) -> None:
        # Clean up any existing Delta tables and warehouse before starting tests
        cls._cleanup_delta_warehouse()

        # create and configure PySpark Session
        cls.spark = (
            configure_spark_with_delta_pip(SparkSession.builder.appName("unit-tests"))
            .config(
                "spark.sql.extensions",
                "io.delta.sql.DeltaSparkSessionExtension",
            )
            .config(
                "spark.sql.catalog.spark_catalog",
                "org.apache.spark.sql.delta.catalog.DeltaCatalog",
            )
            .config(
                "spark.driver.extraJavaOptions",
                "-Dio.netty.tryReflectionSetAccessible=true",
            )
            .config(
                "spark.executor.extraJavaOptions",
                "-Dio.netty.tryReflectionSetAccessible=true",
            )
            .config("spark.sql.session.timeZone", "UTC")
            .master("local")
            .getOrCreate()
        )
        cls.spark.conf.set("spark.sql.shuffle.partitions", "1")
        cls.spark.sparkContext.setLogLevel("ERROR")
        # filter out ResourceWarning messages
        warnings.filterwarnings("ignore", category=ResourceWarning)

    @classmethod
    def tearDownClass(cls) -> None:
        # shut down Spark
        cls.spark.stop()
        # Clean up Delta tables and warehouse after tests complete
        cls._cleanup_delta_warehouse()

    def setUp(self) -> None:
        # parse out components of the test case path
        file_name, class_name, func_name = self.id().split(".")[-3:]
        self.file_name = file_name
        self.class_name = class_name
        self.func_name = func_name

        # load the test data file if it hasn't been loaded yet
        if self.test_case_data is None:
            self.test_case_data = self.__loadTestData(file_name)

    def tearDown(self) -> None:
        del self.file_name
        del self.class_name
        del self.func_name

    #
    # Utility Functions
    #

    def get_data_as_idf(self, name: str, convert_ts_col=True):
        df = self.get_data_as_sdf(name, convert_ts_col)
        td = self.test_case_data[name]
        idf = IntervalsDF(
            df,
            start_ts=td["start_ts"],
            end_ts=td["end_ts"],
            series_ids=td.get("series", None),
        )
        return idf

    TEST_DATA_FOLDER = "unit_test_data"

    @classmethod
    def getTestDataDirPath(cls) -> str:
        # what folder are we running from?
        cwd = os.path.basename(os.getcwd())

        # build path based on what folder we're in
        dir_path = "./"
        if cwd == "tempo":
            dir_path = "./python/tests"
        elif cwd == "python":
            dir_path = "./tests"
        elif cwd != "tests":
            raise RuntimeError(f"Cannot locate test dir, running from dir {os.getcwd()}")
        return os.path.abspath(os.path.join(dir_path, cls.TEST_DATA_FOLDER))

    @classmethod
    def getTestDataFilePath(cls, test_file_name: str, extension: str = '.json') -> str:
        return os.path.join(cls.getTestDataDirPath(),
                            f"{test_file_name}{extension}")

    def __loadTestData(self, file_name: str) -> dict:
        """
        This function reads our unit test data config json and returns the required metadata to create the correct
        format of test data (Spark DataFrames, Pandas DataFrames and Tempo TSDFs).
        Can handle tests in subdirectories of arbitrary depth.

        :param test_case_path: string representation of the data path e.g. : "tsdf_tests.BasicTests.test_describe"
                              or "intervals.core.boundaries_tests.BoundariesTests.test_something"
        :type test_case_path: str
        """
        # Split the path into components
        path_components = test_case_path.split(".")

        # The last component is always the function name
        func_name = path_components[-1]

<<<<<<< HEAD
        # proces the data file
        with open(test_data_filename) as f:
            base_path = "file://"+ self.getTestDataDirPath() + "/"
            test_data = jsonref.load(f, base_uri=base_path)
=======
        # The second-to-last component is always the class name
        class_name = path_components[-2]
>>>>>>> 2cfe796e

        # Everything else is part of the module path
        # We need to determine which part corresponds to the file name

        # First, try to find the test file name
        for i in range(len(path_components) - 2):
            # Try to construct a potential file name from the path components
            # Usually, the last component before the class name is the file name
            module_path = ".".join(path_components[:-2])
            potential_file_name = path_components[-3]

            # If it ends with _tests, it's likely our file name
            if potential_file_name.endswith("_tests"):
                file_name = potential_file_name
                break
        else:
            # If we didn't find a component ending with _tests, default to the last module component
            file_name = path_components[-3]

        # load the test data file if it hasn't been loaded yet
        if self.test_data_file is None:
            # Try to find the test data file by searching the directory
            test_data_filename = self._findTestDataFile(file_name)

            if test_data_filename is None:
                warnings.warn(f"Could not find test data file for {file_name}")
                self.test_data_file = {}
            else:
                # Process the data file
                with open(test_data_filename, "r") as f:
                    self.test_data_file = jsonref.load(f)

        # Handling nested structure in the json
        # If the test is in a subdirectory, the class name might be in a nested structure
        if class_name in self.test_data_file:
            if func_name in self.test_data_file[class_name]:
                return self.test_data_file[class_name][func_name]

        # For tests in subdirectories, we might need to navigate a nested structure
        # Check if any keys in the file have our class_name as a subkey
        for top_key, top_value in self.test_data_file.items():
            if isinstance(top_value, dict) and class_name in top_value:
                if func_name in top_value[class_name]:
                    return top_value[class_name][func_name]

        # return empty dictionary if no data found
        return {}

    def _findTestDataFile(self, file_name: str) -> Optional[str]:
        """
        Find a test data file by searching the directory structure.

        :param file_name: The base name of the test file (without extension)
        :type file_name: str
        :return: The full path to the test data file, or None if not found
        :rtype: str or None
        """
        # Default test data directory
        test_data_dir = os.path.join(os.path.dirname(__file__), "unit_test_data")

        # First, try the direct approach
        direct_path = os.path.join(test_data_dir, f"{file_name}.json")
        if os.path.isfile(direct_path):
            return direct_path

        # If not found, search recursively through the test_data_dir
        for root, _, files in os.walk(test_data_dir):
            for file in files:
                if file == f"{file_name}.json":
                    return os.path.join(root, file)

        # If still not found, search for files that might contain the test data
        # Sometimes test data for multiple modules might be consolidated in a single file
        for root, _, files in os.walk(test_data_dir):
            for file in files:
                if file.endswith(".json"):
                    # Try to load the file and see if it contains our class
                    file_path = os.path.join(root, file)
                    try:
                        with open(file_path, "r") as f:
                            data = json.load(f)

                        # Check if any part of our file_name is in the keys
                        file_name_parts = file_name.split("_")
                        for part in file_name_parts:
                            if any(part in key for key in data.keys()):
                                return file_path
                    except (json.JSONDecodeError, UnicodeDecodeError):
                        # Skip files that aren't valid JSON
                        continue

        return None

    def get_test_df_builder(self, name: str) -> TestDataFrameBuilder:
        return TestDataFrameBuilder(self.spark, self.test_case_data[name])

    def get_data_as_sdf(self, name: str, convert_ts_col=True):
        """
        Get test data as a Spark DataFrame
        """
        return self.get_test_function_df_builder(name).as_sdf()

    def get_data_as_tsdf(self, name: str):
        """
        Get test data as a TSDF
        """
        return self.get_test_function_df_builder(name).as_tsdf()

    #
    # Assertion Functions
    #

    def assertFieldsEqual(self, fieldA, fieldB):
        """
        Test that two fields are equivalent
        """
        self.assertEqual(
            fieldA.name.lower(),
            fieldB.name.lower(),
            msg=f"Field {fieldA} has different name from {fieldB}",
        )
        self.assertEqual(
            fieldA.dataType,
            fieldB.dataType,
            msg=f"Field {fieldA} has different type from {fieldB}",
        )
        # self.assertEqual(fieldA.nullable, fieldB.nullable)

    def assertSchemaContainsField(self, schema, field):
        """
        Test that the given schema contains the given field
        """
        # the schema must contain a field with the right name
        lc_fieldNames = [fc.lower() for fc in schema.fieldNames()]
        self.assertTrue(field.name.lower() in lc_fieldNames)
        # the attributes of the fields must be equal
        self.assertFieldsEqual(field, schema[field.name])

    def assertDataFrameEquality(
        self,
        df1: Union[TSDF, DataFrame, IntervalsDF],
        df2: Union[TSDF, DataFrame, IntervalsDF],
        ignore_row_order: bool = False,
        ignore_column_order: bool = True,
        ignore_nullable: bool = True,
    ):
        """
        Test that the two given Dataframes are equivalent.
        That is, they have equivalent schemas, and both contain the same values
        """

        # handle TSDFs
        if isinstance(df1, TSDF):
            # df2 must also be a TSDF
            self.assertIsInstance(df2, TSDF)
            # get the underlying Spark DataFrames
            df1 = df1.df
            df2 = df2.df

        # Handle IDFs
        if isinstance(df1, IntervalsDF):
            # df2 must also be a IntervalsDF
            self.assertIsInstance(df2, IntervalsDF)
            # get the underlying Spark DataFrames
            df1 = df1.df
            df2 = df2.df

        # handle DataFrames
        assert_df_equality(
            df1,
            df2,
            ignore_row_order=ignore_row_order,
            ignore_column_order=ignore_column_order,
            ignore_nullable=ignore_nullable,
            ignore_metadata=True,
        )<|MERGE_RESOLUTION|>--- conflicted
+++ resolved
@@ -1,13 +1,8 @@
-import json
 import os
 import shutil
 import unittest
 import warnings
-<<<<<<< HEAD
 from typing import Optional, Union
-=======
-from typing import Union, Optional
->>>>>>> 2cfe796e
 
 import jsonref
 import pandas as pd
@@ -17,7 +12,7 @@
 from pyspark.sql import SparkSession
 from pyspark.sql.dataframe import DataFrame
 
-from tempo.intervals.core.intervals_df import IntervalsDF
+from tempo.intervals import IntervalsDF
 from tempo.tsdf import TSDF
 
 
@@ -452,123 +447,38 @@
     def __loadTestData(self, file_name: str) -> dict:
         """
         This function reads our unit test data config json and returns the required metadata to create the correct
-        format of test data (Spark DataFrames, Pandas DataFrames and Tempo TSDFs).
-        Can handle tests in subdirectories of arbitrary depth.
-
-        :param test_case_path: string representation of the data path e.g. : "tsdf_tests.BasicTests.test_describe"
-                              or "intervals.core.boundaries_tests.BoundariesTests.test_something"
-        :type test_case_path: str
-        """
-        # Split the path into components
-        path_components = test_case_path.split(".")
-
-        # The last component is always the function name
-        func_name = path_components[-1]
-
-<<<<<<< HEAD
+        format of test data (Spark DataFrames, Pandas DataFrames and Tempo TSDFs)
+        :param file_name: base name of the test data file
+        :type file_name: str
+        """
+
+        # find our test data file
+        test_data_filename = self.getTestDataFilePath(file_name)
+        if not os.path.isfile(test_data_filename):
+            warnings.warn(f"Could not load test data file {test_data_filename}")
+            return {}
+
         # proces the data file
         with open(test_data_filename) as f:
             base_path = "file://"+ self.getTestDataDirPath() + "/"
             test_data = jsonref.load(f, base_uri=base_path)
-=======
-        # The second-to-last component is always the class name
-        class_name = path_components[-2]
->>>>>>> 2cfe796e
-
-        # Everything else is part of the module path
-        # We need to determine which part corresponds to the file name
-
-        # First, try to find the test file name
-        for i in range(len(path_components) - 2):
-            # Try to construct a potential file name from the path components
-            # Usually, the last component before the class name is the file name
-            module_path = ".".join(path_components[:-2])
-            potential_file_name = path_components[-3]
-
-            # If it ends with _tests, it's likely our file name
-            if potential_file_name.endswith("_tests"):
-                file_name = potential_file_name
-                break
-        else:
-            # If we didn't find a component ending with _tests, default to the last module component
-            file_name = path_components[-3]
-
-        # load the test data file if it hasn't been loaded yet
-        if self.test_data_file is None:
-            # Try to find the test data file by searching the directory
-            test_data_filename = self._findTestDataFile(file_name)
-
-            if test_data_filename is None:
-                warnings.warn(f"Could not find test data file for {file_name}")
-                self.test_data_file = {}
-            else:
-                # Process the data file
-                with open(test_data_filename, "r") as f:
-                    self.test_data_file = jsonref.load(f)
-
-        # Handling nested structure in the json
-        # If the test is in a subdirectory, the class name might be in a nested structure
-        if class_name in self.test_data_file:
-            if func_name in self.test_data_file[class_name]:
-                return self.test_data_file[class_name][func_name]
-
-        # For tests in subdirectories, we might need to navigate a nested structure
-        # Check if any keys in the file have our class_name as a subkey
-        for top_key, top_value in self.test_data_file.items():
-            if isinstance(top_value, dict) and class_name in top_value:
-                if func_name in top_value[class_name]:
-                    return top_value[class_name][func_name]
-
-        # return empty dictionary if no data found
-        return {}
-
-    def _findTestDataFile(self, file_name: str) -> Optional[str]:
-        """
-        Find a test data file by searching the directory structure.
-
-        :param file_name: The base name of the test file (without extension)
-        :type file_name: str
-        :return: The full path to the test data file, or None if not found
-        :rtype: str or None
-        """
-        # Default test data directory
-        test_data_dir = os.path.join(os.path.dirname(__file__), "unit_test_data")
-
-        # First, try the direct approach
-        direct_path = os.path.join(test_data_dir, f"{file_name}.json")
-        if os.path.isfile(direct_path):
-            return direct_path
-
-        # If not found, search recursively through the test_data_dir
-        for root, _, files in os.walk(test_data_dir):
-            for file in files:
-                if file == f"{file_name}.json":
-                    return os.path.join(root, file)
-
-        # If still not found, search for files that might contain the test data
-        # Sometimes test data for multiple modules might be consolidated in a single file
-        for root, _, files in os.walk(test_data_dir):
-            for file in files:
-                if file.endswith(".json"):
-                    # Try to load the file and see if it contains our class
-                    file_path = os.path.join(root, file)
-                    try:
-                        with open(file_path, "r") as f:
-                            data = json.load(f)
-
-                        # Check if any part of our file_name is in the keys
-                        file_name_parts = file_name.split("_")
-                        for part in file_name_parts:
-                            if any(part in key for key in data.keys()):
-                                return file_path
-                    except (json.JSONDecodeError, UnicodeDecodeError):
-                        # Skip files that aren't valid JSON
-                        continue
-
-        return None
-
-    def get_test_df_builder(self, name: str) -> TestDataFrameBuilder:
-        return TestDataFrameBuilder(self.spark, self.test_case_data[name])
+
+        return test_data
+
+    def get_test_df_builder(self, *data_keys: str) -> TestDataFrameBuilder:
+        # unpack the test data by keys
+        data = self.test_case_data
+        for key in data_keys:
+            data = prefix_value(key, data)
+        # return the builder
+        return TestDataFrameBuilder(self.spark, data)
+
+    def get_test_function_df_builder(self, *sub_elements: str) -> TestDataFrameBuilder:
+        """
+        Get the test data builder for the current test function
+        """
+        function_data_keys = [self.class_name, self.func_name] + list(sub_elements)
+        return self.get_test_df_builder(*function_data_keys)
 
     def get_data_as_sdf(self, name: str, convert_ts_col=True):
         """
