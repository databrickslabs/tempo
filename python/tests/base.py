--- conflicted
+++ resolved
@@ -203,46 +203,6 @@
     # Test Data Loading Functions
     #
 
-<<<<<<< HEAD
-    def get_data_as_sdf(self,
-                        name: str,
-                        convert_ts_col: bool = True) -> DataFrame:
-        td = self.test_data[name]
-        ts_cols = []
-        if convert_ts_col and (td.get("ts_col", None) or td.get("other_ts_cols", [])):
-            ts_cols = [td["ts_col"]] if "ts_col" in td else []
-            ts_cols.extend(td.get("other_ts_cols", []))
-        return self.buildTestDF(td["schema"], td["data"], ts_cols)
-
-    def get_data_as_tsdf(self,
-                         name: str,
-                         convert_ts_col: bool = True) -> TSDF:
-        df = self.get_data_as_sdf(name, convert_ts_col)
-        td = self.test_data[name]
-        if "sequence_col" in td:
-            tsdf = TSDF.fromSubsequenceCol(df,
-                                           td["ts_col"],
-                                           td["sequence_col"],
-                                           td.get("series_ids", None))
-        else:
-            tsdf = TSDF(df, ts_col=td["ts_col"], series_ids=td.get("series_ids", None))
-        return tsdf
-
-    def get_data_as_idf(self,
-                        name: str,
-                        convert_ts_col: bool = True) -> IntervalsDF:
-        df = self.get_data_as_sdf(name, convert_ts_col)
-        td = self.test_data[name]
-        idf = IntervalsDF(
-            df,
-            start_ts=td["start_ts"],
-            end_ts=td["end_ts"],
-            series_ids=td.get("series", None),
-        )
-        return idf
-
-=======
->>>>>>> fe88745a
     TEST_DATA_FOLDER = "unit_test_data"
 
     def __getTestDataFilePath(self, test_file_name: str) -> str:
