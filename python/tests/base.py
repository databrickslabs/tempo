--- conflicted
+++ resolved
@@ -144,19 +144,7 @@
 
         # convert timstamp fields to timestamp type
         for tsc in ts_cols:
-<<<<<<< HEAD
             df = df.withColumn(tsc, F.to_timestamp(F.col(tsc)))
-=======
-            ts_value = str(df.select(ts_cols).limit(1).collect()[0][0])
-            ts_pattern = r"^\d{4}-\d{2}-\d{2}| \d{2}:\d{2}:\d{2}\.\d*$"
-            decimal_pattern = r"[.]\d+"
-            if re.match(ts_pattern, str(ts_value)) is not None:
-                if (
-                    re.search(decimal_pattern, ts_value) is None
-                    or len(re.search(decimal_pattern, ts_value)[0]) <= 4
-                ):
-                    df = df.withColumn(tsc, F.to_timestamp(F.col(tsc)))
->>>>>>> 0350dffb
         return df
 
     #
