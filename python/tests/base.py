--- conflicted
+++ resolved
@@ -9,11 +9,7 @@
 from delta.pip_utils import configure_spark_with_delta_pip
 from pyspark.sql import SparkSession
 from pyspark.sql.dataframe import DataFrame
-<<<<<<< HEAD
-
-import tempo.tsschema
-=======
->>>>>>> 2c97b42e
+
 from tempo.intervals import IntervalsDF
 from tempo.tsdf import TSDF
 
@@ -63,8 +59,6 @@
         return self.__test_data.get("tsdf_constructor", None)
 
     @property
-<<<<<<< HEAD
-=======
     def idf_construct(self) -> Optional[str]:
         """
         :return: the name of the IntervalsDF constructor to use
@@ -72,7 +66,6 @@
         return self.__test_data.get("idf_constructor", None)
 
     @property
->>>>>>> 2c97b42e
     def tsdf(self) -> dict:
         """
         :return: the timestamp index metadata component of the test data
@@ -80,8 +73,6 @@
         return self.__test_data["tsdf"]
 
     @property
-<<<<<<< HEAD
-=======
     def idf(self) -> dict:
         """
         :return: the start and end timestamp index metadata component of the test data
@@ -89,7 +80,6 @@
         return self.__test_data["idf"]
 
     @property
->>>>>>> 2c97b42e
     def ts_schema(self) -> Optional[dict]:
         """
         :return: the timestamp index schema component of the test data
@@ -160,22 +150,6 @@
         sdf = self.as_sdf()
         if self.tsdf_constructor is not None:
             return getattr(TSDF, self.tsdf_constructor)(sdf, **self.tsdf)
-<<<<<<< HEAD
-        elif self.ts_schema is not None:
-            # get the timestamp column
-            ts_col = sdf.schema[self.ts_col]
-            # get the timestamp index class
-            ts_idx_class = getattr(tempo.tsschema, self.ts_idx_class)
-            # instantiate the timestamp index
-            ts_idx = ts_idx_class(ts_col, **self.ts_idx)
-            # create the TSDF
-            return TSDF(
-                sdf, ts_schema=tempo.tsschema.TSSchema(ts_idx, self.tsdf["series_ids"])
-            )
-        else:
-            return TSDF(sdf, **self.tsdf)
-
-=======
         else:
             return TSDF(sdf, **self.tsdf)
 
@@ -189,7 +163,6 @@
         else:
             return IntervalsDF(self.as_sdf(), **self.idf)
 
->>>>>>> 2c97b42e
 
 class SparkTest(unittest.TestCase):
     #
@@ -239,12 +212,13 @@
         if self.test_data is None:
             self.test_data = self.__loadTestData(self.id())
 
-    #
-    # Test Data Loading Functions
-    #
-
-<<<<<<< HEAD
-=======
+    def tearDown(self) -> None:
+        del self.test_data
+
+    #
+    # Utility Functions
+    #
+
     def get_data_as_idf(self, name: str, convert_ts_col=True):
         df = self.get_data_as_sdf(name, convert_ts_col)
         td = self.test_data[name]
@@ -256,7 +230,6 @@
         )
         return idf
 
->>>>>>> 2c97b42e
     TEST_DATA_FOLDER = "unit_test_data"
 
     def __getTestDataFilePath(self, test_file_name: str) -> str:
@@ -297,11 +270,7 @@
         with open(test_data_file, "r") as f:
             data_metadata_from_json = jsonref.load(f)
             # return the data
-<<<<<<< HEAD
-            return data_metadata_from_json
-=======
             return data_metadata_from_json[class_name][func_name]
->>>>>>> 2c97b42e
 
     def get_test_df_builder(self, name: str) -> TestDataFrameBuilder:
         return TestDataFrameBuilder(self.spark, self.test_data[name])
@@ -338,13 +307,8 @@
 
     def assertDataFrameEquality(
         self,
-<<<<<<< HEAD
-        df1: Union[TSDF, DataFrame],
-        df2: Union[TSDF, DataFrame],
-=======
         df1: Union[TSDF, DataFrame, IntervalsDF],
         df2: Union[TSDF, DataFrame, IntervalsDF],
->>>>>>> 2c97b42e
         ignore_row_order: bool = False,
         ignore_column_order: bool = True,
         ignore_nullable: bool = True,
@@ -358,10 +322,6 @@
         if isinstance(df1, TSDF):
             # df2 must also be a TSDF
             self.assertIsInstance(df2, TSDF)
-<<<<<<< HEAD
-            # should have the same schemas
-            self.assertEqual(df1.ts_schema, df2.ts_schema)
-=======
             # get the underlying Spark DataFrames
             df1 = df1.df
             df2 = df2.df
@@ -370,7 +330,6 @@
         if isinstance(df1, IntervalsDF):
             # df2 must also be a IntervalsDF
             self.assertIsInstance(df2, IntervalsDF)
->>>>>>> 2c97b42e
             # get the underlying Spark DataFrames
             df1 = df1.df
             df2 = df2.df
