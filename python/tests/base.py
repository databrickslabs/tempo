--- conflicted
+++ resolved
@@ -9,12 +9,9 @@
 import pyspark.sql.functions as F
 from pyspark.sql import SparkSession
 from tempo.tsdf import TSDF
-<<<<<<< HEAD
 from tempo.intervals import IntervalsDF
-=======
 from chispa import assert_df_equality
 from pyspark.sql.dataframe import DataFrame
->>>>>>> 0350dffb
 
 
 class SparkTest(unittest.TestCase):
