import unittest

from tests.base import SparkTest


class AsOfJoinTest(SparkTest):
    def test_asof_join(self):
        """AS-OF Join with out a time-partition test"""
<<<<<<< HEAD
        leftSchema = StructType(
            [
                StructField("symbol", StringType()),
                StructField("event_ts", StringType()),
                StructField("trade_pr", FloatType()),
            ]
        )

        rightSchema = StructType(
            [
                StructField("symbol", StringType()),
                StructField("event_ts", StringType()),
                StructField("bid_pr", FloatType()),
                StructField("ask_pr", FloatType()),
            ]
        )

        expectedSchema = StructType(
            [
                StructField("symbol", StringType()),
                StructField("left_event_ts", StringType()),
                StructField("left_trade_pr", FloatType()),
                StructField("right_event_ts", StringType()),
                StructField("right_bid_pr", FloatType()),
                StructField("right_ask_pr", FloatType()),
            ]
        )
        expectedSchemaNoRightPrefix = StructType(
            [
                StructField("symbol", StringType()),
                StructField("left_event_ts", StringType()),
                StructField("left_trade_pr", FloatType()),
                StructField("event_ts", StringType()),
                StructField("bid_pr", FloatType()),
                StructField("ask_pr", FloatType()),
            ]
        )

        left_data = [
            ["S1", "2020-08-01 00:00:10", 349.21],
            ["S1", "2020-08-01 00:01:12", 351.32],
            ["S1", "2020-09-01 00:02:10", 361.1],
            ["S1", "2020-09-01 00:19:12", 362.1],
        ]

        right_data = [
            ["S1", "2020-08-01 00:00:01", 345.11, 351.12],
            ["S1", "2020-08-01 00:01:05", 348.10, 353.13],
            ["S1", "2020-09-01 00:02:01", 358.93, 365.12],
            ["S1", "2020-09-01 00:15:01", 359.21, 365.31],
        ]

        expected_data = [
            [
                "S1",
                "2020-08-01 00:00:10",
                349.21,
                "2020-08-01 00:00:01",
                345.11,
                351.12,
            ],
            [
                "S1",
                "2020-08-01 00:01:12",
                351.32,
                "2020-08-01 00:01:05",
                348.10,
                353.13,
            ],
            ["S1", "2020-09-01 00:02:10", 361.1, "2020-09-01 00:02:01", 358.93, 365.12],
            ["S1", "2020-09-01 00:19:12", 362.1, "2020-09-01 00:15:01", 359.21, 365.31],
        ]

        # Construct dataframes
        dfLeft = self.buildTestDF(leftSchema, left_data)
        dfRight = self.buildTestDF(rightSchema, right_data)
        dfExpected = self.buildTestDF(
            expectedSchema, expected_data, ["left_event_ts", "right_event_ts"]
        )

        # perform the join
        tsdf_left = TSDF(dfLeft, ts_col="event_ts", partition_cols=["symbol"])
        tsdf_right = TSDF(dfRight, ts_col="event_ts", partition_cols=["symbol"])

=======

        # Construct dataframes
        tsdf_left = self.get_data_as_tsdf("left")
        tsdf_right = self.get_data_as_tsdf("right")
        dfExpected = self.get_data_as_sdf("expected")
        noRightPrefixdfExpected = self.get_data_as_sdf("expected_no_right_prefix")

        # perform the join
>>>>>>> b28b1c8c
        joined_df = tsdf_left.asofJoin(
            tsdf_right, left_prefix="left", right_prefix="right"
        ).df
        non_prefix_joined_df = tsdf_left.asofJoin(
            tsdf_right, left_prefix="left", right_prefix=""
        ).df

        # joined dataframe should equal the expected dataframe
        self.assertDataFramesEqual(joined_df, dfExpected)
<<<<<<< HEAD

        noRightPrefixdfExpected = self.buildTestDF(
            expectedSchemaNoRightPrefix, expected_data, ["left_event_ts", "event_ts"]
        )

=======
>>>>>>> b28b1c8c
        self.assertDataFramesEqual(non_prefix_joined_df, noRightPrefixdfExpected)

        spark_sql_joined_df = tsdf_left.asofJoin(
            tsdf_right, left_prefix="left", right_prefix="right"
        ).df
        self.assertDataFramesEqual(spark_sql_joined_df, dfExpected)

    def test_asof_join_skip_nulls_disabled(self):
        """AS-OF Join with skip nulls disabled"""
<<<<<<< HEAD
        leftSchema = StructType(
            [
                StructField("symbol", StringType()),
                StructField("event_ts", StringType()),
                StructField("trade_pr", FloatType()),
            ]
        )

        rightSchema = StructType(
            [
                StructField("symbol", StringType()),
                StructField("event_ts", StringType()),
                StructField("bid_pr", FloatType()),
                StructField("ask_pr", FloatType()),
            ]
        )

        expectedSchema = StructType(
            [
                StructField("symbol", StringType()),
                StructField("left_event_ts", StringType()),
                StructField("left_trade_pr", FloatType()),
                StructField("right_event_ts", StringType()),
                StructField("right_bid_pr", FloatType()),
                StructField("right_ask_pr", FloatType()),
            ]
        )

        left_data = [
            ["S1", "2020-08-01 00:00:10", 349.21],
            ["S1", "2020-08-01 00:01:12", 351.32],
            ["S1", "2020-09-01 00:02:10", 361.1],
            ["S1", "2020-09-01 00:19:12", 362.1],
        ]

        right_data = [
            ["S1", "2020-08-01 00:00:01", 345.11, 351.12],
            ["S1", "2020-08-01 00:01:05", None, 353.13],
            ["S1", "2020-09-01 00:02:01", None, None],
            ["S1", "2020-09-01 00:15:01", 359.21, 365.31],
        ]

        expected_data_skip_nulls = [
            [
                "S1",
                "2020-08-01 00:00:10",
                349.21,
                "2020-08-01 00:00:01",
                345.11,
                351.12,
            ],
            [
                "S1",
                "2020-08-01 00:01:12",
                351.32,
                "2020-08-01 00:01:05",
                345.11,
                353.13,
            ],
            ["S1", "2020-09-01 00:02:10", 361.1, "2020-09-01 00:02:01", 345.11, 353.13],
            ["S1", "2020-09-01 00:19:12", 362.1, "2020-09-01 00:15:01", 359.21, 365.31],
        ]

        expected_data_skip_nulls_disabled = [
            [
                "S1",
                "2020-08-01 00:00:10",
                349.21,
                "2020-08-01 00:00:01",
                345.11,
                351.12,
            ],
            ["S1", "2020-08-01 00:01:12", 351.32, "2020-08-01 00:01:05", None, 353.13],
            ["S1", "2020-09-01 00:02:10", 361.1, "2020-09-01 00:02:01", None, None],
            ["S1", "2020-09-01 00:19:12", 362.1, "2020-09-01 00:15:01", 359.21, 365.31],
        ]

        # Construct dataframes
        dfLeft = self.buildTestDF(leftSchema, left_data)
        dfRight = self.buildTestDF(rightSchema, right_data)
        dfExpectedSkipNulls = self.buildTestDF(
            expectedSchema,
            expected_data_skip_nulls,
            ["left_event_ts", "right_event_ts"],
        )
        dfExpectedSkipNullsDisabled = self.buildTestDF(
            expectedSchema,
            expected_data_skip_nulls_disabled,
            ["left_event_ts", "right_event_ts"],
        )

        tsdf_left = TSDF(dfLeft, ts_col="event_ts", partition_cols=["symbol"])
        tsdf_right = TSDF(dfRight, ts_col="event_ts", partition_cols=["symbol"])
=======

        # fetch test data
        tsdf_left = self.get_data_as_tsdf("left")
        tsdf_right = self.get_data_as_tsdf("right")
        dfExpectedSkipNulls = self.get_data_as_sdf("expected_skip_nulls")
        dfExpectedSkipNullsDisabled = self.get_data_as_sdf(
            "expected_skip_nulls_disabled"
        )
>>>>>>> b28b1c8c

        # perform the join with skip nulls enabled (default)
        joined_df = tsdf_left.asofJoin(
            tsdf_right, left_prefix="left", right_prefix="right"
        ).df

        # joined dataframe should equal the expected dataframe with nulls skipped
        self.assertDataFramesEqual(joined_df, dfExpectedSkipNulls)

        # perform the join with skip nulls disabled
        joined_df = tsdf_left.asofJoin(
            tsdf_right, left_prefix="left", right_prefix="right", skipNulls=False
        ).df

        # joined dataframe should equal the expected dataframe without nulls skipped
        self.assertDataFramesEqual(joined_df, dfExpectedSkipNullsDisabled)

    def test_sequence_number_sort(self):
        """Skew AS-OF Join with Partition Window Test"""
<<<<<<< HEAD
        leftSchema = StructType(
            [
                StructField("symbol", StringType()),
                StructField("event_ts", StringType()),
                StructField("trade_pr", FloatType()),
                StructField("trade_id", IntegerType()),
            ]
        )

        rightSchema = StructType(
            [
                StructField("symbol", StringType()),
                StructField("event_ts", StringType()),
                StructField("bid_pr", FloatType()),
                StructField("ask_pr", FloatType()),
                StructField("seq_nb", LongType()),
            ]
        )

        expectedSchema = StructType(
            [
                StructField("symbol", StringType()),
                StructField("event_ts", StringType()),
                StructField("trade_pr", FloatType()),
                StructField("trade_id", IntegerType()),
                StructField("right_event_ts", StringType()),
                StructField("right_bid_pr", FloatType()),
                StructField("right_ask_pr", FloatType()),
                StructField("right_seq_nb", LongType()),
            ]
        )

        left_data = [
            ["S1", "2020-08-01 00:00:10", 349.21, 1],
            ["S1", "2020-08-01 00:00:10", 350.21, 5],
            ["S1", "2020-08-01 00:01:12", 351.32, 2],
            ["S1", "2020-09-01 00:02:10", 361.1, 3],
            ["S1", "2020-09-01 00:19:12", 362.1, 4],
        ]

        right_data = [
            ["S1", "2020-08-01 00:00:01", 345.11, 351.12, 1],
            ["S1", "2020-08-01 00:00:10", 19.11, 20.12, 1],
            ["S1", "2020-08-01 00:01:05", 348.10, 1000.13, 3],
            ["S1", "2020-08-01 00:01:05", 348.10, 100.13, 2],
            ["S1", "2020-09-01 00:02:01", 358.93, 365.12, 4],
            ["S1", "2020-09-01 00:15:01", 359.21, 365.31, 5],
        ]

        expected_data = [
            [
                "S1",
                "2020-08-01 00:00:10",
                349.21,
                1,
                "2020-08-01 00:00:10",
                19.11,
                20.12,
                1,
            ],
            [
                "S1",
                "2020-08-01 00:00:10",
                350.21,
                5,
                "2020-08-01 00:00:10",
                19.11,
                20.12,
                1,
            ],
            [
                "S1",
                "2020-08-01 00:01:12",
                351.32,
                2,
                "2020-08-01 00:01:05",
                348.10,
                1000.13,
                3,
            ],
            [
                "S1",
                "2020-09-01 00:02:10",
                361.1,
                3,
                "2020-09-01 00:02:01",
                358.93,
                365.12,
                4,
            ],
            [
                "S1",
                "2020-09-01 00:19:12",
                362.1,
                4,
                "2020-09-01 00:15:01",
                359.21,
                365.31,
                5,
            ],
        ]

        # construct dataframes
        dfLeft = self.buildTestDF(leftSchema, left_data)
        dfRight = self.buildTestDF(rightSchema, right_data)
        dfExpected = self.buildTestDF(
            expectedSchema, expected_data, ["right_event_ts", "event_ts"]
        )

        # perform the join
        tsdf_left = TSDF(dfLeft, partition_cols=["symbol"])
        tsdf_right = TSDF(dfRight, partition_cols=["symbol"], sequence_col="seq_nb")
=======

        # fetch test data
        tsdf_left = self.get_data_as_tsdf("left")
        tsdf_right = self.get_data_as_tsdf("right")
        dfExpected = self.get_data_as_sdf("expected")

        # perform the join
>>>>>>> b28b1c8c
        joined_df = tsdf_left.asofJoin(tsdf_right, right_prefix="right").df

        # joined dataframe should equal the expected dataframe
        self.assertDataFramesEqual(joined_df, dfExpected)

    def test_partitioned_asof_join(self):
        """AS-OF Join with a time-partition"""
<<<<<<< HEAD
        leftSchema = StructType(
            [
                StructField("symbol", StringType()),
                StructField("event_ts", StringType()),
                StructField("trade_pr", FloatType()),
            ]
        )

        rightSchema = StructType(
            [
                StructField("symbol", StringType()),
                StructField("event_ts", StringType()),
                StructField("bid_pr", FloatType()),
                StructField("ask_pr", FloatType()),
            ]
        )

        expectedSchema = StructType(
            [
                StructField("symbol", StringType()),
                StructField("left_event_ts", StringType()),
                StructField("left_trade_pr", FloatType()),
                StructField("right_event_ts", StringType()),
                StructField("right_bid_pr", FloatType()),
                StructField("right_ask_pr", FloatType()),
            ]
        )

        left_data = [
            ["S1", "2020-08-01 00:00:02", 349.21],
            ["S1", "2020-08-01 00:00:08", 351.32],
            ["S1", "2020-08-01 00:00:11", 361.12],
            ["S1", "2020-08-01 00:00:18", 364.31],
            ["S1", "2020-08-01 00:00:19", 362.94],
            ["S1", "2020-08-01 00:00:21", 364.27],
            ["S1", "2020-08-01 00:00:23", 367.36],
        ]

        right_data = [
            ["S1", "2020-08-01 00:00:01", 345.11, 351.12],
            ["S1", "2020-08-01 00:00:09", 348.10, 353.13],
            ["S1", "2020-08-01 00:00:12", 358.93, 365.12],
            ["S1", "2020-08-01 00:00:19", 359.21, 365.31],
        ]

        expected_data = [
            [
                "S1",
                "2020-08-01 00:00:02",
                349.21,
                "2020-08-01 00:00:01",
                345.11,
                351.12,
            ],
            [
                "S1",
                "2020-08-01 00:00:08",
                351.32,
                "2020-08-01 00:00:01",
                345.11,
                351.12,
            ],
            [
                "S1",
                "2020-08-01 00:00:11",
                361.12,
                "2020-08-01 00:00:09",
                348.10,
                353.13,
            ],
            [
                "S1",
                "2020-08-01 00:00:18",
                364.31,
                "2020-08-01 00:00:12",
                358.93,
                365.12,
            ],
            [
                "S1",
                "2020-08-01 00:00:19",
                362.94,
                "2020-08-01 00:00:19",
                359.21,
                365.31,
            ],
            [
                "S1",
                "2020-08-01 00:00:21",
                364.27,
                "2020-08-01 00:00:19",
                359.21,
                365.31,
            ],
            [
                "S1",
                "2020-08-01 00:00:23",
                367.36,
                "2020-08-01 00:00:19",
                359.21,
                365.31,
            ],
        ]

        # Construct dataframes
        dfLeft = self.buildTestDF(leftSchema, left_data)
        dfRight = self.buildTestDF(rightSchema, right_data)
        dfExpected = self.buildTestDF(
            expectedSchema, expected_data, ["left_event_ts", "right_event_ts"]
        )

        tsdf_left = TSDF(dfLeft, ts_col="event_ts", partition_cols=["symbol"])
        tsdf_right = TSDF(dfRight, ts_col="event_ts", partition_cols=["symbol"])
=======

        # fetch test data
        tsdf_left = self.get_data_as_tsdf("left")
        tsdf_right = self.get_data_as_tsdf("right")
        dfExpected = self.get_data_as_sdf("expected")
>>>>>>> b28b1c8c

        joined_df = tsdf_left.asofJoin(
            tsdf_right,
            left_prefix="left",
            right_prefix="right",
            tsPartitionVal=10,
            fraction=0.1,
        ).df

        self.assertDataFramesEqual(joined_df, dfExpected)

    def test_asof_join_nanos(self):
        """As of join with nanosecond timestamps"""
<<<<<<< HEAD
        leftSchema = StructType(
            [
                StructField("symbol", StringType()),
                StructField("event_ts", StringType()),
                StructField("trade_pr", FloatType()),
            ]
        )

        rightSchema = StructType(
            [
                StructField("symbol", StringType()),
                StructField("event_ts", StringType()),
                StructField("bid_pr", FloatType()),
                StructField("ask_pr", FloatType()),
            ]
        )

        expectedSchema = StructType(
            [
                StructField("symbol", StringType()),
                StructField("left_event_ts", StringType()),
                StructField("left_trade_pr", FloatType()),
                StructField("right_event_ts", StringType()),
                StructField("right_ask_pr", FloatType()),
                StructField("right_bid_pr", FloatType()),
            ]
        )

        left_data = [
            ["S1", "2022-01-01 09:59:59.123456789", 349.21],
            ["S1", "2022-01-01 10:00:00.123456788", 351.32],
            ["S1", "2022-01-01 10:00:00.123456789", 361.12],
            ["S1", "2022-01-01 10:00:01.123456789", 364.31],
        ]

        right_data = [
            ["S1", "2022-01-01 10:00:00.1234567", 345.11, 351.12],
            ["S1", "2022-01-01 10:00:00.12345671", 348.10, 353.13],
            ["S1", "2022-01-01 10:00:00.12345675", 358.93, 365.12],
            ["S1", "2022-01-01 10:00:00.12345677", 358.91, 365.33],
            ["S1", "2022-01-01 10:00:01.10000001", 359.21, 365.31],
        ]

        expected_data = [
            ["S1", "2022-01-01 09:59:59.123456789", 349.21, None, None, None],
            [
                "S1",
                "2022-01-01 10:00:00.123456788",
                351.32,
                "2022-01-01 10:00:00.12345677",
                365.33,
                358.91,
            ],
            [
                "S1",
                "2022-01-01 10:00:00.123456789",
                361.12,
                "2022-01-01 10:00:00.12345677",
                365.33,
                358.91,
            ],
            [
                "S1",
                "2022-01-01 10:00:01.123456789",
                364.31,
                "2022-01-01 10:00:01.10000001",
                365.31,
                359.21,
            ],
        ]

        dfLeft = self.buildTestDF(leftSchema, left_data)
        dfRight = self.buildTestDF(rightSchema, right_data)
        dfExpected = self.buildTestDF(
            expectedSchema, expected_data, ts_cols=["left_event_ts"]
        )

        tsdf_left = TSDF(dfLeft, ts_col="event_ts", partition_cols=["symbol"])
        tsdf_right = TSDF(dfRight, ts_col="event_ts", partition_cols=["symbol"])

=======

        # fetch test data
        tsdf_left = self.get_data_as_tsdf("left")
        tsdf_right = self.get_data_as_tsdf("right")
        dfExpected = self.get_data_as_sdf("expected")

        # perform join
>>>>>>> b28b1c8c
        joined_df = tsdf_left.asofJoin(
            tsdf_right, left_prefix="left", right_prefix="right"
        ).df

        # compare
        self.assertDataFramesEqual(joined_df, dfExpected)


# MAIN
if __name__ == "__main__":
    unittest.main()<|MERGE_RESOLUTION|>--- conflicted
+++ resolved
@@ -6,92 +6,6 @@
 class AsOfJoinTest(SparkTest):
     def test_asof_join(self):
         """AS-OF Join with out a time-partition test"""
-<<<<<<< HEAD
-        leftSchema = StructType(
-            [
-                StructField("symbol", StringType()),
-                StructField("event_ts", StringType()),
-                StructField("trade_pr", FloatType()),
-            ]
-        )
-
-        rightSchema = StructType(
-            [
-                StructField("symbol", StringType()),
-                StructField("event_ts", StringType()),
-                StructField("bid_pr", FloatType()),
-                StructField("ask_pr", FloatType()),
-            ]
-        )
-
-        expectedSchema = StructType(
-            [
-                StructField("symbol", StringType()),
-                StructField("left_event_ts", StringType()),
-                StructField("left_trade_pr", FloatType()),
-                StructField("right_event_ts", StringType()),
-                StructField("right_bid_pr", FloatType()),
-                StructField("right_ask_pr", FloatType()),
-            ]
-        )
-        expectedSchemaNoRightPrefix = StructType(
-            [
-                StructField("symbol", StringType()),
-                StructField("left_event_ts", StringType()),
-                StructField("left_trade_pr", FloatType()),
-                StructField("event_ts", StringType()),
-                StructField("bid_pr", FloatType()),
-                StructField("ask_pr", FloatType()),
-            ]
-        )
-
-        left_data = [
-            ["S1", "2020-08-01 00:00:10", 349.21],
-            ["S1", "2020-08-01 00:01:12", 351.32],
-            ["S1", "2020-09-01 00:02:10", 361.1],
-            ["S1", "2020-09-01 00:19:12", 362.1],
-        ]
-
-        right_data = [
-            ["S1", "2020-08-01 00:00:01", 345.11, 351.12],
-            ["S1", "2020-08-01 00:01:05", 348.10, 353.13],
-            ["S1", "2020-09-01 00:02:01", 358.93, 365.12],
-            ["S1", "2020-09-01 00:15:01", 359.21, 365.31],
-        ]
-
-        expected_data = [
-            [
-                "S1",
-                "2020-08-01 00:00:10",
-                349.21,
-                "2020-08-01 00:00:01",
-                345.11,
-                351.12,
-            ],
-            [
-                "S1",
-                "2020-08-01 00:01:12",
-                351.32,
-                "2020-08-01 00:01:05",
-                348.10,
-                353.13,
-            ],
-            ["S1", "2020-09-01 00:02:10", 361.1, "2020-09-01 00:02:01", 358.93, 365.12],
-            ["S1", "2020-09-01 00:19:12", 362.1, "2020-09-01 00:15:01", 359.21, 365.31],
-        ]
-
-        # Construct dataframes
-        dfLeft = self.buildTestDF(leftSchema, left_data)
-        dfRight = self.buildTestDF(rightSchema, right_data)
-        dfExpected = self.buildTestDF(
-            expectedSchema, expected_data, ["left_event_ts", "right_event_ts"]
-        )
-
-        # perform the join
-        tsdf_left = TSDF(dfLeft, ts_col="event_ts", partition_cols=["symbol"])
-        tsdf_right = TSDF(dfRight, ts_col="event_ts", partition_cols=["symbol"])
-
-=======
 
         # Construct dataframes
         tsdf_left = self.get_data_as_tsdf("left")
@@ -100,7 +14,6 @@
         noRightPrefixdfExpected = self.get_data_as_sdf("expected_no_right_prefix")
 
         # perform the join
->>>>>>> b28b1c8c
         joined_df = tsdf_left.asofJoin(
             tsdf_right, left_prefix="left", right_prefix="right"
         ).df
@@ -110,14 +23,6 @@
 
         # joined dataframe should equal the expected dataframe
         self.assertDataFramesEqual(joined_df, dfExpected)
-<<<<<<< HEAD
-
-        noRightPrefixdfExpected = self.buildTestDF(
-            expectedSchemaNoRightPrefix, expected_data, ["left_event_ts", "event_ts"]
-        )
-
-=======
->>>>>>> b28b1c8c
         self.assertDataFramesEqual(non_prefix_joined_df, noRightPrefixdfExpected)
 
         spark_sql_joined_df = tsdf_left.asofJoin(
@@ -127,101 +32,6 @@
 
     def test_asof_join_skip_nulls_disabled(self):
         """AS-OF Join with skip nulls disabled"""
-<<<<<<< HEAD
-        leftSchema = StructType(
-            [
-                StructField("symbol", StringType()),
-                StructField("event_ts", StringType()),
-                StructField("trade_pr", FloatType()),
-            ]
-        )
-
-        rightSchema = StructType(
-            [
-                StructField("symbol", StringType()),
-                StructField("event_ts", StringType()),
-                StructField("bid_pr", FloatType()),
-                StructField("ask_pr", FloatType()),
-            ]
-        )
-
-        expectedSchema = StructType(
-            [
-                StructField("symbol", StringType()),
-                StructField("left_event_ts", StringType()),
-                StructField("left_trade_pr", FloatType()),
-                StructField("right_event_ts", StringType()),
-                StructField("right_bid_pr", FloatType()),
-                StructField("right_ask_pr", FloatType()),
-            ]
-        )
-
-        left_data = [
-            ["S1", "2020-08-01 00:00:10", 349.21],
-            ["S1", "2020-08-01 00:01:12", 351.32],
-            ["S1", "2020-09-01 00:02:10", 361.1],
-            ["S1", "2020-09-01 00:19:12", 362.1],
-        ]
-
-        right_data = [
-            ["S1", "2020-08-01 00:00:01", 345.11, 351.12],
-            ["S1", "2020-08-01 00:01:05", None, 353.13],
-            ["S1", "2020-09-01 00:02:01", None, None],
-            ["S1", "2020-09-01 00:15:01", 359.21, 365.31],
-        ]
-
-        expected_data_skip_nulls = [
-            [
-                "S1",
-                "2020-08-01 00:00:10",
-                349.21,
-                "2020-08-01 00:00:01",
-                345.11,
-                351.12,
-            ],
-            [
-                "S1",
-                "2020-08-01 00:01:12",
-                351.32,
-                "2020-08-01 00:01:05",
-                345.11,
-                353.13,
-            ],
-            ["S1", "2020-09-01 00:02:10", 361.1, "2020-09-01 00:02:01", 345.11, 353.13],
-            ["S1", "2020-09-01 00:19:12", 362.1, "2020-09-01 00:15:01", 359.21, 365.31],
-        ]
-
-        expected_data_skip_nulls_disabled = [
-            [
-                "S1",
-                "2020-08-01 00:00:10",
-                349.21,
-                "2020-08-01 00:00:01",
-                345.11,
-                351.12,
-            ],
-            ["S1", "2020-08-01 00:01:12", 351.32, "2020-08-01 00:01:05", None, 353.13],
-            ["S1", "2020-09-01 00:02:10", 361.1, "2020-09-01 00:02:01", None, None],
-            ["S1", "2020-09-01 00:19:12", 362.1, "2020-09-01 00:15:01", 359.21, 365.31],
-        ]
-
-        # Construct dataframes
-        dfLeft = self.buildTestDF(leftSchema, left_data)
-        dfRight = self.buildTestDF(rightSchema, right_data)
-        dfExpectedSkipNulls = self.buildTestDF(
-            expectedSchema,
-            expected_data_skip_nulls,
-            ["left_event_ts", "right_event_ts"],
-        )
-        dfExpectedSkipNullsDisabled = self.buildTestDF(
-            expectedSchema,
-            expected_data_skip_nulls_disabled,
-            ["left_event_ts", "right_event_ts"],
-        )
-
-        tsdf_left = TSDF(dfLeft, ts_col="event_ts", partition_cols=["symbol"])
-        tsdf_right = TSDF(dfRight, ts_col="event_ts", partition_cols=["symbol"])
-=======
 
         # fetch test data
         tsdf_left = self.get_data_as_tsdf("left")
@@ -230,7 +40,6 @@
         dfExpectedSkipNullsDisabled = self.get_data_as_sdf(
             "expected_skip_nulls_disabled"
         )
->>>>>>> b28b1c8c
 
         # perform the join with skip nulls enabled (default)
         joined_df = tsdf_left.asofJoin(
@@ -250,120 +59,6 @@
 
     def test_sequence_number_sort(self):
         """Skew AS-OF Join with Partition Window Test"""
-<<<<<<< HEAD
-        leftSchema = StructType(
-            [
-                StructField("symbol", StringType()),
-                StructField("event_ts", StringType()),
-                StructField("trade_pr", FloatType()),
-                StructField("trade_id", IntegerType()),
-            ]
-        )
-
-        rightSchema = StructType(
-            [
-                StructField("symbol", StringType()),
-                StructField("event_ts", StringType()),
-                StructField("bid_pr", FloatType()),
-                StructField("ask_pr", FloatType()),
-                StructField("seq_nb", LongType()),
-            ]
-        )
-
-        expectedSchema = StructType(
-            [
-                StructField("symbol", StringType()),
-                StructField("event_ts", StringType()),
-                StructField("trade_pr", FloatType()),
-                StructField("trade_id", IntegerType()),
-                StructField("right_event_ts", StringType()),
-                StructField("right_bid_pr", FloatType()),
-                StructField("right_ask_pr", FloatType()),
-                StructField("right_seq_nb", LongType()),
-            ]
-        )
-
-        left_data = [
-            ["S1", "2020-08-01 00:00:10", 349.21, 1],
-            ["S1", "2020-08-01 00:00:10", 350.21, 5],
-            ["S1", "2020-08-01 00:01:12", 351.32, 2],
-            ["S1", "2020-09-01 00:02:10", 361.1, 3],
-            ["S1", "2020-09-01 00:19:12", 362.1, 4],
-        ]
-
-        right_data = [
-            ["S1", "2020-08-01 00:00:01", 345.11, 351.12, 1],
-            ["S1", "2020-08-01 00:00:10", 19.11, 20.12, 1],
-            ["S1", "2020-08-01 00:01:05", 348.10, 1000.13, 3],
-            ["S1", "2020-08-01 00:01:05", 348.10, 100.13, 2],
-            ["S1", "2020-09-01 00:02:01", 358.93, 365.12, 4],
-            ["S1", "2020-09-01 00:15:01", 359.21, 365.31, 5],
-        ]
-
-        expected_data = [
-            [
-                "S1",
-                "2020-08-01 00:00:10",
-                349.21,
-                1,
-                "2020-08-01 00:00:10",
-                19.11,
-                20.12,
-                1,
-            ],
-            [
-                "S1",
-                "2020-08-01 00:00:10",
-                350.21,
-                5,
-                "2020-08-01 00:00:10",
-                19.11,
-                20.12,
-                1,
-            ],
-            [
-                "S1",
-                "2020-08-01 00:01:12",
-                351.32,
-                2,
-                "2020-08-01 00:01:05",
-                348.10,
-                1000.13,
-                3,
-            ],
-            [
-                "S1",
-                "2020-09-01 00:02:10",
-                361.1,
-                3,
-                "2020-09-01 00:02:01",
-                358.93,
-                365.12,
-                4,
-            ],
-            [
-                "S1",
-                "2020-09-01 00:19:12",
-                362.1,
-                4,
-                "2020-09-01 00:15:01",
-                359.21,
-                365.31,
-                5,
-            ],
-        ]
-
-        # construct dataframes
-        dfLeft = self.buildTestDF(leftSchema, left_data)
-        dfRight = self.buildTestDF(rightSchema, right_data)
-        dfExpected = self.buildTestDF(
-            expectedSchema, expected_data, ["right_event_ts", "event_ts"]
-        )
-
-        # perform the join
-        tsdf_left = TSDF(dfLeft, partition_cols=["symbol"])
-        tsdf_right = TSDF(dfRight, partition_cols=["symbol"], sequence_col="seq_nb")
-=======
 
         # fetch test data
         tsdf_left = self.get_data_as_tsdf("left")
@@ -371,7 +66,6 @@
         dfExpected = self.get_data_as_sdf("expected")
 
         # perform the join
->>>>>>> b28b1c8c
         joined_df = tsdf_left.asofJoin(tsdf_right, right_prefix="right").df
 
         # joined dataframe should equal the expected dataframe
@@ -379,127 +73,11 @@
 
     def test_partitioned_asof_join(self):
         """AS-OF Join with a time-partition"""
-<<<<<<< HEAD
-        leftSchema = StructType(
-            [
-                StructField("symbol", StringType()),
-                StructField("event_ts", StringType()),
-                StructField("trade_pr", FloatType()),
-            ]
-        )
-
-        rightSchema = StructType(
-            [
-                StructField("symbol", StringType()),
-                StructField("event_ts", StringType()),
-                StructField("bid_pr", FloatType()),
-                StructField("ask_pr", FloatType()),
-            ]
-        )
-
-        expectedSchema = StructType(
-            [
-                StructField("symbol", StringType()),
-                StructField("left_event_ts", StringType()),
-                StructField("left_trade_pr", FloatType()),
-                StructField("right_event_ts", StringType()),
-                StructField("right_bid_pr", FloatType()),
-                StructField("right_ask_pr", FloatType()),
-            ]
-        )
-
-        left_data = [
-            ["S1", "2020-08-01 00:00:02", 349.21],
-            ["S1", "2020-08-01 00:00:08", 351.32],
-            ["S1", "2020-08-01 00:00:11", 361.12],
-            ["S1", "2020-08-01 00:00:18", 364.31],
-            ["S1", "2020-08-01 00:00:19", 362.94],
-            ["S1", "2020-08-01 00:00:21", 364.27],
-            ["S1", "2020-08-01 00:00:23", 367.36],
-        ]
-
-        right_data = [
-            ["S1", "2020-08-01 00:00:01", 345.11, 351.12],
-            ["S1", "2020-08-01 00:00:09", 348.10, 353.13],
-            ["S1", "2020-08-01 00:00:12", 358.93, 365.12],
-            ["S1", "2020-08-01 00:00:19", 359.21, 365.31],
-        ]
-
-        expected_data = [
-            [
-                "S1",
-                "2020-08-01 00:00:02",
-                349.21,
-                "2020-08-01 00:00:01",
-                345.11,
-                351.12,
-            ],
-            [
-                "S1",
-                "2020-08-01 00:00:08",
-                351.32,
-                "2020-08-01 00:00:01",
-                345.11,
-                351.12,
-            ],
-            [
-                "S1",
-                "2020-08-01 00:00:11",
-                361.12,
-                "2020-08-01 00:00:09",
-                348.10,
-                353.13,
-            ],
-            [
-                "S1",
-                "2020-08-01 00:00:18",
-                364.31,
-                "2020-08-01 00:00:12",
-                358.93,
-                365.12,
-            ],
-            [
-                "S1",
-                "2020-08-01 00:00:19",
-                362.94,
-                "2020-08-01 00:00:19",
-                359.21,
-                365.31,
-            ],
-            [
-                "S1",
-                "2020-08-01 00:00:21",
-                364.27,
-                "2020-08-01 00:00:19",
-                359.21,
-                365.31,
-            ],
-            [
-                "S1",
-                "2020-08-01 00:00:23",
-                367.36,
-                "2020-08-01 00:00:19",
-                359.21,
-                365.31,
-            ],
-        ]
-
-        # Construct dataframes
-        dfLeft = self.buildTestDF(leftSchema, left_data)
-        dfRight = self.buildTestDF(rightSchema, right_data)
-        dfExpected = self.buildTestDF(
-            expectedSchema, expected_data, ["left_event_ts", "right_event_ts"]
-        )
-
-        tsdf_left = TSDF(dfLeft, ts_col="event_ts", partition_cols=["symbol"])
-        tsdf_right = TSDF(dfRight, ts_col="event_ts", partition_cols=["symbol"])
-=======
 
         # fetch test data
         tsdf_left = self.get_data_as_tsdf("left")
         tsdf_right = self.get_data_as_tsdf("right")
         dfExpected = self.get_data_as_sdf("expected")
->>>>>>> b28b1c8c
 
         joined_df = tsdf_left.asofJoin(
             tsdf_right,
@@ -513,88 +91,6 @@
 
     def test_asof_join_nanos(self):
         """As of join with nanosecond timestamps"""
-<<<<<<< HEAD
-        leftSchema = StructType(
-            [
-                StructField("symbol", StringType()),
-                StructField("event_ts", StringType()),
-                StructField("trade_pr", FloatType()),
-            ]
-        )
-
-        rightSchema = StructType(
-            [
-                StructField("symbol", StringType()),
-                StructField("event_ts", StringType()),
-                StructField("bid_pr", FloatType()),
-                StructField("ask_pr", FloatType()),
-            ]
-        )
-
-        expectedSchema = StructType(
-            [
-                StructField("symbol", StringType()),
-                StructField("left_event_ts", StringType()),
-                StructField("left_trade_pr", FloatType()),
-                StructField("right_event_ts", StringType()),
-                StructField("right_ask_pr", FloatType()),
-                StructField("right_bid_pr", FloatType()),
-            ]
-        )
-
-        left_data = [
-            ["S1", "2022-01-01 09:59:59.123456789", 349.21],
-            ["S1", "2022-01-01 10:00:00.123456788", 351.32],
-            ["S1", "2022-01-01 10:00:00.123456789", 361.12],
-            ["S1", "2022-01-01 10:00:01.123456789", 364.31],
-        ]
-
-        right_data = [
-            ["S1", "2022-01-01 10:00:00.1234567", 345.11, 351.12],
-            ["S1", "2022-01-01 10:00:00.12345671", 348.10, 353.13],
-            ["S1", "2022-01-01 10:00:00.12345675", 358.93, 365.12],
-            ["S1", "2022-01-01 10:00:00.12345677", 358.91, 365.33],
-            ["S1", "2022-01-01 10:00:01.10000001", 359.21, 365.31],
-        ]
-
-        expected_data = [
-            ["S1", "2022-01-01 09:59:59.123456789", 349.21, None, None, None],
-            [
-                "S1",
-                "2022-01-01 10:00:00.123456788",
-                351.32,
-                "2022-01-01 10:00:00.12345677",
-                365.33,
-                358.91,
-            ],
-            [
-                "S1",
-                "2022-01-01 10:00:00.123456789",
-                361.12,
-                "2022-01-01 10:00:00.12345677",
-                365.33,
-                358.91,
-            ],
-            [
-                "S1",
-                "2022-01-01 10:00:01.123456789",
-                364.31,
-                "2022-01-01 10:00:01.10000001",
-                365.31,
-                359.21,
-            ],
-        ]
-
-        dfLeft = self.buildTestDF(leftSchema, left_data)
-        dfRight = self.buildTestDF(rightSchema, right_data)
-        dfExpected = self.buildTestDF(
-            expectedSchema, expected_data, ts_cols=["left_event_ts"]
-        )
-
-        tsdf_left = TSDF(dfLeft, ts_col="event_ts", partition_cols=["symbol"])
-        tsdf_right = TSDF(dfRight, ts_col="event_ts", partition_cols=["symbol"])
-
-=======
 
         # fetch test data
         tsdf_left = self.get_data_as_tsdf("left")
@@ -602,7 +98,6 @@
         dfExpected = self.get_data_as_sdf("expected")
 
         # perform join
->>>>>>> b28b1c8c
         joined_df = tsdf_left.asofJoin(
             tsdf_right, left_prefix="left", right_prefix="right"
         ).df
