--- conflicted
+++ resolved
@@ -7,43 +7,12 @@
 class DeltaWriteTest(SparkTest):
     def test_write_to_delta(self):
         """Test table write to delta format"""
-<<<<<<< HEAD
-        schema = StructType(
-            [
-                StructField("symbol", StringType()),
-                StructField("date", StringType()),
-                StructField("event_ts", StringType()),
-                StructField("trade_pr", FloatType()),
-                StructField("trade_pr_2", FloatType()),
-            ]
-        )
-
-        data = [
-            ["S1", "SAME_DT", "2020-08-01 00:00:10", 349.21, 10.0],
-            ["S1", "SAME_DT", "2020-08-01 00:00:11", 340.21, 9.0],
-            ["S1", "SAME_DT", "2020-08-01 00:01:12", 353.32, 8.0],
-            ["S1", "SAME_DT", "2020-08-01 00:01:13", 351.32, 7.0],
-            ["S1", "SAME_DT", "2020-08-01 00:01:14", 350.32, 6.0],
-            ["S1", "SAME_DT", "2020-09-01 00:01:12", 361.1, 5.0],
-            ["S1", "SAME_DT", "2020-09-01 00:19:12", 362.1, 4.0],
-        ]
-
-        # construct dataframe
-        df = self.buildTestDF(schema, data)
-
-        # convert to TSDF
-        tsdf_left = TSDF(df, partition_cols=["symbol"], ts_col="event_ts")
-
-        # test write to delta
-        tsdf_left.write(self.spark, "my_table")
-=======
 
         # load test data
         tsdf_init = self.get_data_as_tsdf("init")
 
         # test write to delta
         tsdf_init.write(self.spark, "my_table")
->>>>>>> b28b1c8c
         logging.info("delta table count " + str(self.spark.table("my_table").count()))
 
         # should be equal to the expected dataframe
