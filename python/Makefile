--- conflicted
+++ resolved
@@ -174,45 +174,26 @@
 .PHONY: create-env
 venv: check-env
 	@echo "Creating virtual environment for DBR $(DBR)..."
-<<<<<<< HEAD
-	@(pyenv versions | grep -q " 3.9" || (echo "Installing Python 3.9..." && pyenv install 3.9))
-	@(pyenv versions | grep -q " 3.10" || (echo "Installing Python 3.10..." && pyenv install 3.10))
-	@(pyenv versions | grep -q " 3.11" || (echo "Installing Python 3.11..." && pyenv install 3.11))
-	pyenv local 3.9 3.10 3.11
-	hatch shell dbr${DBR}
-=======
 	@$(MAKE) setup-python-versions
 	export JAVA_HOME=$(JAVA_HOME_TARGET) && \
 		export PATH=$(JAVA_HOME_TARGET)/bin:$$PATH && \
-		tox --devenv $(VENV) -e dbr${DBR}
->>>>>>> 85973888
+		hatch shell dbr${DBR}
 
 # Run specific environment tests
 .PHONY: test
 test: check-env
 	@echo "Running tests in DBR $(DBR)..."
-<<<<<<< HEAD
-	hatch run dbr${DBR}:test
-
-=======
 	@$(MAKE) setup-python-versions
 	export JAVA_HOME=$(JAVA_HOME_TARGET) && \
 		export PATH=$(JAVA_HOME_TARGET)/bin:$$PATH && \
-		tox -e dbr${DBR}
->>>>>>> 85973888
+		hatch run dbr${DBR}:test
 
 .PHONY: test-all
 test-all: check-java
-	@echo "Running tests for all environments"
-<<<<<<< HEAD
-	for env in dbr154 dbr143 dbr133 dbr122 dbr113; do hatch run $$env:test; done
-
-=======
 	@$(MAKE) setup-all-python-versions
 	export JAVA_HOME=$(JAVA_HOME_TARGET) && \
 		export PATH=$(JAVA_HOME_TARGET)/bin:$$PATH && \
-		tox -e ${TEST_ENVS}
->>>>>>> 85973888
+		for env in dbr154 dbr143 dbr133 dbr122 dbr113; do hatch run $$env:test; done
 
 # Run linters
 .PHONY: lint
