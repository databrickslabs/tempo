from typing import List

from pyspark.sql.dataframe import DataFrame
from pyspark.sql.functions import col, expr, last, lead, lit, when
from pyspark.sql.window import Window
from tempo.utils import calculate_time_horizon
from tempo.resample import checkAllowableFreq, freq_dict

# Interpolation fill options
method_options = ["zero", "null", "bfill", "ffill", "linear"]
supported_target_col_types = ["int", "bigint", "float", "double"]


class Interpolation:
    def __init__(self, is_resampled: bool):
        self.is_resampled = is_resampled

    def __validate_fill(self, method: str):
        """
        Validate if the fill provided is within the allowed list of values.

        :param fill: Fill type e.g. "zero", "null", "bfill", "ffill", "linear"
        """
        if method not in method_options:
            raise ValueError(
                f"Please select from one of the following fill options: {method_options}"
            )

    def __validate_col(
        self,
        df: DataFrame,
        partition_cols: List[str],
        target_cols: List[str],
        ts_col: str,
    ):
        """
        Validate if target column exists and is of numeric type, and validates if partition column exists.

        :param df: DataFrame to be validated
        :param partition_cols: Partition columns to be validated
        :param target_col: Target column to be validated
        :param ts_col: Timestamp column to be validated
        """

        for column in partition_cols:
            if column not in str(df.columns):
                raise ValueError(
                    f"Partition Column: '{column}' does not exist in DataFrame."
                )
        for column in target_cols:
            if column not in str(df.columns):
                raise ValueError(
                    f"Target Column: '{column}' does not exist in DataFrame."
                )
            if df.select(column).dtypes[0][1] not in supported_target_col_types:
                raise ValueError(
                    f"Target Column needs to be one of the following types: {supported_target_col_types}"
                )

        if ts_col not in str(df.columns):
            raise ValueError(
                f"Timestamp Column: '{ts_col}' does not exist in DataFrame."
            )

        if df.select(ts_col).dtypes[0][1] != "timestamp":
            raise ValueError(f"Timestamp Column needs to be of timestamp type.")

    def __calc_linear_spark(self, df: DataFrame, ts_col: str, target_col: str):
        """
        Native Spark function for calculating linear interpolation on a DataFrame.

        :param df: prepared dataframe to be interpolated
        :param ts_col: timeseries column name
        :param target_col: column to be interpolated
        """
        interpolation_expr = f"""
        case when is_interpolated_{target_col} = false then {target_col}
            when {target_col} is null then 
            (next_null_{target_col} - previous_{target_col})
            /(unix_timestamp(next_timestamp_{target_col})-unix_timestamp(previous_timestamp_{target_col}))
            *(unix_timestamp({ts_col}) - unix_timestamp(previous_timestamp_{target_col}))
            + previous_{target_col}
        else 
            (next_{target_col}-{target_col})
            /(unix_timestamp(next_timestamp)-unix_timestamp(previous_timestamp))
            *(unix_timestamp({ts_col}) - unix_timestamp(previous_timestamp)) 
            + {target_col}
        end as {target_col}
        """

        # remove target column to avoid duplication during interpolation expression
        cols: List[str] = df.columns
        cols.remove(target_col)
        interpolated: DataFrame = df.selectExpr(*cols, interpolation_expr)
        # Preserve column order
        return interpolated.select(*df.columns)

    def __interpolate_column(
        self,
        series: DataFrame,
        ts_col: str,
        target_col: str,
        method: str,
    ) -> DataFrame:
        """
        Apply interpolation to column.

        :param series: input DataFrame
        :param ts_col: timestamp column name
        :param target_col: column to interpolate
        :param method: interpolation function to fill missing values
        """
        output_df: DataFrame = series

        # create new column for if target column is interpolated
        flag_expr = f"""
        CASE WHEN {target_col} is null and is_ts_interpolated = false THEN true
             WHEN is_ts_interpolated = true THEN true
        ELSE false
        END AS is_interpolated_{target_col}
        """
        output_df = output_df.withColumn(
            f"is_interpolated_{target_col}", expr(flag_expr)
        )

        # Handle zero fill
        if method == "zero":
            output_df = output_df.withColumn(
                target_col,
                when(
                    col(f"is_interpolated_{target_col}") == False, col(target_col)
                ).otherwise(lit(0)),
            )

        # Handle null fill
        if method == "null":
            output_df = output_df.withColumn(
                target_col,
                when(
                    col(f"is_interpolated_{target_col}") == False, col(target_col)
                ).otherwise(None),
            )

        # Handle forward fill
        if method == "ffill":
            output_df = output_df.withColumn(
                target_col,
                when(
                    col(f"is_interpolated_{target_col}") == True,
                    col(f"previous_{target_col}"),
                ).otherwise(col(target_col)),
            )
        # Handle backwards fill
        if method == "bfill":
            output_df = output_df.withColumn(
                target_col,
                # Handle case when subsequent value is null
                when(
                    (col(f"is_interpolated_{target_col}") == True)
                    & (
                        col(f"next_{target_col}").isNull()
                        & (col(f"{ts_col}_{target_col}").isNull())
                    ),
                    col(f"next_null_{target_col}"),
                ).otherwise(
                    # Handle standard backwards fill
                    when(
                        col(f"is_interpolated_{target_col}") == True,
                        col(f"next_{target_col}"),
                    ).otherwise(col(f"{target_col}"))
                ),
            )

        # Handle linear fill
        if method == "linear":
            output_df = self.__calc_linear_spark(
                output_df,
                ts_col,
                target_col,
            )

        return output_df

    def __generate_time_series_fill(
        self, df: DataFrame, partition_cols: List[str], ts_col: str
    ) -> DataFrame:
        """
        Create additional timeseries columns for previous and next timestamps

        :param df: input DataFrame
        :param partition_cols: partition column names
        :param ts_col: timestamp column name
        """
        return df.withColumn("previous_timestamp", col(ts_col),).withColumn(
            "next_timestamp",
            lead(df[ts_col]).over(Window.partitionBy(*partition_cols).orderBy(ts_col)),
        )

    def __generate_column_time_fill(
        self, df: DataFrame, partition_cols: List[str], ts_col: str, target_col: str
    ) -> DataFrame:
        """
        Create timeseries columns for previous and next timestamps for a specific target column

        :param df: input DataFrame
        :param partition_cols: partition column names
        :param ts_col: timestamp column name
        :param target_col: target column name
        """
        return df.withColumn(
            f"previous_timestamp_{target_col}",
            last(col(f"{ts_col}_{target_col}"), ignorenulls=True).over(
                Window.partitionBy(*partition_cols)
                .orderBy(ts_col)
                .rowsBetween(Window.unboundedPreceding, 0)
            ),
        ).withColumn(
            f"next_timestamp_{target_col}",
            last(col(f"{ts_col}_{target_col}"), ignorenulls=True).over(
                Window.partitionBy(*partition_cols)
                .orderBy(col(ts_col).desc())
                .rowsBetween(Window.unboundedPreceding, 0)
            ),
        )

    def __generate_target_fill(
        self, df: DataFrame, partition_cols: List[str], ts_col: str, target_col: str
    ) -> DataFrame:
        """
        Create columns for previous and next value for a specific target column

        :param df: input DataFrame
        :param partition_cols: partition column names
        :param ts_col: timestamp column name
        :param target_col: target column name
        """
        return (
            df.withColumn(
                f"previous_{target_col}",
                last(df[target_col], ignorenulls=True).over(
                    Window.partitionBy(*partition_cols)
                    .orderBy(ts_col)
                    .rowsBetween(Window.unboundedPreceding, 0)
                ),
            )
            # Handle if subsequent value is null
            .withColumn(
                f"next_null_{target_col}",
                last(df[target_col], ignorenulls=True).over(
                    Window.partitionBy(*partition_cols)
                    .orderBy(col(ts_col).desc())
                    .rowsBetween(Window.unboundedPreceding, 0)
                ),
            ).withColumn(
                f"next_{target_col}",
                lead(df[target_col]).over(
                    Window.partitionBy(*partition_cols).orderBy(ts_col)
                ),
            )
        )

    def interpolate(
        self,
        tsdf,
        ts_col: str,
        partition_cols: List[str],
        target_cols: List[str],
        freq: str,
        func: str,
        method: str,
        show_interpolated: bool,
        perform_checks:bool
    ) -> DataFrame:
        """
        Apply interpolation function.

        :param tsdf: input TSDF
        :param ts_col: timestamp column name
        :param target_cols: numeric columns to interpolate
        :param partition_cols: partition columns names
        :param freq: frequency at which to sample
        :param func: aggregate function used for sampling to the specified interval
        :param method: interpolation function usded to fill missing values
        :param show_interpolated: show if row is interpolated?
        :param perform_checks: calculate time horizon and warnings if True (default is True)
        :return: DataFrame containing interpolated data.
        """
        # Validate input parameters
        self.__validate_fill(method)
        self.__validate_col(tsdf.df, partition_cols, target_cols, ts_col)

        # Convert Frequency using resample dictionary
        parsed_freq = checkAllowableFreq(freq)
        freq = f"{parsed_freq[0]} {freq_dict[parsed_freq[1]]}"

        # Throw warning for user to validate that the expected number of output rows is valid.
<<<<<<< HEAD
        calculate_time_horizon(tsdf.df, ts_col, freq, partition_cols)
=======
        if perform_checks:
            calculate_time_horizon(tsdf.df, ts_col, freq, partition_cols)
>>>>>>> 7b740a5b

        # Only select required columns for interpolation
        input_cols: List[str] = [*partition_cols, ts_col, *target_cols]
        sampled_input: DataFrame = tsdf.df.select(*input_cols)

        if self.is_resampled is False:
            # Resample and Normalize Input
            sampled_input: DataFrame = tsdf.resample(
                freq=freq, func=func, metricCols=target_cols
            ).df

        # Fill timeseries for nearest values
        time_series_filled = self.__generate_time_series_fill(
            sampled_input, partition_cols, ts_col
        )

        # Generate surrogate timestamps for each target column
        # This is required if multuple columns are being interpolated and may contain nulls
        add_column_time: DataFrame = time_series_filled
        for column in target_cols:
            add_column_time = add_column_time.withColumn(
                f"{ts_col}_{column}",
                when(col(column).isNull(), None).otherwise(col(ts_col)),
            )
            add_column_time = self.__generate_column_time_fill(
                add_column_time, partition_cols, ts_col, column
            )

        # Handle edge case if last value (latest) is null
        edge_filled = add_column_time.withColumn(
            "next_timestamp",
            when(
                col("next_timestamp").isNull(), expr(f"{ts_col}+ interval {freq}")
            ).otherwise(col("next_timestamp")),
        )

        # Fill target column for nearest values
        target_column_filled = edge_filled
        for column in target_cols:
            target_column_filled = self.__generate_target_fill(
                target_column_filled, partition_cols, ts_col, column
            )

        # Generate missing timeseries values
        exploded_series = target_column_filled.withColumn(
            f"new_{ts_col}",
            expr(
                f"explode(sequence({ts_col}, next_timestamp - interval {freq}, interval {freq} )) as timestamp"
            ),
        )
        # Mark rows that are interpolated if flag is set to True
        flagged_series: DataFrame = exploded_series

        flagged_series = (
            exploded_series.withColumn(
                "is_ts_interpolated",
                when(col(f"new_{ts_col}") != col(ts_col), True).otherwise(False),
            )
            .withColumn(ts_col, col(f"new_{ts_col}"))
            .drop(col(f"new_{ts_col}"))
        )

        # # Perform interpolation on each target column
        interpolated_result: DataFrame = flagged_series
        for target_col in target_cols:
            # Interpolate target columns
            interpolated_result: DataFrame = self.__interpolate_column(
                interpolated_result, ts_col, target_col, method
            )

            interpolated_result = interpolated_result.drop(
                f"previous_timestamp_{target_col}",
                f"next_timestamp_{target_col}",
                f"previous_{target_col}",
                f"next_{target_col}",
                f"next_null_{target_col}",
                f"{ts_col}_{target_col}",
            )

        # Remove non-required columns
        output: DataFrame = interpolated_result.drop(
            "previous_timestamp", "next_timestamp"
        )

        # Hide is_interpolated columns based on flag
        if show_interpolated is False:
            interpolated_col_names = ["is_ts_interpolated"]
            for column in target_cols:
                interpolated_col_names.append(f"is_interpolated_{column}")
            output = output.drop(*interpolated_col_names)

        return output<|MERGE_RESOLUTION|>--- conflicted
+++ resolved
@@ -269,7 +269,7 @@
         func: str,
         method: str,
         show_interpolated: bool,
-        perform_checks:bool
+        perform_checks:bool = True
     ) -> DataFrame:
         """
         Apply interpolation function.
@@ -294,12 +294,8 @@
         freq = f"{parsed_freq[0]} {freq_dict[parsed_freq[1]]}"
 
         # Throw warning for user to validate that the expected number of output rows is valid.
-<<<<<<< HEAD
-        calculate_time_horizon(tsdf.df, ts_col, freq, partition_cols)
-=======
         if perform_checks:
             calculate_time_horizon(tsdf.df, ts_col, freq, partition_cols)
->>>>>>> 7b740a5b
 
         # Only select required columns for interpolation
         input_cols: List[str] = [*partition_cols, ts_col, *target_cols]
