from __future__ import annotations

import copy
import logging
import operator
from abc import ABCMeta, abstractmethod
from collections.abc import Collection, Iterable, Mapping, Sequence
from datetime import datetime as dt
from datetime import timedelta as td
from functools import cached_property
<<<<<<< HEAD
from typing import Any, Callable, Dict, List, Optional, TypeVar, Union, cast, overload
=======
from typing import Any, Callable, List, Optional, Sequence, TypeVar, Union, Mapping
from typing import Collection, Dict, cast
>>>>>>> 2cfe796e

import numpy as np
import pandas as pd
import pyspark.sql.functions as sfn
<<<<<<< HEAD
from IPython.core.display import HTML  # type: ignore[import-not-found]
from IPython.display import display as ipydisplay  # type: ignore[import-not-found]
=======
from IPython.core.display import HTML  # type: ignore
from IPython.display import display as ipydisplay  # type: ignore
>>>>>>> 2cfe796e
from pandas.core.frame import DataFrame as PandasDataFrame
from pyspark import RDD
from pyspark.sql import GroupedData, SparkSession
from pyspark.sql.column import Column
from pyspark.sql.dataframe import DataFrame
from pyspark.sql.types import AtomicType, DataType, StructType
from pyspark.sql.window import Window, WindowSpec
from scipy.fft import fft, fftfreq

import tempo.io as t_io
import tempo.resample as t_resample
import tempo.resample_utils as t_resample_utils
import tempo.utils as t_utils
<<<<<<< HEAD
from tempo.intervals import IntervalsDF
from tempo.tsschema import (
    DEFAULT_TIMESTAMP_FORMAT,
=======
from tempo.intervals.core.intervals_df import IntervalsDF
from tempo.tsschema import (
    DEFAULT_TIMESTAMP_FORMAT,
    is_time_format,
    identify_fractional_second_separator,
    sub_seconds_precision_digits,
>>>>>>> 2cfe796e
    CompositeTSIndex,
    ParsedTSIndex,
    TSIndex,
    TSSchema,
    WindowBuilder,
<<<<<<< HEAD
    identify_fractional_second_separator,
    is_time_format,
    sub_seconds_precision_digits,
)
from tempo.typing import ColumnOrName, PandasGroupedMapFunction, PandasMapIterFunction
=======
    GenericCompositeTSIndex,
)
from tempo.typing import ColumnOrName, PandasMapIterFunction, PandasGroupedMapFunction
>>>>>>> 2cfe796e

logger = logging.getLogger(__name__)


# Helper functions


def make_struct_from_cols(
    df: DataFrame, struct_col_name: str, cols_to_move: List[str]
) -> DataFrame:
    """
    Transform a :class:`DataFrame` by moving certain columns into a named struct

    :param df: the :class:`DataFrame` to transform
    :param struct_col_name: name of the struct column to create
    :param cols_to_move: name of the columns to move into the struct

    :return: the transformed :class:`DataFrame`
    """
    return df.withColumn(struct_col_name, sfn.struct(*cols_to_move)).drop(*cols_to_move)


def time_str_to_double(
    df: DataFrame,
    ts_str_col: str,
    ts_dbl_col: str,
    ts_fmt: str = DEFAULT_TIMESTAMP_FORMAT,
) -> DataFrame:
    """
    Convert a string timestamp column to a double timestamp column

    :param df: the :class:`DataFrame` to transform
    :param ts_str_col: name of the string timestamp column
    :param ts_dbl_col: name of the double timestamp column to create
    :param fractional_seconds_split_char: the character to split fractional seconds on

    :return: the transformed :class:`DataFrame`
    """
    tmp_int_ts_col = "__tmp_int_ts"
    tmp_frac_ts_col = "__tmp_fract_ts"
    fract_secs_sep = identify_fractional_second_separator(ts_fmt)
    double_ts_df = (
        # get the interger part of the timestamp
        df.withColumn(tmp_int_ts_col, sfn.to_timestamp(ts_str_col, ts_fmt).cast("long"))
        # get the fractional part of the timestamp
        .withColumn(
            tmp_frac_ts_col,
            sfn.when(
                sfn.col(ts_str_col).contains(fract_secs_sep),
                sfn.concat(
                    sfn.lit("0."),
                    sfn.split(sfn.col(ts_str_col), f"\\{fract_secs_sep}")[1],
                ),
            )
            .otherwise(0.0)
            .cast("double"),
        )
        # combine them together
        .withColumn(ts_dbl_col, sfn.col(tmp_int_ts_col) + sfn.col(tmp_frac_ts_col))
        # clean up
        .drop(tmp_int_ts_col, tmp_frac_ts_col)
    )
    return double_ts_df


# The TSDF class


class TSDF(WindowBuilder):
    """
    This class represents a time series DataFrame (TSDF) - a DataFrame with a
    time series index. It can represent multiple logical time series,
    each identified by a unique set of series IDs.
    """

    summarizable_types = ["int", "bigint", "float", "double"]

    def __init__(
        self,
        df: DataFrame,
        ts_schema: Optional[TSSchema] = None,
        ts_col: Optional[str] = None,
        series_ids: Optional[Collection[str]] = None,
        resample_freq: Optional[str] = None,
        resample_func: Optional[Union[Callable, str]] = None,
    ) -> None:
        self.df = df
        # construct schema if we don't already have one
        if ts_schema:
            self.ts_schema = ts_schema
        else:
            assert ts_col is not None
            self.ts_schema = TSSchema.fromDFSchema(self.df.schema, ts_col, series_ids)
        # validate that this schema works for this DataFrame
        self.ts_schema.validate(df.schema)

        # Optional resample metadata (used when this TSDF is created from resample())
        self.resample_freq = resample_freq
        self.resample_func = resample_func

    def __repr__(self) -> str:
        return f"{self.__class__.__name__}(df={self.df}, ts_schema={self.ts_schema})"

    def __eq__(self, other: object) -> bool:
        if not isinstance(other, TSDF):
            return False
        return self.ts_schema == other.ts_schema and self.df == other.df

    def __withTransformedDF(self, new_df: DataFrame) -> TSDF:
        """
        This helper function will create a new :class:`TSDF` using the current schema, but a new / transformed :class:`DataFrame`

        :param new_df: the new / transformed :class:`DataFrame` to

        :return: a new TSDF object with the transformed DataFrame
        """
        return TSDF(
            new_df,
            ts_schema=copy.deepcopy(self.ts_schema),
            resample_freq=self.resample_freq,
            resample_func=self.resample_func,
        )

    def __withStandardizedColOrder(self) -> TSDF:
        """
        Standardizes the column ordering as such:
        * series_ids,
        * ts_index,
        * observation columns

        :return: a :class:`TSDF` with the columns reordered into
        "standard order" (as described above)
        """
        std_ordered_cols = (
            list(self.series_ids)
            + [self.ts_index.colname]
            + list(self.observational_cols)
        )

        return self.__withTransformedDF(self.df.select(std_ordered_cols))

    # default column name for constructed timeseries index struct columns
    __DEFAULT_TS_IDX_COL = "ts_idx"

    @classmethod
    def buildEmptyLattice(
        cls,
        spark: SparkSession,
        start_time: dt,
        end_time: Optional[dt] = None,
        step_size: Optional[td] = None,
        num_intervals: Optional[int] = None,
        ts_col: Optional[str] = None,
        series_ids: Optional[Any] = None,
        series_schema: Optional[Union[AtomicType, StructType, str]] = None,
        observation_cols: Optional[Union[Mapping[str, str], Iterable[str]]] = None,
        num_partitions: Optional[int] = None,
    ) -> TSDF:
        """
        Construct an empty "lattice", i.e. a :class:`TSDF` with a time range
        for each unique series and a set of observational columns (initialized to Nulls)

        :param spark: the Spark session to use
        :param start_time: the start time of the lattice
        :param end_time: the end time of the lattice (optional)
        :param step_size: the step size between each time interval (optional)
        :param num_intervals: the number of intervals to create (optional)
        :param ts_col: the name of the timestamp column (optional)
        :param series_ids: the unique series identifiers (optional)
        :param series_schema: the schema of the series identifiers (optional)
        :param observation_cols: the observational columns to include (optional)
        :param num_partitions: the number of partitions to create (optional)

        :return: a :class:`TSDF` representing the empty lattice
        """

        # set a default timestamp column if not provided
        if ts_col is None:
            ts_col = cls.__DEFAULT_TS_IDX_COL

        # initialize the lattice as a time range
        lattice_df = t_utils.time_range(
            spark, start_time, end_time, step_size, num_intervals, ts_colname=ts_col
        )
        select_exprs = [sfn.col(ts_col)]

        # handle construction of the series_ids DataFrame
        if series_ids:
            if isinstance(series_ids, DataFrame):
                series_df = series_ids
            elif isinstance(series_ids, (RDD, PandasDataFrame)):
                series_df = spark.createDataFrame(series_ids)
            elif isinstance(series_ids, dict):
                series_df = spark.createDataFrame(pd.DataFrame(series_ids))
            else:
                series_df = spark.createDataFrame(data=series_ids, schema=series_schema)
            # add the series columns to the select expressions
            select_exprs += [sfn.col(c) for c in series_df.columns]
            # lattice is the cross join of the time range and the series identifiers
            lattice_df = lattice_df.crossJoin(series_df)

        # set up select expressions for the observation columns
        if observation_cols:
            # convert to a dict if not already, mapping all columns to "double" types
            if not isinstance(observation_cols, dict):
                observation_cols = {col: "double" for col in observation_cols}
            select_exprs += [
                sfn.lit(None).cast(coltype).alias(colname)
                for colname, coltype in observation_cols.items()
            ]
            lattice_df = lattice_df.select(*select_exprs)

        # repartition the lattice in a more optimal way
        if num_partitions is None:
            num_partitions = lattice_df.rdd.getNumPartitions()
        if series_df:
            sort_cols = series_df.columns + [ts_col]
            lattice_df = lattice_df.repartition(
<<<<<<< HEAD
                num_partitions, *(series_df.columns)
=======
                num_partitions, *series_df.columns
>>>>>>> 2cfe796e
            ).sortWithinPartitions(*sort_cols)
        else:
            lattice_df = lattice_df.repartitionByRange(num_partitions, ts_col)

        # construct the appropriate TSDF
        return TSDF(lattice_df, ts_col=ts_col, series_ids=series_df.columns)

    @classmethod
    def fromSubsequenceCol(
        cls,
        df: DataFrame,
        ts_col: str,
        subsequence_col: str,
        series_ids: Optional[Collection[str]] = None,
    ) -> TSDF:
        # construct a struct with the ts_col and subsequence_col
        struct_col_name = cls.__DEFAULT_TS_IDX_COL
        with_subseq_struct_df = make_struct_from_cols(
            df, struct_col_name, [ts_col, subsequence_col]
        )
        # construct an appropriate TSIndex
        subseq_struct = with_subseq_struct_df.schema[struct_col_name]
        subseq_idx = GenericCompositeTSIndex(subseq_struct, ts_col, subsequence_col)
        # construct & return the TSDF with appropriate schema
        return TSDF(with_subseq_struct_df, ts_schema=TSSchema(subseq_idx, series_ids))

    # default column name for parsed timeseries column
    __DEFAULT_PARSED_TS_COL = "parsed_ts"
    __DEFAULT_DOUBLE_TS_COL = "double_ts"

    @classmethod
    def fromStringTimestamp(
        cls,
        df: DataFrame,
        ts_col: str,
        series_ids: Optional[Collection[str]] = None,
        ts_fmt: str = DEFAULT_TIMESTAMP_FORMAT,
<<<<<<< HEAD
    ) -> TSDF:
        # TODO (v0.2 refactor): Fix timezone handling for nanosecond precision timestamps
        # When using composite timestamp indexes for nanosecond precision, there can be
        # timezone inconsistencies between different join strategies (broadcast vs union).
        # This should be addressed in the v0.2 refactor to ensure consistent behavior.

=======
    ) -> "TSDF":
>>>>>>> 2cfe796e
        # parse the ts_col based on the pattern
        is_sub_ms = False
        sub_ms_digits = 0
        if is_time_format(ts_fmt):
            # is this a sub-microsecond precision timestamp?
            sub_ms_digits = sub_seconds_precision_digits(ts_fmt)
            is_sub_ms = sub_ms_digits > 6
            # if the ts_fmt is a time format, we can use to_timestamp
            ts_expr = sfn.to_timestamp(sfn.col(ts_col), ts_fmt)
        else:
            # otherwise, we'll use to_date
            ts_expr = sfn.to_date(sfn.col(ts_col), ts_fmt)
        # parse the ts_col give the expression
        parsed_ts_col = cls.__DEFAULT_PARSED_TS_COL
        parsed_df = df.withColumn(parsed_ts_col, ts_expr)
        # parse a sub-microsecond precision timestamp to a double
        if is_sub_ms:
            # get the integer part of the timestamp
            parsed_df = time_str_to_double(
                parsed_df, ts_col, cls.__DEFAULT_DOUBLE_TS_COL, ts_fmt
            )
        # move the ts cols into a struct
        struct_col_name = cls.__DEFAULT_TS_IDX_COL
        cols_to_move = [ts_col, parsed_ts_col]
        if is_sub_ms:
            cols_to_move.append(cls.__DEFAULT_DOUBLE_TS_COL)
        with_parsed_struct_df = make_struct_from_cols(
            parsed_df, struct_col_name, cols_to_move
        )
        # construct an appropriate TSIndex
        parsed_struct = with_parsed_struct_df.schema[struct_col_name]
        if is_sub_ms:
            parsed_ts_idx = ParsedTSIndex.fromParsedTimestamp(
                parsed_struct,
                parsed_ts_col,
                ts_col,
                cls.__DEFAULT_DOUBLE_TS_COL,
                sub_ms_digits,
            )
        else:
            parsed_ts_idx = ParsedTSIndex.fromParsedTimestamp(
                parsed_struct, parsed_ts_col, ts_col
            )
        # construct & return the TSDF with appropriate schema
        return TSDF(
            with_parsed_struct_df, ts_schema=TSSchema(parsed_ts_idx, series_ids)
        )

    @property
    def ts_index(self) -> TSIndex:
        return self.ts_schema.ts_idx

    @property
    def ts_col(self) -> str:
<<<<<<< HEAD
        # TODO - this should be replaced TSIndex expressions
        return self.ts_schema.ts_idx.colname
=======
        return self.ts_index.colname
>>>>>>> 2cfe796e

    @property
    def columns(self) -> List[str]:
        return self.df.columns

    @property
    def series_ids(self) -> List[str]:
        return self.ts_schema.series_ids

    @property
    def structural_cols(self) -> List[str]:
        return self.ts_schema.structural_columns

    @cached_property
    def observational_cols(self) -> List[str]:
        return self.ts_schema.find_observational_columns(self.df.schema)

    @cached_property
    def metric_cols(self) -> List[str]:
        return self.ts_schema.find_metric_columns(self.df.schema)

    #
    # Helper functions
    #

    def __checkPartitionCols(self, tsdf_right: TSDF) -> None:
        for left_col, right_col in zip(self.series_ids, tsdf_right.series_ids):
            if left_col != right_col:
                raise ValueError(
                    "left and right dataframe partition columns should have same name in same order"
                )

    def __validateTsColMatch(self, right_tsdf: TSDF) -> None:
        # TODO - can simplify this to get types from schema object
        left_ts_datatype = self.df.select(self.ts_col).dtypes[0][1]
        right_ts_datatype = right_tsdf.df.select(right_tsdf.ts_col).dtypes[0][1]
        if left_ts_datatype != right_ts_datatype:
            raise ValueError(
                "left and right dataframe timestamp index columns should have same type"
            )

    def __addPrefixToColumns(self, col_list: list[str], prefix: str) -> TSDF:
        """
        Add prefix to all specified columns.
        """
        # no-op if no prefix
        if not prefix:
            return self

        # build a column rename map
        col_map = {col: "_".join([prefix, col]) for col in col_list}
        # TODO - In the future (when Spark 3.4+ is standard) we should implement batch rename using:
        # df = self.df.withColumnsRenamed(col_map)

        # build a list of column expressions to rename columns in a select
        select_exprs = [
            sfn.col(col).alias(col_map[col]) if col in col_map else sfn.col(col)
            for col in self.df.columns
        ]
        # select the renamed columns
        renamed_df = self.df.select(*select_exprs)

<<<<<<< HEAD
        # find the structural columns
        ts_col = col_map.get(self.ts_col, self.ts_col)
        partition_cols = [col_map.get(c, c) for c in self.series_ids]
        # sequence_col = col_map.get(self.sequence_col, self.sequence_col)
        # TODO: Handle sequence_col in the refactored version
        return TSDF(renamed_df, ts_col=ts_col, series_ids=partition_cols)
=======
        # Get the new ts_idx and series_ids
        new_ts_idx = self.ts_schema.ts_idx
        # If the ts_col is renamed, get the renamed version
        if self.ts_col in col_map:
            new_ts_idx = new_ts_idx.renamed(col_map[self.ts_col])

        # If any series_ids are renamed, update the list
        new_series_ids = [col_map.get(id_col, id_col) for id_col in self.series_ids]

        # Create a new TSSchema with the updated values
        new_ts_schema = TSSchema(new_ts_idx, new_series_ids)

        return TSDF(renamed_df, ts_schema=new_ts_schema)
>>>>>>> 2cfe796e

    def __addColumnsFromOtherDF(self, other_cols: Sequence[str]) -> TSDF:
        """
        Add columns from some other DF as lit(None), as pre-step before union.
        """

        # build a list of column expressions to rename columns in a select
        current_cols = [sfn.col(col) for col in self.df.columns]
        new_cols = [sfn.lit(None).alias(col) for col in other_cols]
        new_df = self.df.select(current_cols + new_cols)

        return self.__withTransformedDF(new_df)

    def __combineTSDF(self, ts_df_right: TSDF, combined_ts_col: str) -> TSDF:
        combined_df = self.df.unionByName(ts_df_right.df).withColumn(
            combined_ts_col, sfn.coalesce(self.ts_col, ts_df_right.ts_col)
        )

        return TSDF(combined_df, ts_col=combined_ts_col, series_ids=self.series_ids)

    def __getLastRightRow(
        self,
        left_ts_col: str,
        right_cols: list[str],
        sequence_col: Optional[str],
        tsPartitionVal: Optional[int],
        ignoreNulls: bool,
        suppress_null_warning: bool,
    ) -> TSDF:
        """Get last right value of each right column (inc. right timestamp) for each self.ts_col value

        self.ts_col, which is the combined time-stamp column of both left and right dataframe, is dropped at the end
        since it is no longer used in subsequent methods.
        """
        ptntl_sort_keys = [self.ts_col, "rec_ind", sequence_col]
        sort_keys = [sfn.col(col_name) for col_name in ptntl_sort_keys if col_name]

        window_spec = (
            Window.partitionBy(self.series_ids)
            .orderBy(sort_keys)
            .rowsBetween(Window.unboundedPreceding, Window.currentRow)
        )

        # generate expressions to find the last value of each right-hand column
        if ignoreNulls is False:
            if tsPartitionVal is not None:
                raise ValueError(
                    "Disabling null skipping with a partition value is not supported yet."
                )
            mod_right_cols = [
                sfn.last(
                    sfn.when(sfn.col("rec_ind") == -1, sfn.struct(col)).otherwise(None),
                    True,
                )
                .over(window_spec)[col]
                .alias(col)
                for col in right_cols
            ]
        elif tsPartitionVal is None:
            mod_right_cols = [
                sfn.last(col, ignoreNulls).over(window_spec).alias(col)
                for col in right_cols
            ]
        else:
            mod_right_cols = [
                sfn.last(col, ignoreNulls).over(window_spec).alias(col)
                for col in right_cols
            ]
            # non-null count columns, these will be dropped below
            mod_right_cols += [
                sfn.count(col).over(window_spec).alias("non_null_ct" + col)
                for col in right_cols
            ]

        # select the left-hand side columns, and the modified right-hand side columns
        non_right_cols = list(set(self.df.columns) - set(right_cols))
        df = self.df.select(non_right_cols + mod_right_cols)
        # drop the null left-hand side rows
        df = (df.filter(sfn.col(left_ts_col).isNotNull()).drop(self.ts_col)).drop(
            "rec_ind"
        )

        # remove the null_ct stats used to record missing values in partitioned as of join
        if tsPartitionVal is not None:
            for column in df.columns:
                if column.startswith("non_null"):
                    # Avoid collect() calls when explicitly ignoring the warnings about null values due to lookback
                    # window. if setting suppress_null_warning to True and warning logger is enabled for other part
                    # of the code, it would make sense to not log warning in this function while allowing other part
                    # of the code to continue to log warning. So it makes more sense for and than or on this line
                    if not suppress_null_warning and logger.isEnabledFor(
                        logging.WARNING
                    ):
                        any_blank_vals = df.agg({column: "min"}).collect()[0][0] == 0
                        newCol = column.replace("non_null_ct", "")
                        if any_blank_vals:
                            logger.warning(
                                "Column "
                                + newCol
                                + " had no values within the lookback window. Consider using a larger window to avoid missing values. If this is the first record in the data frame, this warning can be ignored."
                            )
                    df = df.drop(column)

        return TSDF(df, ts_col=left_ts_col, series_ids=self.series_ids)

    def __getTimePartitions(self, tsPartitionVal: int, fraction: float = 0.1) -> TSDF:
        """
        Create time-partitions for our data-set. We put our time-stamps into brackets of <tsPartitionVal>. Timestamps
        are rounded down to the nearest <tsPartitionVal> seconds.

        We cast our timestamp column to double instead of using f.unix_timestamp, since it provides more precision.

        Additionally, we make these partitions overlapping by adding a remainder df. This way when calculating the
        last right timestamp we will not end up with nulls for the first left timestamp in each partition.

        TODO: change ts_partition to accommodate for higher precision than seconds.
        """
        partition_df = (
            self.df.withColumn(
                "ts_col_double", sfn.col(self.ts_col).cast("double")
            )  # double is preferred over unix_timestamp
            .withColumn(
                "ts_partition",
                sfn.lit(tsPartitionVal)
                * (sfn.col("ts_col_double") / sfn.lit(tsPartitionVal)).cast("integer"),
            )
            .withColumn(
                "partition_remainder",
                (sfn.col("ts_col_double") - sfn.col("ts_partition"))
                / sfn.lit(tsPartitionVal),
            )
            .withColumn("is_original", sfn.lit(1))
        ).cache()  # cache it because it's used twice.

        # add [1 - fraction] of previous time partition to the next partition.
        remainder_df = (
            partition_df.filter(sfn.col("partition_remainder") >= sfn.lit(1 - fraction))
            .withColumn(
                "ts_partition", sfn.col("ts_partition") + sfn.lit(tsPartitionVal)
            )
            .withColumn("is_original", sfn.lit(0))
        )

        df = partition_df.union(remainder_df).drop(
            "partition_remainder", "ts_col_double"
        )
        return TSDF(
            df, ts_col=self.ts_col, series_ids=self.series_ids + ["ts_partition"]
        )

    #
    # Slicing & Selection
    #

    def select(self, *cols: Union[str, Column]) -> TSDF:
        """
        pyspark.sql.DataFrame.select() method's equivalent for TSDF objects
        Parameters
        ----------
        cols : str or list of strs
        column names (string).
        If one of the column names is '*', that column is expanded to include all columns
        in the current :class:`TSDF`.

        Examples
        --------
        tsdf.select('*').collect()
        [Row(age=2, name='Alice'), Row(age=5, name='Bob')]
        tsdf.select('name', 'age').collect()
        [Row(name='Alice', age=2), Row(name='Bob', age=5)]

        """
        # The columns which will be a mandatory requirement while selecting from TSDFs
        selected_df = self.df.select(*cols)
        return self.__withTransformedDF(selected_df)

    def where(self, condition: Union[Column, str]) -> TSDF:
        """
        Selects rows using the given condition.

        :param condition: a :class:`Column` of :class:`types.BooleanType` or a string of SQL expression.

        :return: a new :class:`TSDF` object
        :rtype: :class:`TSDF`
        """
        where_df = self.df.where(condition)
        return self.__withTransformedDF(where_df)

    def at(self, ts: Any) -> TSDF:
        """
        Select only records at a given time

        :param ts: timestamp of the records to select

        :return: a :class:`~tsdf.TSDF` object containing just the records at the given time
        """
        return self.where(self.ts_index == ts)

    def before(self, ts: Any) -> TSDF:
        """
        Select only records before a given time

        :param ts: timestamp on which to filter records

        :return: a :class:`~tsdf.TSDF` object containing just the records before the given time
        """
        return self.where(self.ts_index < ts)

    def atOrBefore(self, ts: Any) -> TSDF:
        """
        Select only records at or before a given time

        :param ts: timestamp on which to filter records

        :return: a :class:`~tsdf.TSDF` object containing just the records at or before the given time
        """
        return self.where(self.ts_index <= ts)

    def after(self, ts: Any) -> TSDF:
        """
        Select only records after a given time

        :param ts: timestamp on which to filter records

        :return: a :class:`~tsdf.TSDF` object containing just the records after the given time
        """
        return self.where(self.ts_index > ts)

    def atOrAfter(self, ts: Any) -> TSDF:
        """
        Select only records at or after a given time

        :param ts: timestamp on which to filter records

        :return: a :class:`~tsdf.TSDF` object containing just the records at or after the given time
        """
        return self.where(self.ts_index >= ts)

<<<<<<< HEAD
    def between(self, start_ts: Any, end_ts: Any, inclusive: bool = True) -> TSDF:
=======
    def between(self, start_ts: Any, end_ts: Any, inclusive: bool = True) -> "TSDF":
>>>>>>> 2cfe796e
        """
        Select only records in a given range

        :param start_ts: starting time of the range to select
        :param end_ts: ending time of the range to select
        :param inclusive: whether the range is inclusive of the endpoints or not, defaults to True
        :type inclusive: bool

        :return: a :class:`~tsdf.TSDF` object containing just the records within the range specified
        """
        if inclusive:
            return self.atOrAfter(start_ts).atOrBefore(end_ts)
        return self.after(start_ts).before(end_ts)

    def __top_rows_per_series(self, win: WindowSpec, n: int) -> TSDF:
        """
        Private method to select just the top n rows per series (as defined by a window ordering)

        :param win: the window on which we order the rows in each series
        :param n: the number of rows to return

        :return: a :class:`~tsdf.TSDF` object containing just the top n rows in each series
        """
        row_num_col = "__row_num"
        prev_records_df = (
            self.df.withColumn(row_num_col, sfn.row_number().over(win))
            .where(sfn.col(row_num_col) <= sfn.lit(n))
            .drop(row_num_col)
        )
        return self.__withTransformedDF(prev_records_df)

    def earliest(self, n: int = 1) -> TSDF:
        """
        Select the earliest n records for each series

        :param n: number of records to select (default is 1)

        :return: a :class:`~tsdf.TSDF` object containing the earliest n records for each series
        """
        prev_window = self.baseWindow(reverse=False)
        return self.__top_rows_per_series(prev_window, n)

    def latest(self, n: int = 1) -> TSDF:
        """
        Select the latest n records for each series

        :param n: number of records to select (default is 1)

        :return: a :class:`~tsdf.TSDF` object containing the latest n records for each series
        """
        next_window = self.baseWindow(reverse=True)
        return self.__top_rows_per_series(next_window, n)

    def priorTo(self, ts: Any, n: int = 1) -> TSDF:
        """
        Select the n most recent records prior to a given time
        You can think of this like an 'asOf' select - it selects the records as of a particular time

        :param ts: timestamp on which to filter records
        :param n: number of records to select (default is 1)

        :return: a :class:`~tsdf.TSDF` object containing the n records prior to the given time
        """
        return self.atOrBefore(ts).latest(n)

    def subsequentTo(self, ts: Any, n: int = 1) -> TSDF:
        """
        Select the n records subsequent to a give time

        :param ts: timestamp on which to filter records
        :param n: number of records to select (default is 1)

        :return: a :class:`~tsdf.TSDF` object containing the n records subsequent to the given time
        """
        return self.atOrAfter(ts).earliest(n)

    #
    # Display functions
    #

    def show(
        self, n: int = 20, k: int = 5, truncate: bool = True, vertical: bool = False
    ) -> None:
        """
        pyspark.sql.DataFrame.show() method's equivalent for TSDF objects

        Parameters
        ----------
        n : int, optional
        Number of rows to show.
        truncate : bool or int, optional
        If set to ``True``, truncate strings longer than 20 chars by default.
        If set to a number greater than one, truncates long strings to length ``truncate``
        and align cells right.
        vertical : bool, optional
        If set to ``True``, print output rows vertically (one line
        per column value).

        Example to show usage
        ---------------------
        from pyspark.sql.functions import *

        phone_accel_df = spark.read.format("csv").option("header", "true").load("dbfs:/home/tempo/Phones_accelerometer").withColumn("event_ts", (col("Arrival_Time").cast("double")/1000).cast("timestamp")).withColumn("x", col("x").cast("double")).withColumn("y", col("y").cast("double")).withColumn("z", col("z").cast("double")).withColumn("event_ts_dbl", col("event_ts").cast("double"))

        from tempo import *

        phone_accel_tsdf = TSDF(phone_accel_df, ts_col="event_ts", partition_cols = ["User"])

        # Call show method here
        phone_accel_tsdf.show()

        """
        # validate k <= n
        if k > n:
            raise ValueError(f"Parameter k {k} cannot be greater than parameter n {n}")

        if not t_utils.IS_DATABRICKS and t_utils.ENV_CAN_RENDER_HTML:
            # In Jupyter notebooks, for wide dataframes the below line will enable
            # rendering the output in a scrollable format.
            ipydisplay(
                HTML("<style>pre { white-space: pre !important; }</style>")
            )  # pragma: no cover
        # t_utils.get_display_df(self, k).show(n, truncate, vertical)
        self.df.show(n, truncate, vertical)

    # def describe(self) -> DataFrame:
    #     """
    #     Describe a TSDF object using a global summary across all time series (anywhere from 10 to millions) as well as the standard Spark data frame stats. Missing vals
    #     Summary
    #     global - unique time series based on partition columns, min/max times, granularity - lowest precision in the time series timestamp column
    #     count / mean / stddev / min / max - standard Spark data frame describe() output
    #     missing_vals_pct - percentage (from 0 to 100) of missing values.
    #     """
    #     # extract the double version of the timestamp column to summarize
    #     double_ts_col = self.ts_col + "_dbl"
    #
    #     this_df = self.df.withColumn(double_ts_col, sfn.col(self.ts_col).cast("double"))
    #
    #     # summary missing value percentages
    #     missing_vals = this_df.select(
    #         [
    #             (
    #                 100
    #                 * sfn.count(sfn.when(sfn.col(c[0]).isNull(), c[0]))
    #                 / sfn.count(sfn.lit(1))
    #             ).alias(c[0])
    #             for c in this_df.dtypes
    #             if c[1] != "timestamp"
    #         ]
    #     ).select(sfn.lit("missing_vals_pct").alias("summary"), "*")
    #
    #     # describe stats
    #     desc_stats = this_df.describe().union(missing_vals)
    #     unique_ts = this_df.select(*self.series_ids).distinct().count()
    #
    #     max_ts = this_df.select(
    #         sfn.max(sfn.col(self.ts_col)).alias("max_ts")
    #     ).collect()[0][0]
    #     min_ts = this_df.select(
    #         sfn.min(sfn.col(self.ts_col)).alias("max_ts")
    #     ).collect()[0][0]
    #     gran = this_df.selectExpr(
    #         """min(case when {0} - cast({0} as integer) > 0 then '1-millis'
    #               when {0} % 60 != 0 then '2-seconds'
    #               when {0} % 3600 != 0 then '3-minutes'
    #               when {0} % 86400 != 0 then '4-hours'
    #               else '5-days' end) granularity""".format(
    #             double_ts_col
    #         )
    #     ).collect()[0][0][2:]
    #
    #     non_summary_cols = [c for c in desc_stats.columns if c != "summary"]
    #
    #     desc_stats = desc_stats.select(
    #         sfn.col("summary"),
    #         sfn.lit(" ").alias("unique_ts_count"),
    #         sfn.lit(" ").alias("min_ts"),
    #         sfn.lit(" ").alias("max_ts"),
    #         sfn.lit(" ").alias("granularity"),
    #         *non_summary_cols,
    #     )
    #
    #     # add in single record with global summary attributes and the previously computed missing value and Spark data frame describe stats
    #     global_smry_rec = desc_stats.limit(1).select(
    #         sfn.lit("global").alias("summary"),
    #         sfn.lit(unique_ts).alias("unique_ts_count"),
    #         sfn.lit(min_ts).alias("min_ts"),
    #         sfn.lit(max_ts).alias("max_ts"),
    #         sfn.lit(gran).alias("granularity"),
    #         *[sfn.lit(" ").alias(c) for c in non_summary_cols],
    #     )
    #
    #     full_smry = global_smry_rec.union(desc_stats)
    #     full_smry = full_smry.withColumnRenamed(
    #         "unique_ts_count", "unique_time_series_count"
    #     )
    #
    #     try:  # pragma: no cover
    #         dbutils.fs.ls("/")  # type: ignore
    #         return full_smry
    #     # TODO: Can we raise something other than generic Exception?
    #     #  perhaps refactor to check for IS_DATABRICKS
    #     except Exception:
    #         return full_smry

    def __getSparkPlan(self, df: DataFrame, spark: SparkSession) -> str:
        """
        Internal helper function to obtain the Spark plan for the input data frame

        Parameters
        :param df - input Spark data frame - the AS OF join has 2 data frames; this will be called for each
        :param spark - Spark session which is used to query the view obtained from the Spark data frame
        """

        df.createOrReplaceTempView("view")
        plan = spark.sql("explain cost select * from view").collect()[0][0]

        return plan

    def __getBytesFromPlan(self, df: DataFrame, spark: SparkSession) -> float:
        """
        Internal helper function to obtain how many bytes in memory the Spark data
        frame is likely to take up. This is an upper bound and is obtained from the
        plan details in Spark

        Parameters
        :param df - input Spark data frame - the AS OF join has 2 data frames; this will be called for each
        :param spark - Spark session which is used to query the view obtained from the Spark data frame
        """

        plan = self.__getSparkPlan(df, spark)

        import re

        search_result = re.search(r"sizeInBytes=.*(['\)])", plan, re.MULTILINE)
        if search_result is not None:
            result = search_result.group(0).replace(")", "")
        else:
            raise ValueError("Unable to obtain sizeInBytes from Spark plan")

        size = result.split("=")[1].split(" ")[0]
        units = result.split("=")[1].split(" ")[1]

        # perform to MB for threshold check
        if units == "GiB":
            plan_bytes = float(size) * 1024 * 1024 * 1024
        elif units == "MiB":
            plan_bytes = float(size) * 1024 * 1024
        elif units == "KiB":
            plan_bytes = float(size) * 1024
        else:
            plan_bytes = float(size)

        return plan_bytes

    def asofJoin(
        self,
        right_tsdf: TSDF,
        left_prefix: Optional[str] = None,
        right_prefix: str = "right",
        tsPartitionVal: Optional[int] = None,
        fraction: float = 0.5,
        skipNulls: bool = True,
        sql_join_opt: bool = False,
        suppress_null_warning: bool = False,
        tolerance: Optional[int] = None,
    ) -> TSDF:
        """
        Performs an as-of join between two time-series. If a tsPartitionVal is
        specified, it will do this partitioned by time brackets, which can help alleviate skew.

        NOTE: partition cols have to be the same for both Dataframes. We are
        collecting stats when the WARNING level is enabled also.

        Parameters
        :param right_tsdf - right-hand data frame containing columns to merge in
        :param left_prefix - optional prefix for base data frame
        :param right_prefix - optional prefix for right-hand data frame
        :param tsPartitionVal - value to break up each partition into time brackets
        :param fraction - overlap fraction
        :param skipNulls - whether to skip nulls when joining in values
        :param sql_join_opt - if set to True, will use standard Spark SQL join if it is estimated to be efficient
        :param suppress_null_warning - when tsPartitionVal is specified, will collect min of each column and raise warnings about null values, set to True to avoid
        :param tolerance - only join values within this tolerance range (inclusive), expressed in number of seconds as a double
        """

        # first block of logic checks whether a standard range join will suffice
        left_df = self.df
        right_df = right_tsdf.df

        # test if the broadcast join will be efficient
        if sql_join_opt:
            spark = SparkSession.builder.getOrCreate()
            left_bytes = self.__getBytesFromPlan(left_df, spark)
            right_bytes = self.__getBytesFromPlan(right_df, spark)

            # choose 30MB as the cutoff for the broadcast
            bytes_threshold = 30 * 1024 * 1024
            if (left_bytes < bytes_threshold) or (right_bytes < bytes_threshold):
                spark.conf.set("spark.databricks.optimizer.rangeJoin.binSize", 60)
                partition_cols = right_tsdf.series_ids
                left_cols = list(set(left_df.columns) - set(self.series_ids))
                right_cols = list(set(right_df.columns) - set(right_tsdf.series_ids))

                left_prefix = left_prefix + "_" if left_prefix else ""
                right_prefix = right_prefix + "_" if right_prefix else ""

                w = Window.partitionBy(*partition_cols).orderBy(
                    right_prefix + right_tsdf.ts_col
                )

                new_left_ts_col = left_prefix + self.ts_col
                series_cols = [sfn.col(c) for c in self.series_ids]
                new_left_cols = [
                    sfn.col(c).alias(left_prefix + c) for c in left_cols
                ] + series_cols
                new_right_cols = [
                    sfn.col(c).alias(right_prefix + c) for c in right_cols
                ] + series_cols
                quotes_df_w_lag = right_df.select(*new_right_cols).withColumn(
                    "lead_" + right_tsdf.ts_col,
                    sfn.lead(right_prefix + right_tsdf.ts_col).over(w),
                )
                left_df = left_df.select(*new_left_cols)
                res = (
                    left_df.join(quotes_df_w_lag, partition_cols)
                    .where(
                        left_df[new_left_ts_col].between(
                            sfn.col(right_prefix + right_tsdf.ts_col),
                            sfn.coalesce(
                                sfn.col("lead_" + right_tsdf.ts_col),
                                sfn.lit("2099-01-01").cast("timestamp"),
                            ),
                        )
                    )
                    .drop("lead_" + right_tsdf.ts_col)
                )
                return TSDF(res, ts_col=new_left_ts_col, series_ids=self.series_ids)

        # end of block checking to see if standard Spark SQL join will work

        if tsPartitionVal is not None:
            logger.warning(
                "You are using the skew version of the AS OF join. This may result in null values if there are any "
                "values outside of the maximum lookback. For maximum efficiency, choose smaller values of maximum "
                "lookback, trading off performance and potential blank AS OF values for sparse keys"
            )

        # Check whether partition columns have same name in both dataframes
        self.__checkPartitionCols(right_tsdf)

        # prefix non-partition columns, to avoid duplicated columns.
        left_df = self.df
        right_df = right_tsdf.df

        # validate timestamp datatypes match
        self.__validateTsColMatch(right_tsdf)

        orig_left_col_diff = list(set(left_df.columns) - set(self.series_ids))
        orig_right_col_diff = list(set(right_df.columns) - set(self.series_ids))

        left_tsdf = (
            (self.__addPrefixToColumns([self.ts_col] + orig_left_col_diff, left_prefix))
            if left_prefix is not None
            else self
        )
        right_tsdf = right_tsdf.__addPrefixToColumns(
            [right_tsdf.ts_col] + orig_right_col_diff, right_prefix
        )

        left_columns = list(set(left_tsdf.df.columns).difference(set(self.series_ids)))
        right_columns = list(
            set(right_tsdf.df.columns).difference(set(self.series_ids))
        )

        # Union both dataframes, and create a combined TS column
        combined_ts_col = "combined_ts"
        combined_df = left_tsdf.__addColumnsFromOtherDF(right_columns).__combineTSDF(
            right_tsdf.__addColumnsFromOtherDF(left_columns), combined_ts_col
        )
        combined_df.df = combined_df.df.withColumn(
            "rec_ind",
            sfn.when(sfn.col(left_tsdf.ts_col).isNotNull(), 1).otherwise(-1),
        )

        # perform asof join.
        if tsPartitionVal is None:
            seq_col = None
<<<<<<< HEAD
            if isinstance(combined_df.ts_index, CompositeTSIndex):
                seq_col = cast(CompositeTSIndex, combined_df.ts_index).get_ts_component(
                    1
                )
=======
            combined_df_ts_index = combined_df.ts_index
            if isinstance(combined_df_ts_index, CompositeTSIndex):
                seq_col = combined_df_ts_index.component_fields[1]
>>>>>>> 2cfe796e
            asofDF = combined_df.__getLastRightRow(
                left_tsdf.ts_col,
                right_columns,
                seq_col,
                tsPartitionVal,
                skipNulls,
                suppress_null_warning,
            )
        else:
            tsPartitionDF = combined_df.__getTimePartitions(
                tsPartitionVal, fraction=fraction
            )
            seq_col = None
<<<<<<< HEAD
            if isinstance(tsPartitionDF.ts_index, CompositeTSIndex):
                seq_col = cast(
                    CompositeTSIndex, tsPartitionDF.ts_index
                ).get_ts_component(1)
=======
            ts_partition_df_ts_index = tsPartitionDF.ts_index
            if isinstance(ts_partition_df_ts_index, CompositeTSIndex):
                seq_col = ts_partition_df_ts_index.component_fields[1]
>>>>>>> 2cfe796e
            asofDF = tsPartitionDF.__getLastRightRow(
                left_tsdf.ts_col,
                right_columns,
                seq_col,
                tsPartitionVal,
                skipNulls,
                suppress_null_warning,
            )

            # Get rid of overlapped data and the extra columns generated from timePartitions
            df = asofDF.df.filter(sfn.col("is_original") == 1).drop(
                "ts_partition", "is_original"
            )

            asofDF = TSDF(df, ts_col=asofDF.ts_col, series_ids=combined_df.series_ids)

        if tolerance is not None:
            df = asofDF.df
            left_ts_col = left_tsdf.ts_col
            right_ts_col = right_tsdf.ts_col
            tolerance_condition = (
                df[left_ts_col].cast("double") - df[right_ts_col].cast("double")
                > tolerance
            )

            for right_col in right_columns:
                # First set right non-timestamp columns to null for rows outside of tolerance band
                if right_col != right_ts_col:
                    df = df.withColumn(
                        right_col,
                        sfn.when(tolerance_condition, sfn.lit(None)).otherwise(
                            df[right_col]
                        ),
                    )

            # Finally, set right timestamp column to null for rows outside of tolerance band
            df = df.withColumn(
                right_ts_col,
                sfn.when(tolerance_condition, sfn.lit(None)).otherwise(
                    df[right_ts_col]
                ),
            )
            asofDF.df = df

        return asofDF

    def baseWindow(self, reverse: bool = False) -> WindowSpec:
        return self.ts_schema.baseWindow(reverse=reverse)

    def rowsBetweenWindow(
        self, start: int, end: int, reverse: bool = False
    ) -> WindowSpec:
        return self.ts_schema.rowsBetweenWindow(start, end, reverse=reverse)

    def rangeBetweenWindow(
        self, start: int, end: int, reverse: bool = False
    ) -> WindowSpec:
        return self.ts_schema.rangeBetweenWindow(start, end, reverse=reverse)

    #
    # Re-Partitioning
    #

    def repartitionBySeries(self, numPartitions: Optional[int] = None) -> TSDF:
        """
        Repartition the data frame by series id(s) into a given number of partitions.

        :param numPartitions: number of partitions to repartition the data frame into

        :return: a new :class:`~tsdf.TSDF` object with the data frame repartitioned
        """

        # only makes sense if we have series ids
        assert (
            self.series_ids and len(self.series_ids) > 0
        ), "No series ids to repartition by"

        # keep same number of partitions if not specified
        if numPartitions is None:
            numPartitions = self.df.rdd.getNumPartitions()

        # repartition by series ids, ordering by time
        repartitioned_df = self.df.repartition(
            numPartitions, *self.series_ids
        ).sortWithinPartitions(*[self.series_ids + [self.ts_index.orderByExpr()]])
        return self.__withTransformedDF(repartitioned_df)

    def repartitionByTime(self, numPartitions: Optional[int] = None) -> TSDF:
        """
        Repartition the data frame by time into a given number of partitions.

        :param numPartitions: number of partitions to repartition the data frame into

        :return: a new :class:`~tsdf.TSDF` object with the data frame repartitioned
        """
        if numPartitions is None:
            numPartitions = self.df.rdd.getNumPartitions()

        repartitioned_df = self.df.repartitionByRange(
            numPartitions, self.ts_index.orderByExpr()
        )
        return self.__withTransformedDF(repartitioned_df)

    #
    # Core Transformations
    #

    def withNaturalOrdering(self, reverse: bool = False) -> TSDF:
        order_expr = [sfn.col(c) for c in self.series_ids]
        ts_idx_expr = self.ts_index.orderByExpr(reverse)
        if isinstance(ts_idx_expr, list):
            order_expr.extend(ts_idx_expr)
        else:
            order_expr.append(ts_idx_expr)

        return self.__withTransformedDF(self.df.orderBy(order_expr))

    def withColumn(self, colName: str, col: Column) -> TSDF:
        """
        Returns a new :class:`TSDF` by adding a column or replacing the
        existing column that has the same name.

        :param colName: the name of the new column (or existing column to be replaced)
        :param col: a :class:`Column` expression for the new column definition
        """
        new_df = self.df.withColumn(colName, col)
        return self.__withTransformedDF(new_df)

    def withColumnRenamed(self, existing: str, new: str) -> TSDF:
        """
        Returns a new :class:`TSDF` with the given column renamed.

        :param existing: name of the existing column to rename
        :param new: new name for the column
        """

        # create new TSIndex
        new_ts_index = copy.deepcopy(self.ts_index)
        if existing == self.ts_index.colname:
            new_ts_index = new_ts_index.renamed(new)

            # and for series ids
        new_series_ids = self.series_ids
        if existing in self.series_ids:
            # Create a copy to avoid modifying the original
            new_series_ids = self.series_ids.copy()
            new_series_ids[new_series_ids.index(existing)] = new

        # rename the column in the underlying DF
        new_df = self.df.withColumnRenamed(existing, new)

        # return new TSDF
        new_schema = TSSchema(new_ts_index, new_series_ids)
        return TSDF(new_df, ts_schema=new_schema)

    def withColumnTypeChanged(
        self, colName: str, newType: Union[DataType, str]
    ) -> "TSDF":
        """

        :param colName:
        :param newType:
        :return:
        """
        new_df = self.df.withColumn(colName, sfn.col(colName).cast(newType))
        return self.__withTransformedDF(new_df)

<<<<<<< HEAD
    @overload
    def drop(self, cols: ColumnOrName) -> TSDF: ...

    @overload
    def drop(self, *cols: str) -> TSDF: ...

    def drop(self, *cols: ColumnOrName) -> TSDF:
=======
    def drop(self, *cols: Union[str, ColumnOrName]) -> "TSDF":
>>>>>>> 2cfe796e
        """
        Returns a new :class:`TSDF` that drops the specified column.

        :param cols: name(s) of the column(s) to drop or Column objects

        :return: new :class:`TSDF` with the column dropped
        :rtype: TSDF
        """
        dropped_df = self.df.drop(*cols)
        return self.__withTransformedDF(dropped_df)

    def mapInPandas(
        self, func: PandasMapIterFunction, schema: Union[StructType, str]
    ) -> TSDF:
        """

        :param func:
        :param schema:
        :return:
        """
        mapped_df = self.df.mapInPandas(func, schema)
        return self.__withTransformedDF(mapped_df)

    def union(self, other: TSDF) -> TSDF:
        # union of the underlying DataFrames
        union_df = self.df.union(other.df)
        return self.__withTransformedDF(union_df)

    def unionByName(self, other: TSDF, allowMissingColumns: bool = False) -> TSDF:
        # union of the underlying DataFrames
        union_df = self.df.unionByName(
            other.df, allowMissingColumns=allowMissingColumns
        )
        return self.__withTransformedDF(union_df)

    #
    # Rolling (Windowed) Transformations
    #

    def rollingAgg(
        self, window: WindowSpec, *exprs: Union[Column, Dict[str, str]]
    ) -> TSDF:
        """

        :param window:
        :param exprs:
        :return:
        """
        roll_agg_tsdf = self
        if len(exprs) == 1 and isinstance(exprs[0], dict):
            # dict
<<<<<<< HEAD
            for input_col in exprs[0].keys():
                expr_str = exprs[0][input_col]
=======
            for input_col in exprs[0].keys():  # Access the dictionary with [0]
                expr_str = exprs[0][input_col]  # Also need to access the dict with [0]
>>>>>>> 2cfe796e
                new_col_name = f"{expr_str}({input_col})"
                roll_agg_tsdf = roll_agg_tsdf.withColumn(
                    new_col_name, sfn.expr(expr_str).over(window)
                )
        else:
            # Columns
            # First, assert all items are columns
            assert all(
                isinstance(c, Column) for c in exprs
            ), "all exprs should be Column"

            for expr in exprs:
                # Cast expr to Column to help mypy understand it's a Column
                expr_column = cast(Column, expr)
                new_col_name = f"{expr}"
                roll_agg_tsdf = roll_agg_tsdf.withColumn(
                    new_col_name, expr_column.over(window)
                )

        return roll_agg_tsdf

    def rollingApply(
        self,
        outputCol: str,
        window: WindowSpec,
        func: PandasGroupedMapFunction,
        schema: Union[StructType, str],
        *inputCols: Union[str, Column],
    ) -> TSDF:
        """

        :param outputCol:
        :param window:
        :param func:
        :param schema:
        :param inputCols:
        :return:
        """
        input_col_exprs = [
            sfn.col(col) for col in inputCols if not isinstance(col, Column)
        ]
        pd_udf = sfn.pandas_udf(func, schema)
        return self.withColumn(outputCol, pd_udf(*input_col_exprs).over(window))

    #
    # Aggregations
    #

    # Aggregations across series and time

    def summarize(self, *cols: Optional[Union[str, List[str]]]) -> GroupedData:
        """
        Groups the underlying :class:`DataFrame` such that the user can compute
        aggregations over the given columns.
        If no columns are specified, all metric columns will be assumed.

        :param cols: columns to summarize. If none are given,
        then all the `metric_cols` will be used
        :type cols: str or List[str]
        :return: a :class:`GroupedData` object that can be used for
        summarizing columns/metrics across all observations from all series
        :rtype: :class:`GroupedData`
        """
        # Define columns_to_use with proper type annotation
        columns_to_use: List[str] = []

        if cols is None or len(cols) < 1:
            columns_to_use = self.metric_cols
        else:
            # Process each element in cols based on its type
            for col in cols:
                if col is None:
                    continue
                elif isinstance(col, str):
                    columns_to_use.append(col)
                elif isinstance(col, list):
                    columns_to_use.extend(col)

        return self.df.select(columns_to_use).groupBy()

    def agg(self, *exprs: Union[Column, Dict[str, str]]) -> DataFrame:
        """
        :param exprs: One or more aggregation expressions
        :return: DataFrame with aggregation results
        """
        if len(exprs) == 1:
            return self.df.agg(exprs[0])
        else:
            return self.df.agg(*exprs)

    def describe(self, cols: Optional[Union[str, List[str]]] = None) -> DataFrame:
        """
        :param cols: Optional column name(s) to describe
        :return: DataFrame with statistical summary
        """
        if cols is None:
            cols = self.metric_cols
        return self.df.describe(cols)

    def metricSummary(self, *statistics: str) -> DataFrame:
        """
        :param statistics: Optional statistics to include
        :return: DataFrame with summary statistics
        """
        if not statistics:
            return self.df.select(self.metric_cols).summary()
        else:
            return self.df.select(self.metric_cols).summary(*statistics)

    # Aggregations by series

    def groupBySeries(self) -> GroupedData:
        """
        Groups the underlying :class:`DataFrame` by the series IDs

        :return: a :class:`GroupedData` object that can be used for
        aggregating within Series
        :rtype: :class:`GroupedData`
        """
        return self.df.groupBy(self.series_ids)

    def aggBySeries(self, *exprs: Union[Column, Dict[str, str]]) -> DataFrame:
        """
        Compute aggregates of each series.

        :param exprs: One or more expressions for aggregation. Can be a dict mapping from column
                     name to aggregate function, or Column objects.
        :return: a :class:`DataFrame` of the resulting aggregates
        """
        grouped = self.groupBySeries()

        if len(exprs) == 1:
            return grouped.agg(exprs[0])
        else:
            return grouped.agg(*exprs)

    def applyToSeries(
        self, func: PandasGroupedMapFunction, schema: Union[StructType, str]
    ) -> DataFrame:
        """
        Maps each series using a pandas udf and returns the result as a `DataFrame`.

        The function should take a `pandas.DataFrame` and return another
        `pandas.DataFrame`. Alternatively, the user can pass a function that takes
        a tuple of the grouping key(s) and a `pandas.DataFrame`.
        For each group, all columns are passed together as a `pandas.DataFrame`
        to the user-function and the returned `pandas.DataFrame` are combined as a
        :class:`DataFrame`.

        The `schema` should be a :class:`StructType` describing the schema of the returned
        `pandas.DataFrame`. The column labels of the returned `pandas.DataFrame` must either match
        the field names in the defined schema if specified as strings, or match the
        field data types by position if not strings, e.g. integer indices.
        The length of the returned `pandas.DataFrame` can be arbitrary.

        :param func: a Python native function that takes a `pandas.DataFrame` and outputs a
        `pandas.DataFrame`, or that takes one tuple (grouping keys) and a
        `pandas.DataFrame` and outputs a `pandas.DataFrame`.
        :type func: function
        :param schema: the return type of the `func` in PySpark. The value can be either a
        :class:`pyspark.sql.types.DataType` object or a DDL-formatted type string.
        :type schema: :class:`pyspark.sql.types.DataType` or str
        :return: a :class:`pyspark.sql.DataFrame` (of the given schema)
        containing the results of applying the given function per series
        :rtype: :class:`pyspark.sql.DataFrame`
        """
        return self.groupBySeries().applyInPandas(func, schema)

    # Cyclical Aggregtion

    def groupByCycles(
        self,
        length: str,
        period: Optional[str] = None,
        offset: Optional[str] = None,
        bySeries: bool = True,
    ) -> GroupedData:
        """

        :param length:
        :param period:
        :param offset:
        :param bySeries:
        :return:
        """
        # build our set of grouping columns
        if bySeries:
            grouping_cols = [sfn.col(series_col) for series_col in self.series_ids]
        else:
            grouping_cols = []
        grouping_cols.append(
            sfn.window(
                timeColumn=self.ts_col,
                windowDuration=length,
                slideDuration=period,
                startTime=offset,
            )
        )

        # return the DataFrame grouped accordingly
        return self.df.groupBy(grouping_cols)

    def aggByCycles(
        self,
        length: str,
        *exprs: Union[Column, Dict[str, str]],
        period: Optional[str] = None,
        offset: Optional[str] = None,
        bySeries: bool = True,
    ) -> IntervalsDF:
        """

        :param length:
        :param exprs:
        :param period:
        :param offset:
        :param bySeries:
        :return:
        """
        # build aggregated DataFrame
        agged_df = self.groupByCycles(length, period, offset, bySeries).agg(exprs)

        # if we have aggregated over series, we return a TSDF without series
        if bySeries:
            return IntervalsDF.fromNestedBoundariesDF(
                agged_df, "window", self.series_ids
            )
        else:
            return IntervalsDF.fromNestedBoundariesDF(agged_df, "window")

    def applyToCycles(
        self,
        length: str,
        func: PandasGroupedMapFunction,
        schema: Union[StructType, str],
        period: Optional[str] = None,
        offset: Optional[str] = None,
        bySeries: bool = True,
    ) -> IntervalsDF:
        """

        :param length:
        :param func:
        :param schema:
        :param period:
        :param offset:
        :param bySeries:
        :return:
        """
        # apply function to get DataFrame of results
        applied_df = self.groupByCycles(length, period, offset, bySeries).applyInPandas(
            func, schema
        )

        # if we have applied over series, we return a TSDF without series
        if bySeries:
            return IntervalsDF.fromNestedBoundariesDF(
                applied_df, "window", self.series_ids
            )
        else:
            return IntervalsDF.fromNestedBoundariesDF(applied_df, "window")

    #
    # utility functions
    #

    def write(
        self,
        spark: SparkSession,
        tabName: str,
        optimizationCols: Optional[List[str]] = None,
    ) -> None:
        t_io.write(self, spark, tabName, optimizationCols)

    def resample(
        self,
        freq: str,
        func: Union[Callable | str],
        metricCols: Optional[List[str]] = None,
        prefix: Optional[str] = None,
        fill: Optional[bool] = None,
        perform_checks: bool = True,
    ) -> TSDF:
        """
        function to upsample based on frequency and aggregate function similar to pandas
        :param freq: frequency for upsample - valid inputs are "hr", "min", "sec" corresponding to hour, minute, or second
        :param func: function used to aggregate input
        :param metricCols supply a smaller list of numeric columns if the entire set of numeric columns should not be returned for the resample function
        :param prefix - supply a prefix for the newly sampled columns
        :param fill - Boolean - set to True if the desired output should contain filled in gaps (with 0s currently)
        :param perform_checks: calculate time horizon and warnings if True (default is True)
        :return: TSDF object with sample data using aggregate function
        """
        t_resample_utils.validateFuncExists(func)

        # Throw warning for user to validate that the expected number of output rows is valid.
        if fill is True and perform_checks is True:
            t_resample.calculate_time_horizon(self, freq)

        enriched_df: DataFrame = t_resample.aggregate(
            self, freq, func, metricCols, prefix, fill
        )
        return TSDF(
            enriched_df,
            ts_schema=copy.deepcopy(self.ts_schema),
            resample_freq=freq,
            resample_func=func,
        )

    def interpolate(
        self,
        method: str,
        freq: Optional[str] = None,
        func: Optional[Union[Callable | str]] = None,
        target_cols: Optional[List[str]] = None,
        ts_col: Optional[str] = None,
        partition_cols: Optional[List[str]] = None,
        show_interpolated: bool = False,
        perform_checks: bool = True,
    ) -> TSDF:
        """
        Function to interpolate based on frequency, aggregation, and fill similar to pandas. Data will first be aggregated using resample, then missing values
        will be filled based on the fill calculation.

        :param freq: frequency for upsample - valid inputs are "hr", "min", "sec" corresponding to hour, minute, or second
        :param func: function used to aggregate input
        :param method: function used to fill missing values e.g. linear, null, zero, bfill, ffill
        :param target_cols [optional]: columns that should be interpolated, by default interpolates all numeric columns
        :param ts_col [optional]: specify other ts_col, by default this uses the ts_col within the TSDF object
        :param partition_cols [optional]: specify other partition_cols, by default this uses the partition_cols within the TSDF object
        :param show_interpolated [optional]: if true will include an additional column to show which rows have been fully interpolated.
        :param perform_checks: calculate time horizon and warnings if True (default is True)
        :return: new TSDF object containing interpolated data
        """

        # Set defaults for target columns, timestamp column and partition columns when not provided
        if freq is None:
            raise ValueError("freq must be provided")
        if func is None:
            raise ValueError("func must be provided")
        if ts_col is None:
            ts_col = self.ts_col
        if partition_cols is None:
            partition_cols = self.series_ids
        if target_cols is None:
            prohibited_cols: List[str] = partition_cols + [ts_col]
            # Don't filter by data type - allow all columns for PR-421 compatibility
            target_cols = [col for col in self.df.columns if col not in prohibited_cols]

        # First resample the data
        # Don't fill with zeros - let interpolation handle the nulls
        resampled_tsdf = self.resample(
            freq=freq,
            func=func,
            metricCols=target_cols,
            fill=False,  # Don't fill - interpolation will handle nulls
            perform_checks=perform_checks,
        )

        # Import interpolation function and pre-defined fill functions
        from tempo.interpol import backward_fill, forward_fill, zero_fill
        from tempo.interpol import interpolate as interpol_func

        # Map method names to interpolation functions (no lambdas)
        if method == "linear":
            fn = "linear"  # String method for pandas interpolation
        elif method == "null":
            # For null method, we don't fill - just return the resampled data
            return resampled_tsdf
        elif method == "zero":
            fn = zero_fill
        elif method == "bfill":
            fn = backward_fill
        elif method == "ffill":
            fn = forward_fill
        else:
            # Assume it's a valid pandas interpolation method string
            fn = method

        # Apply interpolation to the resampled data
        interpolated_tsdf = interpol_func(
            tsdf=resampled_tsdf,
            cols=target_cols,
            fn=fn,
            leading_margin=2,
            lagging_margin=2,
        )

        if show_interpolated:
            # Add a column indicating which rows were interpolated
            # This would require tracking which rows had nulls before interpolation
            logger.warning(
                "show_interpolated=True is not yet implemented in the refactored version"
            )

        return interpolated_tsdf

    def calc_bars(
        tsdf,
        freq: str,
        metricCols: Optional[List[str]] = None,
        fill: Optional[bool] = None,
    ) -> TSDF:
        resample_open = tsdf.resample(
            freq=freq, func="floor", metricCols=metricCols, prefix="open", fill=fill
        )
        resample_low = tsdf.resample(
            freq=freq, func="min", metricCols=metricCols, prefix="low", fill=fill
        )
        resample_high = tsdf.resample(
            freq=freq, func="max", metricCols=metricCols, prefix="high", fill=fill
        )
        resample_close = tsdf.resample(
            freq=freq, func="ceil", metricCols=metricCols, prefix="close", fill=fill
        )

        join_cols = resample_open.series_ids + [resample_open.ts_col]
        bars = (
            resample_open.df.join(resample_high.df, join_cols)
            .join(resample_low.df, join_cols)
            .join(resample_close.df, join_cols)
        )
        non_part_cols = set(set(bars.columns) - set(resample_open.series_ids)) - set(
            [resample_open.ts_col]
        )
        sel_and_sort = (
            resample_open.series_ids + [resample_open.ts_col] + sorted(non_part_cols)
        )
        bars = bars.select(sel_and_sort)

        return TSDF(
            bars, ts_col=resample_open.ts_col, series_ids=resample_open.series_ids
        )

    def fourier_transform(
        self, timestep: Union[int, float, complex], valueCol: str
    ) -> TSDF:
        """
        Function to fourier transform the time series to its frequency domain representation.
        :param timestep: timestep value to be used for getting the frequency scale
        :param valueCol: name of the time domain data column which will be transformed
        """

        def tempo_fourier_util(
            pdf: pd.DataFrame,
        ) -> pd.DataFrame:
            """
            This method is a vanilla python logic implementing fourier transform on a numpy array using the scipy module.
            This method is meant to be called from Tempo TSDF as a pandas function API on Spark
            """
            select_cols = list(pdf.columns)
            pdf.sort_values(by=["tpoints"], inplace=True, ascending=True)
            y = np.array(pdf["tdval"])
            tran = fft(y)
            r = tran.real
            i = tran.imag
            pdf["ft_real"] = r
            pdf["ft_imag"] = i
            N = tran.shape
            # fftfreq expects a float for the spacing parameter
            if isinstance(timestep, complex):
                spacing = abs(timestep)  # Use magnitude for complex numbers
            else:
                spacing = float(timestep)
            xf = fftfreq(N[0], spacing)
            pdf["freq"] = xf
            return pdf[select_cols + ["freq", "ft_real", "ft_imag"]]

        # TODO: Implement __validated_column or replace with proper validation
        # valueCol = self.__validated_column(self.df, valueCol)
        data = self.df
        # TODO: Handle sequence_col in refactored version
        if False:  # self.sequence_col:
            if self.series_ids == []:
                data = data.withColumn("dummy_group", sfn.lit("dummy_val"))
                data = (
                    data.select(
                        sfn.col("dummy_group"),
                        self.ts_col,
                        self.sequence_col,
                        sfn.col(valueCol),
                    )
                    .withColumn("tdval", sfn.col(valueCol))
                    .withColumn("tpoints", sfn.col(self.ts_col))
                )
                return_schema = ",".join(
                    [f"{i[0]} {i[1]}" for i in data.dtypes]
                    + ["freq double", "ft_real double", "ft_imag double"]
                )
                result = data.groupBy("dummy_group").applyInPandas(
                    tempo_fourier_util, return_schema
                )
                result = result.drop("dummy_group", "tdval", "tpoints")
            else:
                group_cols = self.series_ids
                data = (
                    data.select(
                        *group_cols,
                        self.ts_col,
                        self.sequence_col,
                        sfn.col(valueCol),
                    )
                    .withColumn("tdval", sfn.col(valueCol))
                    .withColumn("tpoints", sfn.col(self.ts_col))
                )
                return_schema = ",".join(
                    [f"{i[0]} {i[1]}" for i in data.dtypes]
                    + ["freq double", "ft_real double", "ft_imag double"]
                )
                result = data.groupBy(*group_cols).applyInPandas(
                    tempo_fourier_util, return_schema
                )
                result = result.drop("tdval", "tpoints")
        elif self.series_ids == []:
            data = data.withColumn("dummy_group", sfn.lit("dummy_val"))
            data = (
                data.select(sfn.col("dummy_group"), self.ts_col, sfn.col(valueCol))
                .withColumn("tdval", sfn.col(valueCol))
                .withColumn("tpoints", sfn.col(self.ts_col))
            )
            return_schema = ",".join(
                [f"{i[0]} {i[1]}" for i in data.dtypes]
                + ["freq double", "ft_real double", "ft_imag double"]
            )
            result = data.groupBy("dummy_group").applyInPandas(
                tempo_fourier_util, return_schema
            )
            result = result.drop("dummy_group", "tdval", "tpoints")
        else:
            group_cols = self.series_ids
            data = (
                data.select(*group_cols, self.ts_col, sfn.col(valueCol))
                .withColumn("tdval", sfn.col(valueCol))
                .withColumn("tpoints", sfn.col(self.ts_col))
            )
            return_schema = ",".join(
                [f"{i[0]} {i[1]}" for i in data.dtypes]
                + ["freq double", "ft_real double", "ft_imag double"]
            )
            result = data.groupBy(*group_cols).applyInPandas(
                tempo_fourier_util, return_schema
            )
            result = result.drop("tdval", "tpoints")

        # TODO: Handle sequence_col in refactored version
        return TSDF(result, ts_col=self.ts_col, series_ids=self.series_ids)

    def extractStateIntervals(
        self,
        *metric_cols: str,
        state_definition: Union[str, Callable[[Column, Column], Column]] = "=",
    ) -> DataFrame:
        """
        Extracts intervals from a :class:`~tsdf.TSDF` based on some notion of "state", as defined by the :param
        state_definition: parameter. The state definition consists of a comparison operation between the current and
        previous values of a metric. If the comparison operation evaluates to true across all metric columns,
        then we consider both points to be in the same "state". Changes of state occur when the comparison operator
        returns false for any given metric column. So, the default state definition ('=') entails that intervals of
        time wherein the metrics all remained constant. A state definition of '>=' would extract intervals wherein
        the metrics were all monotonically increasing.

        :param: metric_cols: the set of metric columns to evaluate for state changes
        :param: state_definition: the comparison function used to evaluate individual metrics for state changes.

        Either a string, giving a standard PySpark column comparison operation, or a binary function with the
        signature: `(x1: Column, x2: Column) -> Column` where the returned column expression evaluates to a
        :class:`~pyspark.sql.types.BooleanType`

        :return: a :class:`~pyspark.sql.DataFrame` object containing the resulting intervals
        """

        # https://spark.apache.org/docs/latest/sql-ref-null-semantics.html#comparison-operators-
        def null_safe_equals(col1: Column, col2: Column) -> Column:
            return (
                sfn.when(col1.isNull() & col2.isNull(), True)
                .when(col1.isNull() | col2.isNull(), False)
                .otherwise(operator.eq(col1, col2))
            )

        operator_dict = {
            # https://spark.apache.org/docs/latest/api/sql/#_2
            "!=": operator.ne,
            # https://spark.apache.org/docs/latest/api/sql/#_11
            "<>": operator.ne,
            # https://spark.apache.org/docs/latest/api/sql/#_8
            "<": operator.lt,
            # https://spark.apache.org/docs/latest/api/sql/#_9
            "<=": operator.le,
            # https://spark.apache.org/docs/latest/api/sql/#_10
            "<=>": null_safe_equals,
            # https://spark.apache.org/docs/latest/api/sql/#_12
            "=": operator.eq,
            # https://spark.apache.org/docs/latest/api/sql/#_13
            "==": operator.eq,
            # https://spark.apache.org/docs/latest/api/sql/#_14
            ">": operator.gt,
            # https://spark.apache.org/docs/latest/api/sql/#_15
            ">=": operator.ge,
        }

        # Validate state definition and construct state comparison function
        if type(state_definition) is str:
            if state_definition not in operator_dict:
                raise ValueError(
                    f"Invalid comparison operator for `state_definition` argument: {state_definition}."
                )

            def state_comparison_fn(a: CT, b: CT) -> Callable[[Column, Column], Column]:
                return operator_dict[state_definition](a, b)

        elif callable(state_definition):
            state_comparison_fn = state_definition  # type: ignore

        else:
            raise TypeError(
                f"The `state_definition` argument can be of type `str` or `callable`, "
                f"but received value of type {type(state_definition)}"
            )

        w = self.baseWindow()

        data = self.df

        # Get previous timestamp to identify start time of the interval
        data = data.withColumn(
            "previous_ts",
            sfn.lag(sfn.col(self.ts_col), offset=1).over(w),
        )

        # Determine state intervals using user-provided the state comparison function
        # The comparison occurs on the current and previous record per metric column
        temp_metric_compare_cols = []
        for mc in metric_cols:
            temp_metric_compare_col = f"__{mc}_compare"
            data = data.withColumn(
                temp_metric_compare_col,
                state_comparison_fn(sfn.col(mc), sfn.lag(sfn.col(mc), 1).over(w)),
            )
            temp_metric_compare_cols.append(temp_metric_compare_col)

        # Remove first record which will have no state change
        # and produces `null` for all state comparisons
        data = data.filter(sfn.col("previous_ts").isNotNull())

        # Each state comparison should return True if state remained constant
        data = data.withColumn(
            "state_change",
            sfn.array_contains(sfn.array(*temp_metric_compare_cols), False),
        )

        # Count the distinct state changes to get the unique intervals
        data = data.withColumn(
            "state_incrementer",
            sfn.sum(sfn.col("state_change").cast("int")).over(w),
        ).filter(~sfn.col("state_change"))

        # Find the start and end timestamp of the interval
        result = (
            data.groupBy(*self.series_ids, "state_incrementer")
            .agg(
                sfn.min("previous_ts").alias("start_ts"),
                sfn.max(self.ts_col).alias("end_ts"),
            )
            .drop("state_incrementer")
        )

        return result


class Comparable(metaclass=ABCMeta):
    """For typing functions generated by operator_dict"""

    @abstractmethod
    def __ne__(self, other: object) -> bool:
        pass

    @abstractmethod
    def __lt__(self, other: Any) -> bool:
        pass

    @abstractmethod
    def __le__(self, other: Any) -> bool:
        pass

    @abstractmethod
    def __eq__(self, other: object) -> bool:
        pass

    @abstractmethod
    def __gt__(self, other: Any) -> bool:
        pass

    @abstractmethod
    def __ge__(self, other: Any) -> bool:
        pass


CT = TypeVar("CT", bound=Comparable)<|MERGE_RESOLUTION|>--- conflicted
+++ resolved
@@ -8,23 +8,13 @@
 from datetime import datetime as dt
 from datetime import timedelta as td
 from functools import cached_property
-<<<<<<< HEAD
 from typing import Any, Callable, Dict, List, Optional, TypeVar, Union, cast, overload
-=======
-from typing import Any, Callable, List, Optional, Sequence, TypeVar, Union, Mapping
-from typing import Collection, Dict, cast
->>>>>>> 2cfe796e
 
 import numpy as np
 import pandas as pd
 import pyspark.sql.functions as sfn
-<<<<<<< HEAD
 from IPython.core.display import HTML  # type: ignore[import-not-found]
 from IPython.display import display as ipydisplay  # type: ignore[import-not-found]
-=======
-from IPython.core.display import HTML  # type: ignore
-from IPython.display import display as ipydisplay  # type: ignore
->>>>>>> 2cfe796e
 from pandas.core.frame import DataFrame as PandasDataFrame
 from pyspark import RDD
 from pyspark.sql import GroupedData, SparkSession
@@ -38,34 +28,19 @@
 import tempo.resample as t_resample
 import tempo.resample_utils as t_resample_utils
 import tempo.utils as t_utils
-<<<<<<< HEAD
 from tempo.intervals import IntervalsDF
 from tempo.tsschema import (
     DEFAULT_TIMESTAMP_FORMAT,
-=======
-from tempo.intervals.core.intervals_df import IntervalsDF
-from tempo.tsschema import (
-    DEFAULT_TIMESTAMP_FORMAT,
-    is_time_format,
-    identify_fractional_second_separator,
-    sub_seconds_precision_digits,
->>>>>>> 2cfe796e
     CompositeTSIndex,
     ParsedTSIndex,
     TSIndex,
     TSSchema,
     WindowBuilder,
-<<<<<<< HEAD
     identify_fractional_second_separator,
     is_time_format,
     sub_seconds_precision_digits,
 )
 from tempo.typing import ColumnOrName, PandasGroupedMapFunction, PandasMapIterFunction
-=======
-    GenericCompositeTSIndex,
-)
-from tempo.typing import ColumnOrName, PandasMapIterFunction, PandasGroupedMapFunction
->>>>>>> 2cfe796e
 
 logger = logging.getLogger(__name__)
 
@@ -253,6 +228,7 @@
         select_exprs = [sfn.col(ts_col)]
 
         # handle construction of the series_ids DataFrame
+        series_df = None
         if series_ids:
             if isinstance(series_ids, DataFrame):
                 series_df = series_ids
@@ -284,11 +260,7 @@
         if series_df:
             sort_cols = series_df.columns + [ts_col]
             lattice_df = lattice_df.repartition(
-<<<<<<< HEAD
                 num_partitions, *(series_df.columns)
-=======
-                num_partitions, *series_df.columns
->>>>>>> 2cfe796e
             ).sortWithinPartitions(*sort_cols)
         else:
             lattice_df = lattice_df.repartitionByRange(num_partitions, ts_col)
@@ -311,7 +283,7 @@
         )
         # construct an appropriate TSIndex
         subseq_struct = with_subseq_struct_df.schema[struct_col_name]
-        subseq_idx = GenericCompositeTSIndex(subseq_struct, ts_col, subsequence_col)
+        subseq_idx = CompositeTSIndex(subseq_struct, ts_col, subsequence_col)
         # construct & return the TSDF with appropriate schema
         return TSDF(with_subseq_struct_df, ts_schema=TSSchema(subseq_idx, series_ids))
 
@@ -326,16 +298,12 @@
         ts_col: str,
         series_ids: Optional[Collection[str]] = None,
         ts_fmt: str = DEFAULT_TIMESTAMP_FORMAT,
-<<<<<<< HEAD
     ) -> TSDF:
         # TODO (v0.2 refactor): Fix timezone handling for nanosecond precision timestamps
         # When using composite timestamp indexes for nanosecond precision, there can be
         # timezone inconsistencies between different join strategies (broadcast vs union).
         # This should be addressed in the v0.2 refactor to ensure consistent behavior.
 
-=======
-    ) -> "TSDF":
->>>>>>> 2cfe796e
         # parse the ts_col based on the pattern
         is_sub_ms = False
         sub_ms_digits = 0
@@ -390,12 +358,8 @@
 
     @property
     def ts_col(self) -> str:
-<<<<<<< HEAD
         # TODO - this should be replaced TSIndex expressions
         return self.ts_schema.ts_idx.colname
-=======
-        return self.ts_index.colname
->>>>>>> 2cfe796e
 
     @property
     def columns(self) -> List[str]:
@@ -421,14 +385,14 @@
     # Helper functions
     #
 
-    def __checkPartitionCols(self, tsdf_right: TSDF) -> None:
+    def __checkPartitionCols(self, tsdf_right):
         for left_col, right_col in zip(self.series_ids, tsdf_right.series_ids):
             if left_col != right_col:
                 raise ValueError(
                     "left and right dataframe partition columns should have same name in same order"
                 )
 
-    def __validateTsColMatch(self, right_tsdf: TSDF) -> None:
+    def __validateTsColMatch(self, right_tsdf):
         # TODO - can simplify this to get types from schema object
         left_ts_datatype = self.df.select(self.ts_col).dtypes[0][1]
         right_ts_datatype = right_tsdf.df.select(right_tsdf.ts_col).dtypes[0][1]
@@ -458,28 +422,12 @@
         # select the renamed columns
         renamed_df = self.df.select(*select_exprs)
 
-<<<<<<< HEAD
         # find the structural columns
         ts_col = col_map.get(self.ts_col, self.ts_col)
         partition_cols = [col_map.get(c, c) for c in self.series_ids]
         # sequence_col = col_map.get(self.sequence_col, self.sequence_col)
         # TODO: Handle sequence_col in the refactored version
         return TSDF(renamed_df, ts_col=ts_col, series_ids=partition_cols)
-=======
-        # Get the new ts_idx and series_ids
-        new_ts_idx = self.ts_schema.ts_idx
-        # If the ts_col is renamed, get the renamed version
-        if self.ts_col in col_map:
-            new_ts_idx = new_ts_idx.renamed(col_map[self.ts_col])
-
-        # If any series_ids are renamed, update the list
-        new_series_ids = [col_map.get(id_col, id_col) for id_col in self.series_ids]
-
-        # Create a new TSSchema with the updated values
-        new_ts_schema = TSSchema(new_ts_idx, new_series_ids)
-
-        return TSDF(renamed_df, ts_schema=new_ts_schema)
->>>>>>> 2cfe796e
 
     def __addColumnsFromOtherDF(self, other_cols: Sequence[str]) -> TSDF:
         """
@@ -504,7 +452,7 @@
         self,
         left_ts_col: str,
         right_cols: list[str],
-        sequence_col: Optional[str],
+        sequence_col: str,
         tsPartitionVal: Optional[int],
         ignoreNulls: bool,
         suppress_null_warning: bool,
@@ -718,11 +666,7 @@
         """
         return self.where(self.ts_index >= ts)
 
-<<<<<<< HEAD
     def between(self, start_ts: Any, end_ts: Any, inclusive: bool = True) -> TSDF:
-=======
-    def between(self, start_ts: Any, end_ts: Any, inclusive: bool = True) -> "TSDF":
->>>>>>> 2cfe796e
         """
         Select only records in a given range
 
@@ -1111,16 +1055,10 @@
         # perform asof join.
         if tsPartitionVal is None:
             seq_col = None
-<<<<<<< HEAD
             if isinstance(combined_df.ts_index, CompositeTSIndex):
                 seq_col = cast(CompositeTSIndex, combined_df.ts_index).get_ts_component(
                     1
                 )
-=======
-            combined_df_ts_index = combined_df.ts_index
-            if isinstance(combined_df_ts_index, CompositeTSIndex):
-                seq_col = combined_df_ts_index.component_fields[1]
->>>>>>> 2cfe796e
             asofDF = combined_df.__getLastRightRow(
                 left_tsdf.ts_col,
                 right_columns,
@@ -1134,16 +1072,10 @@
                 tsPartitionVal, fraction=fraction
             )
             seq_col = None
-<<<<<<< HEAD
             if isinstance(tsPartitionDF.ts_index, CompositeTSIndex):
                 seq_col = cast(
                     CompositeTSIndex, tsPartitionDF.ts_index
                 ).get_ts_component(1)
-=======
-            ts_partition_df_ts_index = tsPartitionDF.ts_index
-            if isinstance(ts_partition_df_ts_index, CompositeTSIndex):
-                seq_col = ts_partition_df_ts_index.component_fields[1]
->>>>>>> 2cfe796e
             asofDF = tsPartitionDF.__getLastRightRow(
                 left_tsdf.ts_col,
                 right_columns,
@@ -1276,7 +1208,7 @@
         """
         Returns a new :class:`TSDF` with the given column renamed.
 
-        :param existing: name of the existing column to rename
+        :param existing: name of the existing column to renmame
         :param new: new name for the column
         """
 
@@ -1285,11 +1217,11 @@
         if existing == self.ts_index.colname:
             new_ts_index = new_ts_index.renamed(new)
 
-            # and for series ids
+        # and for series ids
         new_series_ids = self.series_ids
         if existing in self.series_ids:
-            # Create a copy to avoid modifying the original
-            new_series_ids = self.series_ids.copy()
+            # replace column name in series
+            new_series_ids = self.series_ids
             new_series_ids[new_series_ids.index(existing)] = new
 
         # rename the column in the underlying DF
@@ -1299,9 +1231,7 @@
         new_schema = TSSchema(new_ts_index, new_series_ids)
         return TSDF(new_df, ts_schema=new_schema)
 
-    def withColumnTypeChanged(
-        self, colName: str, newType: Union[DataType, str]
-    ) -> "TSDF":
+    def withColumnTypeChanged(self, colName: str, newType: Union[DataType, str]):
         """
 
         :param colName:
@@ -1311,7 +1241,6 @@
         new_df = self.df.withColumn(colName, sfn.col(colName).cast(newType))
         return self.__withTransformedDF(new_df)
 
-<<<<<<< HEAD
     @overload
     def drop(self, cols: ColumnOrName) -> TSDF: ...
 
@@ -1319,13 +1248,10 @@
     def drop(self, *cols: str) -> TSDF: ...
 
     def drop(self, *cols: ColumnOrName) -> TSDF:
-=======
-    def drop(self, *cols: Union[str, ColumnOrName]) -> "TSDF":
->>>>>>> 2cfe796e
         """
         Returns a new :class:`TSDF` that drops the specified column.
 
-        :param cols: name(s) of the column(s) to drop or Column objects
+        :param cols: name of the column to drop
 
         :return: new :class:`TSDF` with the column dropped
         :rtype: TSDF
@@ -1373,30 +1299,21 @@
         roll_agg_tsdf = self
         if len(exprs) == 1 and isinstance(exprs[0], dict):
             # dict
-<<<<<<< HEAD
             for input_col in exprs[0].keys():
                 expr_str = exprs[0][input_col]
-=======
-            for input_col in exprs[0].keys():  # Access the dictionary with [0]
-                expr_str = exprs[0][input_col]  # Also need to access the dict with [0]
->>>>>>> 2cfe796e
                 new_col_name = f"{expr_str}({input_col})"
                 roll_agg_tsdf = roll_agg_tsdf.withColumn(
                     new_col_name, sfn.expr(expr_str).over(window)
                 )
         else:
             # Columns
-            # First, assert all items are columns
             assert all(
                 isinstance(c, Column) for c in exprs
             ), "all exprs should be Column"
-
             for expr in exprs:
-                # Cast expr to Column to help mypy understand it's a Column
-                expr_column = cast(Column, expr)
                 new_col_name = f"{expr}"
                 roll_agg_tsdf = roll_agg_tsdf.withColumn(
-                    new_col_name, expr_column.over(window)
+                    new_col_name, expr.over(window)
                 )
 
         return roll_agg_tsdf
@@ -1418,11 +1335,9 @@
         :param inputCols:
         :return:
         """
-        input_col_exprs = [
-            sfn.col(col) for col in inputCols if not isinstance(col, Column)
-        ]
+        inputCols = [sfn.col(col) for col in inputCols if not isinstance(col, Column)]
         pd_udf = sfn.pandas_udf(func, schema)
-        return self.withColumn(outputCol, pd_udf(*input_col_exprs).over(window))
+        return self.withColumn(outputCol, pd_udf(*inputCols).over(window))
 
     #
     # Aggregations
@@ -1443,51 +1358,35 @@
         summarizing columns/metrics across all observations from all series
         :rtype: :class:`GroupedData`
         """
-        # Define columns_to_use with proper type annotation
-        columns_to_use: List[str] = []
-
         if cols is None or len(cols) < 1:
-            columns_to_use = self.metric_cols
-        else:
-            # Process each element in cols based on its type
-            for col in cols:
-                if col is None:
-                    continue
-                elif isinstance(col, str):
-                    columns_to_use.append(col)
-                elif isinstance(col, list):
-                    columns_to_use.extend(col)
-
-        return self.df.select(columns_to_use).groupBy()
+            cols = self.metric_cols
+        return self.df.select(cols).groupBy()
 
     def agg(self, *exprs: Union[Column, Dict[str, str]]) -> DataFrame:
         """
-        :param exprs: One or more aggregation expressions
-        :return: DataFrame with aggregation results
-        """
-        if len(exprs) == 1:
-            return self.df.agg(exprs[0])
-        else:
-            return self.df.agg(*exprs)
-
-    def describe(self, cols: Optional[Union[str, List[str]]] = None) -> DataFrame:
-        """
-        :param cols: Optional column name(s) to describe
-        :return: DataFrame with statistical summary
-        """
-        if cols is None:
+
+        :param exprs:
+        :return:
+        """
+        return self.df.agg(exprs)
+
+    def describe(self, *cols: Optional[Union[str, List[str]]]) -> DataFrame:
+        """
+
+        :param cols:
+        :return:
+        """
+        if cols is None or len(cols) < 1:
             cols = self.metric_cols
         return self.df.describe(cols)
 
     def metricSummary(self, *statistics: str) -> DataFrame:
         """
-        :param statistics: Optional statistics to include
-        :return: DataFrame with summary statistics
-        """
-        if not statistics:
-            return self.df.select(self.metric_cols).summary()
-        else:
-            return self.df.select(self.metric_cols).summary(*statistics)
+
+        :param statistics:
+        :return:
+        """
+        return self.df.select(self.metric_cols).summary(statistics)
 
     # Aggregations by series
 
@@ -1505,16 +1404,12 @@
         """
         Compute aggregates of each series.
 
-        :param exprs: One or more expressions for aggregation. Can be a dict mapping from column
-                     name to aggregate function, or Column objects.
+        :param exprs: a dict mapping from column name (string) to aggregate functions (string),
+        or a list of :class:`Column`.
         :return: a :class:`DataFrame` of the resulting aggregates
-        """
-        grouped = self.groupBySeries()
-
-        if len(exprs) == 1:
-            return grouped.agg(exprs[0])
-        else:
-            return grouped.agg(*exprs)
+        :rtype: :class:`DataFrame`
+        """
+        return self.groupBySeries().agg(exprs)
 
     def applyToSeries(
         self, func: PandasGroupedMapFunction, schema: Union[StructType, str]
