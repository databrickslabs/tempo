--- conflicted
+++ resolved
@@ -703,7 +703,7 @@
     def asofJoin(
         self,
         right_tsdf: "TSDF",
-        left_prefix: str = "",
+        left_prefix: Optional[str] = None,
         right_prefix: str = "right",
         tsPartitionVal: Optional[int] = None,
         fraction: float = 0.5,
@@ -749,18 +749,8 @@
                 left_cols = list(set(left_df.columns) - set(self.partitionCols))
                 right_cols = list(set(right_df.columns) - set(right_tsdf.partitionCols))
 
-<<<<<<< HEAD
-                # NB: using truthiness of string to check if left_prefix is ""
-                if left_prefix:
-                    left_prefix = left_prefix + "_"
-
-                # NB: using truthiness of string to check if right_prefix is ""
-                if right_prefix:
-                    right_prefix = right_prefix + "_"
-=======
                 left_prefix = left_prefix + "_" if left_prefix else ""
                 right_prefix = right_prefix + "_" if right_prefix else ""
->>>>>>> ed1b77fe
 
                 w = Window.partitionBy(*partition_cols).orderBy(
                     right_prefix + right_tsdf.ts_col
