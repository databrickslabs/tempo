import tempo.resample as rs
import tempo.io as tio

<<<<<<< HEAD
from pyspark.sql import SparkSession
=======
from tempo.utils import ENV_BOOLEAN, PLATFORM

from IPython.display import display as ipydisplay
from IPython.core.display import HTML
import logging
from functools import reduce

import pyspark.sql.functions as f
from pyspark.sql.window import Window

logger = logging.getLogger(__name__)
>>>>>>> 88c4d054


class TSDF:

  def __init__(self, df, ts_col="event_ts", partition_cols=None, sequence_col = None):
    """
    Constructor
    :param df:
    :param ts_col:
    :param partitionCols:
    :sequence_col every tsdf allows for a tie-breaker secondary sort key
    """
    self.ts_col = self.__validated_column(df, ts_col)
    self.partitionCols = [] if partition_cols is None else self.__validated_columns(df, partition_cols)

    self.df = df
    self.sequence_col = '' if sequence_col is None else sequence_col
    """
    Make sure DF is ordered by its respective ts_col and partition columns.
    """

  ##
  ## Helper functions
  ##

  def __validated_column(self,df,colname):
    if type(colname) != str:
      raise TypeError(f"Column names must be of type str; found {type(colname)} instead!")
    if colname.lower() not in [col.lower() for col in df.columns]:
      raise ValueError(f"Column {colname} not found in Dataframe")
    return colname

  def __validated_columns(self,df,colnames):
    # if provided a string, treat it as a single column
    if type(colnames) == str:
      colnames = [ colnames ]
    # otherwise we really should have a list or None
    if colnames is None:
      colnames = []
    elif type(colnames) != list:
      raise TypeError(f"Columns must be of type list, str, or None; found {type(colnames)} instead!")
    # validate each column
    for col in colnames:
      self.__validated_column(df,col)
    return colnames

  def __checkPartitionCols(self,tsdf_right):
    for left_col, right_col in zip(self.partitionCols, tsdf_right.partitionCols):
        if left_col != right_col:
            raise ValueError("left and right dataframe partition columns should have same name in same order")

  def __validateTsColMatch(self, right_tsdf):
      left_ts_datatype = self.df.select(self.ts_col).dtypes[0][1]
      right_ts_datatype = right_tsdf.df.select(self.ts_col).dtypes[0][1]
      if left_ts_datatype != right_ts_datatype:
          raise ValueError("left and right dataframe timestamp index columns should have same type")

  def __addPrefixToColumns(self,col_list,prefix):
    """
    Add prefix to all specified columns.
    """

    df = reduce(lambda df, idx: df.withColumnRenamed(col_list[idx], ''.join([prefix,col_list[idx]])),
                range(len(col_list)), self.df)

    ts_col = ''.join([prefix, self.ts_col])
    seq_col = ''.join([prefix, self.sequence_col]) if self.sequence_col else self.sequence_col
    return TSDF(df, ts_col, self.partitionCols, sequence_col = seq_col)

  def __addColumnsFromOtherDF(self, other_cols):
    """
    Add columns from some other DF as lit(None), as pre-step before union.
    """
    new_df = reduce(lambda df, idx: df.withColumn(other_cols[idx], f.lit(None)), range(len(other_cols)), self.df)

    return TSDF(new_df, self.ts_col, self.partitionCols)

  def __combineTSDF(self, ts_df_right, combined_ts_col):
    combined_df = (self.df
                   .unionByName(ts_df_right.df)
                   .withColumn(combined_ts_col,f.coalesce(self.ts_col, ts_df_right.ts_col)))

    return TSDF(combined_df, combined_ts_col, self.partitionCols)

  def __getLastRightRow(self, left_ts_col, right_cols, sequence_col, tsPartitionVal):
    """Get last right value of each right column (inc. right timestamp) for each self.ts_col value
    
    self.ts_col, which is the combined time-stamp column of both left and right dataframe, is dropped at the end
    since it is no longer used in subsequent methods.
    """
    ptntl_sort_keys = [self.ts_col, sequence_col]
    sort_keys = [f.col(col_name) for col_name in ptntl_sort_keys if col_name != '']
    sort_keys.append('rec_ind')

    window_spec = Window.partitionBy(self.partitionCols).orderBy(sort_keys).rowsBetween(Window.unboundedPreceding, Window.currentRow)

    # splitting off the condition as we want different columns in the reduce if we are implementing the skew AS OF join
    if tsPartitionVal is None:
        df = reduce(lambda df, idx: df.withColumn(right_cols[idx], f.last(right_cols[idx], True).over(window_spec)),
                     range(len(right_cols)), self.df)
    else:
        df = reduce(
            lambda df, idx: df.withColumn(right_cols[idx], f.last(right_cols[idx], True).over(window_spec)).withColumn(
                'non_null_ct' + right_cols[idx], f.count(right_cols[idx]).over(window_spec)),
            range(len(right_cols)), self.df)

    df = (df.filter(f.col(left_ts_col).isNotNull()).drop(self.ts_col)).drop('rec_ind')

    # remove the null_ct stats used to record missing values in partitioned as of join
    if tsPartitionVal is not None:
      for column in df.columns:
        if (column.startswith("non_null")):
          any_blank_vals = (df.agg({column: 'min'}).collect()[0][0] == 0)
          newCol = column.replace("non_null_ct", "")
          if any_blank_vals:
            logger.warning("Column " + newCol + " had no values within the lookback window. Consider using a larger window to avoid missing values. If this is the first record in the data frame, this warning can be ignored.")
          df = df.drop(column)


    return TSDF(df, left_ts_col, self.partitionCols)

  def __getTimePartitions(self, tsPartitionVal, fraction=0.1):
    """
    Create time-partitions for our data-set. We put our time-stamps into brackets of <tsPartitionVal>. Timestamps
    are rounded down to the nearest <tsPartitionVal> seconds.

    We cast our timestamp column to double instead of using f.unix_timestamp, since it provides more precision.
    
    Additionally, we make these partitions overlapping by adding a remainder df. This way when calculating the
    last right timestamp we will not end up with nulls for the first left timestamp in each partition.

    TODO: change ts_partition to accomodate for higher precision than seconds.
    """
    partition_df = (
        self.df
        .withColumn("ts_col_double", f.col(self.ts_col).cast("double")) # double is preferred over unix_timestamp
        .withColumn('ts_partition',f.lit(tsPartitionVal) * (f.col("ts_col_double") / f.lit(tsPartitionVal)).cast('integer'))
        .withColumn("partition_remainder",(f.col("ts_col_double") - f.col("ts_partition"))/f.lit(tsPartitionVal))
        .withColumn("is_original", f.lit(1))).cache() # cache it because it's used twice.

    # add [1 - fraction] of previous time partition to the next partition.
    remainder_df = (
      partition_df.filter(f.col("partition_remainder") >= f.lit(1 - fraction))
      .withColumn("ts_partition", f.col("ts_partition") + f.lit(tsPartitionVal))
      .withColumn("is_original",f.lit(0)))

    df = partition_df.union(remainder_df).drop("partition_remainder","ts_col_double")
    return TSDF(df, self.ts_col, self.partitionCols + ['ts_partition'])

  def select(self, *cols):
    """
    pyspark.sql.DataFrame.select() method's equivalent for TSDF objects
    Parameters
    ----------
    cols : str or list of strs
        column names (string).
        If one of the column names is '*', that column is expanded to include all columns
        in the current :class:`TSDF`.

    Examples
    --------
    >>> tsdf.select('*').collect()
    [Row(age=2, name='Alice'), Row(age=5, name='Bob')]
    >>> tsdf.select('name', 'age').collect()
    [Row(name='Alice', age=2), Row(name='Bob', age=5)]
    
    """
    # The columns which will be a mandatory requirement while selecting from TSDFs
    seq_col_stub = [] if bool(self.sequence_col) == False else [self.sequence_col]
    mandatory_cols = [self.ts_col] + self.partitionCols + seq_col_stub
    if (set(mandatory_cols).issubset(set(cols))):
      return TSDF(self.df.select(*cols), self.ts_col, self.partitionCols, self.sequence_col)
    else:
      raise Exception("In TSDF's select statement original ts_col, partitionCols and seq_col_stub(optional) must be present")

  def show(self, n = 20, truncate = True, vertical = False):
    """
    pyspark.sql.DataFrame.show() method's equivalent for TSDF objects

    Parameters
    ----------
    n : int, optional
        Number of rows to show.
    truncate : bool or int, optional
        If set to ``True``, truncate strings longer than 20 chars by default.
        If set to a number greater than one, truncates long strings to length ``truncate``
        and align cells right.
    vertical : bool, optional
        If set to ``True``, print output rows vertically (one line
        per column value).

    Example to show usage
    ---------------------
    from pyspark.sql.functions import *

    phone_accel_df = spark.read.format("csv").option("header", "true").load("dbfs:/home/tempo/Phones_accelerometer").withColumn("event_ts", (col("Arrival_Time").cast("double")/1000).cast("timestamp")).withColumn("x", col("x").cast("double")).withColumn("y", col("y").cast("double")).withColumn("z", col("z").cast("double")).withColumn("event_ts_dbl", col("event_ts").cast("double"))

    from tempo import *

    phone_accel_tsdf = TSDF(phone_accel_df, ts_col="event_ts", partition_cols = ["User"])

    # Call show method here
    phone_accel_tsdf.show()

    """
    if PLATFORM == "DATABRICKS" or ENV_BOOLEAN == False:
        self.df.show(n,truncate,vertical)
    elif ENV_BOOLEAN:
        # In Jupyter notebooks, for wide dataframes the below line will enable rendering the output in a scrollable format.
        ipydisplay(HTML("<style>pre { white-space: pre !important; }</style>"))
        self.df.show(n,truncate,vertical)
    else:
        self.df.show(n,truncate = False) # default show method behaviour in case all condition fails

  def describe(self):
    """
         Describe a TSDF object using a global summary across all time series (anywhere from 10 to millions) as well as the standard Spark data frame stats. Missing vals
         Summary
         global - unique time series based on partition columns, min/max times, granularity - lowest precision in the time series timestamp column
         count / mean / stddev / min / max - standard Spark data frame describe() output
         missing_vals_pct - percentage (from 0 to 100) of missing values.
    """
    #extract the double version of the timestamp column to summarize
    double_ts_col = self.ts_col + "_dbl"

    this_df = self.df.withColumn(double_ts_col, f.col(self.ts_col).cast("double"))

    #summary missing value percentages
    missing_vals = this_df.select(
          [(100 * f.count(f.when(f.col(c[0]).isNull(), c[0])) / f.count(f.lit(1))).alias(c[0]) for c in this_df.dtypes if
           c[1] != 'timestamp']).select(f.lit('missing_vals_pct').alias("summary"), "*")


    # describe stats
    desc_stats = this_df.describe().union(missing_vals)
    unique_ts = this_df.select(*self.partitionCols).distinct().count()

    max_ts = this_df.select(f.max(f.col(self.ts_col)).alias("max_ts")).collect()[0][0]
    min_ts = this_df.select(f.min(f.col(self.ts_col)).alias("max_ts")).collect()[0][0]
    gran = this_df.selectExpr("""min(case when {0} - cast({0} as integer) > 0 then '1-millis'
                  when {0} % 60 != 0 then '2-seconds'
                  when {0} % 3600 != 0 then '3-minutes'
                  when {0} % 86400 != 0 then '4-hours' 
                  else '5-days' end) granularity""".format(double_ts_col)).collect()[0][0][2:]

    non_summary_cols = [c for c in desc_stats.columns if c != 'summary']


    desc_stats = desc_stats.select(f.col("summary"), f.lit(" ").alias("unique_ts_count"), f.lit(" ").alias("min_ts"),
                                   f.lit(" ").alias("max_ts"), f.lit(" ").alias("granularity"), *non_summary_cols)

    # add in single record with global summary attributes and the previously computed missing value and Spark data frame describe stats
    global_smry_rec = desc_stats.limit(1).select(f.lit('global').alias("summary"),f.lit(unique_ts).alias("unique_ts_count"), f.lit(min_ts).alias("min_ts"), f.lit(max_ts).alias("max_ts"), f.lit(gran).alias("granularity"), *[f.lit(" ").alias(c) for c in non_summary_cols])

    full_smry = global_smry_rec.union(desc_stats)

    try:
        dbutils.fs.ls("/")
        return(full_smry)
    except:
        return(full_smry)
        pass

  def asofJoin(self, right_tsdf, left_prefix=None, right_prefix="right", tsPartitionVal=None, fraction=0.5, override_legacy=False):
    """
    Performs an as-of join between two time-series. If a tsPartitionVal is specified, it will do this partitioned by
    time brackets, which can help alleviate skew.

    NOTE: partition cols have to be the same for both Dataframes.
    Parameters
    :param right_tsdf - right-hand data frame containing columns to merge in
    :param left_prefix - optional prefix for base data frame
    :param right_prefix - optional prefix for right-hand data frame
    :param tsPartitionVal - value to break up each partition into time brackets
    :param fraction - overlap fraction
    """

    # first block of logic checks whether a standard range join will suffice
    left_df = self.df
    right_df = right_tsdf.df

    spark = (SparkSession.builder.appName("myapp").getOrCreate())

    left_plan = left_df._jdf.queryExecution().logical()
    left_bytes = spark._jsparkSession.sessionState().executePlan(left_plan).optimizedPlan().stats().sizeInBytes()
    right_plan = right_df._jdf.queryExecution().logical()
    right_bytes = spark._jsparkSession.sessionState().executePlan(right_plan).optimizedPlan().stats().sizeInBytes()

    # choose 30MB as the cutoff for the broadcast
    bytes_threshold = 30*1024*1024
    if (left_bytes < bytes_threshold) | (right_bytes < bytes_threshold) | override_legacy:
      spark.conf.set("spark.databricks.optimizer.rangeJoin.binSize", 60)
      partition_cols = right_tsdf.partitionCols
      left_cols = list(set(left_df.columns).difference(set(self.partitionCols)))
      right_cols = list(set(right_df.columns).difference(set(right_tsdf.partitionCols)))
      new_left_cols = left_cols
      if left_prefix:
         left_prefix += '_'
      else:
         left_prefix = ''
          
      if right_prefix != '':
          right_prefix+= '_'

      w = Window.partitionBy(*partition_cols).orderBy(right_prefix + right_tsdf.ts_col)
      new_left_ts_col = left_prefix + self.ts_col
      new_left_cols = [f.col(c).alias(left_prefix + c) for c in left_cols] + partition_cols
      new_right_cols = [f.col(c).alias(right_prefix + c) for c in right_cols] + partition_cols
      quotes_df_w_lag = right_df.select(*new_right_cols).withColumn("lead_" + right_tsdf.ts_col, f.lead(right_prefix + right_tsdf.ts_col).over(w))
      quotes_df_w_lag_tsdf = TSDF(quotes_df_w_lag, partition_cols=right_tsdf.partitionCols, ts_col= right_prefix + right_tsdf.ts_col)
      left_df = left_df.select(*new_left_cols)
      res = left_df.join(quotes_df_w_lag, partition_cols).where(left_df[new_left_ts_col].between(f.col(right_prefix + right_tsdf.ts_col), f.coalesce(f.col('lead_' + right_tsdf.ts_col), f.lit('2099-01-01').cast("timestamp")))).drop('lead_' + right_tsdf.ts_col)
      return(TSDF(res, partition_cols=self.partitionCols, ts_col=new_left_ts_col))
    # end of block checking to see if standard Spark SQL join will work

    if (tsPartitionVal is not None):
      logger.warning("You are using the skew version of the AS OF join. This may result in null values if there are any values outside of the maximum lookback. For maximum efficiency, choose smaller values of maximum lookback, trading off performance and potential blank AS OF values for sparse keys")

    # Check whether partition columns have same name in both dataframes
    self.__checkPartitionCols(right_tsdf)

    # prefix non-partition columns, to avoid duplicated columns.
    left_df = self.df
    right_df = right_tsdf.df

    if left_prefix:
        left_prefix = left_prefix + '_'
    if right_prefix:
        right_prefix = right_prefix + '_'

    # validate timestamp datatypes match
    self.__validateTsColMatch(right_tsdf)

    orig_left_col_diff = list(set(left_df.columns).difference(set(self.partitionCols)))
    orig_right_col_diff = list(set(right_df.columns).difference(set(self.partitionCols)))

    left_tsdf = ((self.__addPrefixToColumns([self.ts_col] + orig_left_col_diff, left_prefix))
                 if left_prefix is not None else self)
    right_tsdf = right_tsdf.__addPrefixToColumns([right_tsdf.ts_col] + orig_right_col_diff, right_prefix)

    left_nonpartition_cols = list(set(left_tsdf.df.columns).difference(set(self.partitionCols)))
    right_nonpartition_cols = list(set(right_tsdf.df.columns).difference(set(self.partitionCols)))

    # For both dataframes get all non-partition columns (including ts_col)
    left_columns = [left_tsdf.ts_col] + left_nonpartition_cols
    right_columns = [right_tsdf.ts_col] + right_nonpartition_cols

    # Union both dataframes, and create a combined TS column
    combined_ts_col = "combined_ts"
    combined_df = (left_tsdf
                   .__addColumnsFromOtherDF(right_columns)
                   .__combineTSDF(right_tsdf.__addColumnsFromOtherDF(left_columns),
                                  combined_ts_col))
    combined_df.df = combined_df.df.withColumn("rec_ind", f.when(f.col(left_tsdf.ts_col).isNotNull(), 1).otherwise(-1))

    # perform asof join.
    if tsPartitionVal is None:
        asofDF = combined_df.__getLastRightRow(left_tsdf.ts_col, right_columns, right_tsdf.sequence_col, tsPartitionVal)
    else:
        tsPartitionDF = combined_df.__getTimePartitions(tsPartitionVal, fraction=fraction)
        asofDF = tsPartitionDF.__getLastRightRow(left_tsdf.ts_col, right_columns, right_tsdf.sequence_col, tsPartitionVal)

        # Get rid of overlapped data and the extra columns generated from timePartitions
        df = asofDF.df.filter(f.col("is_original") == 1).drop("ts_partition","is_original")

        asofDF = TSDF(df, asofDF.ts_col, combined_df.partitionCols)

    return asofDF


  def __baseWindow(self):
    # add all sort keys - time is first, unique sequence number breaks the tie

    ptntl_sort_keys = [self.ts_col, self.sequence_col]
    sort_keys = [f.col(col_name).cast("long") for col_name in ptntl_sort_keys if col_name != '']

    w = Window().orderBy(sort_keys)
    if self.partitionCols:
      w = w.partitionBy([f.col(elem) for elem in self.partitionCols])
    return w


  def __rangeBetweenWindow(self, range_from, range_to):
    return self.__baseWindow().rangeBetween(range_from, range_to)


  def __rowsBetweenWindow(self, rows_from, rows_to):
    return self.__baseWindow().rowsBetween(rows_from, rows_to)


  def withPartitionCols(self, partitionCols):
    """
    Sets certain columns of the TSDF as partition columns. Partition columns are those that differentiate distinct timeseries
    from each other.
    :param partitionCols: a list of columns used to partition distinct timeseries
    :return: a TSDF object with the given partition columns
    """
    return TSDF(self.df, self.ts_col, partitionCols)
  
  def vwap(self, frequency='m',volume_col = "volume", price_col = "price"):
        # set pre_vwap as self or enrich with the frequency
        pre_vwap = self.df
        if frequency == 'm':
            pre_vwap = self.df.withColumn("time_group", f.concat(f.lpad(f.hour(f.col(self.ts_col)), 2, '0'), f.lit(':'),
                                                               f.lpad(f.minute(f.col(self.ts_col)), 2, '0')))
        elif frequency == 'H':
            pre_vwap = self.df.withColumn("time_group", f.concat(f.lpad(f.hour(f.col(self.ts_col)), 2, '0')))
        elif frequency == 'D':
            pre_vwap = self.df.withColumn("time_group", f.concat(f.lpad(f.day(f.col(self.ts_col)), 2, '0')))

        group_cols = ['time_group']
        if self.partitionCols:
          group_cols.extend(self.partitionCols)
        vwapped = ( pre_vwap.withColumn("dllr_value", f.col(price_col) * f.col(volume_col))
                            .groupby(group_cols)
                            .agg( sum('dllr_value').alias("dllr_value"),
                                  sum(volume_col).alias(volume_col),
                                  max(price_col).alias("_".join(["max",price_col])) )
                            .withColumn("vwap", f.col("dllr_value") / f.col(volume_col)) )

        return TSDF( vwapped, self.ts_col, self.partitionCols )
  
  def EMA(self,colName,window=30,exp_factor = 0.2):
    """
    Constructs an approximate EMA in the fashion of:
    EMA = e * lag(col,0) + e * (1 - e) * lag(col, 1) + e * (1 - e)^2 * lag(col, 2) etc, up until window
    TODO: replace case when statement with coalesce
    TODO: add in time partitions functionality (what is the overlap fraction?)
    """

    emaColName = "_".join(["EMA",colName])
    df = self.df.withColumn(emaColName,f.lit(0)).orderBy(self.ts_col)
    w = self.__baseWindow()
    # Generate all the lag columns:
    for i in range(window):
      lagColName = "_".join(["lag",colName,str(i)])
      weight = exp_factor * (1 - exp_factor)**i
      df = df.withColumn(lagColName, weight * f.lag(f.col(colName),i).over(w))
      df = df.withColumn(emaColName, f.col(emaColName) + f.when(
          f.col(lagColName).isNull(),f.lit(0)).otherwise(f.col(lagColName))).drop(lagColName)
      # Nulls are currently removed
      
    return TSDF(df, self.ts_col, self.partitionCols)

  def withLookbackFeatures(self,
                           featureCols,
                           lookbackWindowSize,
                           exactSize=True,
                           featureColName="features"):
      """
      Creates a 2-D feature tensor suitable for training an ML model to predict current values from the history of
      some set of features. This function creates a new column containing, for each observation, a 2-D array of the values
      of some number of other columns over a trailing "lookback" window from the previous observation up to some maximum
      number of past observations.

      :param featureCols: the names of one or more feature columns to be aggregated into the feature column
      :param lookbackWindowSize: The size of lookback window (in terms of past observations). Must be an integer >= 1
      :param exactSize: If True (the default), then the resulting DataFrame will only include observations where the
        generated feature column contains arrays of length lookbackWindowSize. This implies that it will truncate
        observations that occurred less than lookbackWindowSize from the start of the timeseries. If False, no truncation
        occurs, and the column may contain arrays less than lookbackWindowSize in length.
      :param featureColName: The name of the feature column to be generated. Defaults to "features"
      :return: a DataFrame with a feature column named featureColName containing the lookback feature tensor
      """
      # first, join all featureCols into a single array column
      tempArrayColName = "__TempArrayCol"
      feat_array_tsdf = self.df.withColumn(tempArrayColName, f.array(featureCols))

      # construct a lookback array
      lookback_win = self.__rowsBetweenWindow(-lookbackWindowSize, -1)
      lookback_tsdf = (feat_array_tsdf.withColumn(featureColName,
                                                  f.collect_list(f.col(tempArrayColName)).over(lookback_win))
                                      .drop(tempArrayColName))

      # make sure only windows of exact size are allowed
      if exactSize:
          return lookback_tsdf.where(f.size(featureColName) == lookbackWindowSize)

      return TSDF( lookback_tsdf, self.ts_col, self.partitionCols )

  def withRangeStats(self, type='range', colsToSummarize=[], rangeBackWindowSecs=1000):
          """
          Create a wider set of stats based on all numeric columns by default
          Users can choose which columns they want to summarize also. These stats are:
          mean/count/min/max/sum/std deviation/zscore
          :param type - this is created in case we want to extend these stats to lookback over a fixed number of rows instead of ranging over column values
          :param colsToSummarize - list of user-supplied columns to compute stats for. All numeric columns are used if no list is provided
          :param rangeBackWindowSecs - lookback this many seconds in time to summarize all stats. Note this will look back from the floor of the base event timestamp (as opposed to the exact time since we cast to long)
          Assumptions:
               1. The features are summarized over a rolling window that ranges back
               2. The range back window can be specified by the user
               3. Sequence numbers are not yet supported for the sort
               4. There is a cast to long from timestamp so microseconds or more likely breaks down - this could be more easily handled with a string timestamp or sorting the timestamp itself. If using a 'rows preceding' window, this wouldn't be a problem
           """

          # identify columns to summarize if not provided
          # these should include all numeric columns that
          # are not the timestamp column and not any of the partition columns
          if not colsToSummarize:
            # columns we should never summarize
            prohibited_cols = [ self.ts_col.lower() ]
            if self.partitionCols:
              prohibited_cols.extend([ pc.lower() for pc in self.partitionCols])
            # types that can be summarized
            summarizable_types = ['int', 'bigint', 'float', 'double']
            # filter columns to find summarizable columns
            colsToSummarize = [datatype[0] for datatype in self.df.dtypes if
                                ((datatype[1] in summarizable_types) and
                                 (datatype[0].lower() not in prohibited_cols))]

          # build window
          w = self.__rangeBetweenWindow(-1 * rangeBackWindowSecs, 0)

          # compute column summaries
          selectedCols = self.df.columns
          derivedCols = []
          for metric in colsToSummarize:
              selectedCols.append(f.mean(metric).over(w).alias('mean_' + metric))
              selectedCols.append(f.count(metric).over(w).alias('count_' + metric))
              selectedCols.append(f.min(metric).over(w).alias('min_' + metric))
              selectedCols.append(f.max(metric).over(w).alias('max_' + metric))
              selectedCols.append(f.sum(metric).over(w).alias('sum_' + metric))
              selectedCols.append(f.stddev(metric).over(w).alias('stddev_' + metric))
              derivedCols.append(
                      ((f.col(metric) - f.col('mean_' + metric)) / f.col('stddev_' + metric)).alias("zscore_" + metric))
          selected_df = self.df.select(*selectedCols)
          summary_df = selected_df.select(*selected_df.columns, *derivedCols)

          return TSDF(summary_df, self.ts_col, self.partitionCols)

  def write(self, spark, tabName, optimizationCols = None):
    tio.write(self, spark, tabName, optimizationCols)

  def resample(self, freq, func=None, metricCols = None, prefix=None, fill = None):
    """
    function to upsample based on frequency and aggregate function similar to pandas
    :param freq: frequency for upsample - valid inputs are "hr", "min", "sec" corresponding to hour, minute, or second
    :param func: function used to aggregate input
    :param metricCols supply a smaller list of numeric columns if the entire set of numeric columns should not be returned for the resample function
    :param prefix - supply a prefix for the newly sampled columns
    :param fill - Boolean - set to True if the desired output should contain filled in gaps (with 0s currently)
    :return: TSDF object with sample data using aggregate function
    """
    rs.validateFuncExists(func)
    enriched_tsdf = rs.aggregate(self, freq, func, metricCols, prefix, fill)
    return(enriched_tsdf)

  def calc_bars(tsdf, freq, func = None, metricCols = None, fill = None):

      resample_open = tsdf.resample(freq=freq, func='floor', metricCols = metricCols, prefix='open', fill = fill)
      resample_low = tsdf.resample(freq=freq, func='min', metricCols = metricCols, prefix='low', fill = fill)
      resample_high = tsdf.resample(freq=freq, func='max', metricCols = metricCols, prefix='high', fill = fill)
      resample_close = tsdf.resample(freq=freq, func='ceil', metricCols = metricCols, prefix='close', fill = fill)

      join_cols = resample_open.partitionCols + [resample_open.ts_col]
      bars = resample_open.df.join(resample_high.df, join_cols).join(resample_low.df, join_cols).join(resample_close.df, join_cols)
      non_part_cols = set(set(bars.columns) - set(resample_open.partitionCols)) - set([resample_open.ts_col])
      sel_and_sort = resample_open.partitionCols + [resample_open.ts_col] + sorted(non_part_cols)
      bars = bars.select(sel_and_sort)

      return(TSDF(bars, resample_open.ts_col, resample_open.partitionCols))<|MERGE_RESOLUTION|>--- conflicted
+++ resolved
@@ -1,9 +1,7 @@
 import tempo.resample as rs
 import tempo.io as tio
 
-<<<<<<< HEAD
 from pyspark.sql import SparkSession
-=======
 from tempo.utils import ENV_BOOLEAN, PLATFORM
 
 from IPython.display import display as ipydisplay
@@ -15,7 +13,6 @@
 from pyspark.sql.window import Window
 
 logger = logging.getLogger(__name__)
->>>>>>> 88c4d054
 
 
 class TSDF:
