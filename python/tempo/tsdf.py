--- conflicted
+++ resolved
@@ -685,11 +685,7 @@
     rs.validateFuncExists(func)
 
     # Throw warning for user to validate that the expected number of output rows is valid.
-<<<<<<< HEAD
-    if fill is True:
-=======
     if fill is True and perform_checks is True:
->>>>>>> 7b740a5b
         calculate_time_horizon(self.df, self.ts_col, freq, self.partitionCols)
 
     enriched_df:DataFrame = rs.aggregate(self, freq, func, metricCols, prefix, fill)
