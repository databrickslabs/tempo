import logging
from functools import reduce
from typing import List

import numpy as np
import pyspark.sql.functions as f
from IPython.core.display import HTML
from IPython.display import display as ipydisplay
from pyspark.sql import SparkSession
from pyspark.sql.dataframe import DataFrame
from pyspark.sql.window import Window
from scipy.fft import fft, fftfreq

import tempo.io as tio
import tempo.resample as rs
from tempo.interpol import Interpolation
from tempo.utils import ENV_BOOLEAN, PLATFORM

logger = logging.getLogger(__name__)


class TSDF:

  def __init__(self, df, ts_col="event_ts", partition_cols=None, sequence_col = None):
    """
    Constructor
    :param df:
    :param ts_col:
    :param partitionCols:
    :sequence_col every tsdf allows for a tie-breaker secondary sort key
    """
    self.ts_col = self.__validated_column(df, ts_col)
    self.partitionCols = [] if partition_cols is None else self.__validated_columns(df, partition_cols)

    self.df = df
    self.sequence_col = '' if sequence_col is None else sequence_col
    """
    Make sure DF is ordered by its respective ts_col and partition columns.
    """

  ##
  ## Helper functions
  ##

  def __validated_column(self,df,colname):
    if type(colname) != str:
      raise TypeError(f"Column names must be of type str; found {type(colname)} instead!")
    if colname.lower() not in [col.lower() for col in df.columns]:
      raise ValueError(f"Column {colname} not found in Dataframe")
    return colname

  def __validated_columns(self,df,colnames):
    # if provided a string, treat it as a single column
    if type(colnames) == str:
      colnames = [ colnames ]
    # otherwise we really should have a list or None
    if colnames is None:
      colnames = []
    elif type(colnames) != list:
      raise TypeError(f"Columns must be of type list, str, or None; found {type(colnames)} instead!")
    # validate each column
    for col in colnames:
      self.__validated_column(df,col)
    return colnames

  def __checkPartitionCols(self,tsdf_right):
    for left_col, right_col in zip(self.partitionCols, tsdf_right.partitionCols):
        if left_col != right_col:
            raise ValueError("left and right dataframe partition columns should have same name in same order")

  def __validateTsColMatch(self, right_tsdf):
      left_ts_datatype = self.df.select(self.ts_col).dtypes[0][1]
      right_ts_datatype = right_tsdf.df.select(self.ts_col).dtypes[0][1]
      if left_ts_datatype != right_ts_datatype:
          raise ValueError("left and right dataframe timestamp index columns should have same type")

  def __addPrefixToColumns(self,col_list,prefix):
    """
    Add prefix to all specified columns.
    """
    if prefix != '':
        prefix = prefix + '_'

    df = reduce(lambda df, idx: df.withColumnRenamed(col_list[idx], ''.join([prefix, col_list[idx]])),
                range(len(col_list)), self.df)


    if prefix == '':
      ts_col = self.ts_col
      seq_col = self.sequence_col if self.sequence_col else self.sequence_col
    else:
      ts_col = ''.join([prefix, self.ts_col])
      seq_col = ''.join([prefix, self.sequence_col]) if self.sequence_col else self.sequence_col
    return TSDF(df, ts_col, self.partitionCols, sequence_col=seq_col)

  def __addColumnsFromOtherDF(self, other_cols):
    """
    Add columns from some other DF as lit(None), as pre-step before union.
    """
    new_df = reduce(lambda df, idx: df.withColumn(other_cols[idx], f.lit(None)), range(len(other_cols)), self.df)

    return TSDF(new_df, self.ts_col, self.partitionCols)

  def __combineTSDF(self, ts_df_right, combined_ts_col):
    combined_df = (self.df
                   .unionByName(ts_df_right.df)
                   .withColumn(combined_ts_col,f.coalesce(self.ts_col, ts_df_right.ts_col)))

    return TSDF(combined_df, combined_ts_col, self.partitionCols)

  def __getLastRightRow(self, left_ts_col, right_cols, sequence_col, tsPartitionVal, ignoreNulls, suppress_null_warning):
    """Get last right value of each right column (inc. right timestamp) for each self.ts_col value
    
    self.ts_col, which is the combined time-stamp column of both left and right dataframe, is dropped at the end
    since it is no longer used in subsequent methods.
    """
    ptntl_sort_keys = [self.ts_col, sequence_col]
    sort_keys = [f.col(col_name) for col_name in ptntl_sort_keys if col_name != '']
    sort_keys.append('rec_ind')

    window_spec = Window.partitionBy(self.partitionCols).orderBy(sort_keys).rowsBetween(Window.unboundedPreceding, Window.currentRow)

    if ignoreNulls is False:
        if tsPartitionVal is not None:
            raise ValueError("Disabling null skipping with a partition value is not supported yet.")
        df = reduce(
            lambda df, idx:
                df.withColumn(
                    right_cols[idx],
                    f.last(
                        f.when(f.col("rec_ind") == -1, f.struct(right_cols[idx])).otherwise(None),
                        True  # ignore nulls because it indicates rows from the left side
                    ).over(window_spec)),
            range(len(right_cols)), self.df)
        df = reduce(lambda df, idx: df.withColumn(right_cols[idx], f.col(right_cols[idx])[right_cols[idx]]),
                    range(len(right_cols)), df)
    elif tsPartitionVal is None:
        # splitting off the condition as we want different columns in the reduce if implementing the skew AS OF join
        df = reduce(lambda df, idx: df.withColumn(right_cols[idx], f.last(right_cols[idx], ignoreNulls).over(window_spec)),
                     range(len(right_cols)), self.df)
    else:
        df = reduce(
            lambda df, idx: df.withColumn(right_cols[idx], f.last(right_cols[idx], ignoreNulls).over(window_spec)).withColumn(
                'non_null_ct' + right_cols[idx], f.count(right_cols[idx]).over(window_spec)),
            range(len(right_cols)), self.df)

    df = (df.filter(f.col(left_ts_col).isNotNull()).drop(self.ts_col)).drop('rec_ind')

    # remove the null_ct stats used to record missing values in partitioned as of join
    if tsPartitionVal is not None:
      for column in df.columns:
        if (column.startswith("non_null")):
          # Avoid collect() calls when explicitly ignoring the warnings about null values due to lookback window.
          if not suppress_null_warning or logger.isEnabledFor(logging.WARNING):
            any_blank_vals = (df.agg({column: 'min'}).collect()[0][0] == 0)
            newCol = column.replace("non_null_ct", "")
            if any_blank_vals:
              logger.warning("Column " + newCol + " had no values within the lookback window. Consider using a larger window to avoid missing values. If this is the first record in the data frame, this warning can be ignored.")
          df = df.drop(column)


    return TSDF(df, left_ts_col, self.partitionCols)

  def __getTimePartitions(self, tsPartitionVal, fraction=0.1):
    """
    Create time-partitions for our data-set. We put our time-stamps into brackets of <tsPartitionVal>. Timestamps
    are rounded down to the nearest <tsPartitionVal> seconds.

    We cast our timestamp column to double instead of using f.unix_timestamp, since it provides more precision.
    
    Additionally, we make these partitions overlapping by adding a remainder df. This way when calculating the
    last right timestamp we will not end up with nulls for the first left timestamp in each partition.

    TODO: change ts_partition to accomodate for higher precision than seconds.
    """
    partition_df = (
        self.df
        .withColumn("ts_col_double", f.col(self.ts_col).cast("double")) # double is preferred over unix_timestamp
        .withColumn('ts_partition',f.lit(tsPartitionVal) * (f.col("ts_col_double") / f.lit(tsPartitionVal)).cast('integer'))
        .withColumn("partition_remainder",(f.col("ts_col_double") - f.col("ts_partition"))/f.lit(tsPartitionVal))
        .withColumn("is_original", f.lit(1))).cache() # cache it because it's used twice.

    # add [1 - fraction] of previous time partition to the next partition.
    remainder_df = (
      partition_df.filter(f.col("partition_remainder") >= f.lit(1 - fraction))
      .withColumn("ts_partition", f.col("ts_partition") + f.lit(tsPartitionVal))
      .withColumn("is_original",f.lit(0)))

    df = partition_df.union(remainder_df).drop("partition_remainder","ts_col_double")
    return TSDF(df, self.ts_col, self.partitionCols + ['ts_partition'])

  def select(self, *cols):
    """
    pyspark.sql.DataFrame.select() method's equivalent for TSDF objects
    Parameters
    ----------
    cols : str or list of strs
        column names (string).
        If one of the column names is '*', that column is expanded to include all columns
        in the current :class:`TSDF`.

    Examples
    --------
    tsdf.select('*').collect()
    [Row(age=2, name='Alice'), Row(age=5, name='Bob')]
    tsdf.select('name', 'age').collect()
    [Row(name='Alice', age=2), Row(name='Bob', age=5)]
    
    """
    # The columns which will be a mandatory requirement while selecting from TSDFs
    seq_col_stub = [] if bool(self.sequence_col) == False else [self.sequence_col]
    mandatory_cols = [self.ts_col] + self.partitionCols + seq_col_stub
    if (set(mandatory_cols).issubset(set(cols))):
      return TSDF(self.df.select(*cols), self.ts_col, self.partitionCols, self.sequence_col)
    else:
      raise Exception("In TSDF's select statement original ts_col, partitionCols and seq_col_stub(optional) must be present")

  def show(self, n = 20, truncate = True, vertical = False):
    """
    pyspark.sql.DataFrame.show() method's equivalent for TSDF objects

    Parameters
    ----------
    n : int, optional
        Number of rows to show.
    truncate : bool or int, optional
        If set to ``True``, truncate strings longer than 20 chars by default.
        If set to a number greater than one, truncates long strings to length ``truncate``
        and align cells right.
    vertical : bool, optional
        If set to ``True``, print output rows vertically (one line
        per column value).

    Example to show usage
    ---------------------
    from pyspark.sql.functions import *

    phone_accel_df = spark.read.format("csv").option("header", "true").load("dbfs:/home/tempo/Phones_accelerometer").withColumn("event_ts", (col("Arrival_Time").cast("double")/1000).cast("timestamp")).withColumn("x", col("x").cast("double")).withColumn("y", col("y").cast("double")).withColumn("z", col("z").cast("double")).withColumn("event_ts_dbl", col("event_ts").cast("double"))

    from tempo import *

    phone_accel_tsdf = TSDF(phone_accel_df, ts_col="event_ts", partition_cols = ["User"])

    # Call show method here
    phone_accel_tsdf.show()

    """
    if PLATFORM == "DATABRICKS" or ENV_BOOLEAN == False:
        self.df.show(n,truncate,vertical)
    elif ENV_BOOLEAN:
        # In Jupyter notebooks, for wide dataframes the below line will enable rendering the output in a scrollable format.
        ipydisplay(HTML("<style>pre { white-space: pre !important; }</style>"))
        self.df.show(n,truncate,vertical)
    else:
        self.df.show(n,truncate = False) # default show method behaviour in case all condition fails

  def describe(self):
    """
         Describe a TSDF object using a global summary across all time series (anywhere from 10 to millions) as well as the standard Spark data frame stats. Missing vals
         Summary
         global - unique time series based on partition columns, min/max times, granularity - lowest precision in the time series timestamp column
         count / mean / stddev / min / max - standard Spark data frame describe() output
         missing_vals_pct - percentage (from 0 to 100) of missing values.
    """
    #extract the double version of the timestamp column to summarize
    double_ts_col = self.ts_col + "_dbl"

    this_df = self.df.withColumn(double_ts_col, f.col(self.ts_col).cast("double"))

    #summary missing value percentages
    missing_vals = this_df.select(
          [(100 * f.count(f.when(f.col(c[0]).isNull(), c[0])) / f.count(f.lit(1))).alias(c[0]) for c in this_df.dtypes if
           c[1] != 'timestamp']).select(f.lit('missing_vals_pct').alias("summary"), "*")


    # describe stats
    desc_stats = this_df.describe().union(missing_vals)
    unique_ts = this_df.select(*self.partitionCols).distinct().count()

    max_ts = this_df.select(f.max(f.col(self.ts_col)).alias("max_ts")).collect()[0][0]
    min_ts = this_df.select(f.min(f.col(self.ts_col)).alias("max_ts")).collect()[0][0]
    gran = this_df.selectExpr("""min(case when {0} - cast({0} as integer) > 0 then '1-millis'
                  when {0} % 60 != 0 then '2-seconds'
                  when {0} % 3600 != 0 then '3-minutes'
                  when {0} % 86400 != 0 then '4-hours' 
                  else '5-days' end) granularity""".format(double_ts_col)).collect()[0][0][2:]

    non_summary_cols = [c for c in desc_stats.columns if c != 'summary']


    desc_stats = desc_stats.select(f.col("summary"), f.lit(" ").alias("unique_ts_count"), f.lit(" ").alias("min_ts"),
                                   f.lit(" ").alias("max_ts"), f.lit(" ").alias("granularity"), *non_summary_cols)

    # add in single record with global summary attributes and the previously computed missing value and Spark data frame describe stats
    global_smry_rec = desc_stats.limit(1).select(f.lit('global').alias("summary"),f.lit(unique_ts).alias("unique_ts_count"), f.lit(min_ts).alias("min_ts"), f.lit(max_ts).alias("max_ts"), f.lit(gran).alias("granularity"), *[f.lit(" ").alias(c) for c in non_summary_cols])

    full_smry = global_smry_rec.union(desc_stats)

    try:
        dbutils.fs.ls("/")
        return(full_smry)
    except:
        return(full_smry)
        pass

  def __getBytesFromPlan(self, df, spark):
      """
      Internal helper function to obtain how many bytes in memory the Spark data frame is likely to take up. This is an upper bound and is obtained from the plan details in Spark

      Parameters
      :param df - input Spark data frame - the AS OF join has 2 data frames; this will be called for each
      :param spark - Spark session which is used to query the view obtained from the Spark data frame
      """
      
      df.createOrReplaceTempView("view")
      plan = spark.sql("explain cost select * from view").collect()[0][0]

      import re

<<<<<<< HEAD
=======
      result = re.search(r"sizeInBytes=.*(['\)])", plan, re.MULTILINE).group(0).replace(")", "")
      size = result.split("=")[1].split(" ")[0]
      units = result.split("=")[1].split(" ")[1]

      ## perform to MB for threshold check
      if units == 'GiB':
          bytes = float(size) * 1024 * 1024 * 1024
      elif units == 'MiB':
          bytes = float(size) * 1024 * 1024
      elif units == 'KiB':
          bytes = float(size) * 1024
      else:
          bytes = float(size)

      return bytes

>>>>>>> 05f0e13e
  def asofJoin(self, right_tsdf, left_prefix=None, right_prefix="right", tsPartitionVal=None, fraction=0.5, skipNulls=True, sql_join_opt=False, suppress_null_warning=False):
    """
    Performs an as-of join between two time-series. If a tsPartitionVal is specified, it will do this partitioned by
    time brackets, which can help alleviate skew.

    NOTE: partition cols have to be the same for both Dataframes. We are collecting stats when the WARNING level is
    enabled also.

    Parameters
    :param right_tsdf - right-hand data frame containing columns to merge in
    :param left_prefix - optional prefix for base data frame
    :param right_prefix - optional prefix for right-hand data frame
    :param tsPartitionVal - value to break up each partition into time brackets
    :param fraction - overlap fraction
    :param skipNulls - whether to skip nulls when joining in values
    :param sql_join_opt - if set to True, will use standard Spark SQL join if it is estimated to be efficient
    :param suppress_null_warning - when tsPartitionVal is specified, will collect min of each column and raise warnings about null values, set to True to avoid
    """

    # first block of logic checks whether a standard range join will suffice
    left_df = self.df
    right_df = right_tsdf.df

    spark = (SparkSession.builder.getOrCreate())
    left_bytes = self.__getBytesFromPlan(left_df, spark)
    right_bytes = self.__getBytesFromPlan(right_df, spark)

    # choose 30MB as the cutoff for the broadcast
    bytes_threshold = 30 * 1024 * 1024
    if sql_join_opt & ((left_bytes < bytes_threshold) | (right_bytes < bytes_threshold)):
      spark.conf.set("spark.databricks.optimizer.rangeJoin.binSize", 60)
      partition_cols = right_tsdf.partitionCols
      left_cols = list(set(left_df.columns).difference(set(self.partitionCols)))
      right_cols = list(set(right_df.columns).difference(set(right_tsdf.partitionCols)))

      left_prefix = ('' if ((left_prefix is None) | (left_prefix == '')) else left_prefix + '_')
      right_prefix = ('' if ((right_prefix is None) | (right_prefix == '')) else right_prefix + '_')

      w = Window.partitionBy(*partition_cols).orderBy(right_prefix + right_tsdf.ts_col)

      new_left_ts_col = left_prefix + self.ts_col
      new_left_cols = [f.col(c).alias(left_prefix + c) for c in left_cols] + partition_cols
      new_right_cols = [f.col(c).alias(right_prefix + c) for c in right_cols] + partition_cols
      quotes_df_w_lag = right_df.select(*new_right_cols).withColumn("lead_" + right_tsdf.ts_col, f.lead(right_prefix + right_tsdf.ts_col).over(w))
      left_df = left_df.select(*new_left_cols)
      res = left_df.join(quotes_df_w_lag, partition_cols).where(left_df[new_left_ts_col].between(f.col(right_prefix + right_tsdf.ts_col), f.coalesce(f.col('lead_' + right_tsdf.ts_col), f.lit('2099-01-01').cast("timestamp")))).drop('lead_' + right_tsdf.ts_col)
      return(TSDF(res, partition_cols=self.partitionCols, ts_col=new_left_ts_col))

    # end of block checking to see if standard Spark SQL join will work

    if (tsPartitionVal is not None):
      logger.warning("You are using the skew version of the AS OF join. This may result in null values if there are any values outside of the maximum lookback. For maximum efficiency, choose smaller values of maximum lookback, trading off performance and potential blank AS OF values for sparse keys")

    # Check whether partition columns have same name in both dataframes
    self.__checkPartitionCols(right_tsdf)

    # prefix non-partition columns, to avoid duplicated columns.
    left_df = self.df
    right_df = right_tsdf.df

    # validate timestamp datatypes match
    self.__validateTsColMatch(right_tsdf)

    orig_left_col_diff = list(set(left_df.columns).difference(set(self.partitionCols)))
    orig_right_col_diff = list(set(right_df.columns).difference(set(self.partitionCols)))

    left_tsdf = ((self.__addPrefixToColumns([self.ts_col] + orig_left_col_diff, left_prefix))
                 if left_prefix is not None else self)
    right_tsdf = right_tsdf.__addPrefixToColumns([right_tsdf.ts_col] + orig_right_col_diff, right_prefix)

    left_nonpartition_cols = list(set(left_tsdf.df.columns).difference(set(self.partitionCols)))
    right_nonpartition_cols = list(set(right_tsdf.df.columns).difference(set(self.partitionCols)))

    # For both dataframes get all non-partition columns (including ts_col)
    left_columns = [left_tsdf.ts_col] + left_nonpartition_cols
    right_columns = [right_tsdf.ts_col] + right_nonpartition_cols

    # Union both dataframes, and create a combined TS column
    combined_ts_col = "combined_ts"
    combined_df = (left_tsdf
                   .__addColumnsFromOtherDF(right_columns)
                   .__combineTSDF(right_tsdf.__addColumnsFromOtherDF(left_columns),
                                  combined_ts_col))
    combined_df.df = combined_df.df.withColumn("rec_ind", f.when(f.col(left_tsdf.ts_col).isNotNull(), 1).otherwise(-1))

    # perform asof join.
    if tsPartitionVal is None:
        asofDF = combined_df.__getLastRightRow(left_tsdf.ts_col, right_columns, right_tsdf.sequence_col, tsPartitionVal, skipNulls, suppress_null_warning)
    else:
        tsPartitionDF = combined_df.__getTimePartitions(tsPartitionVal, fraction=fraction)
        asofDF = tsPartitionDF.__getLastRightRow(left_tsdf.ts_col, right_columns, right_tsdf.sequence_col, tsPartitionVal, skipNulls, suppress_null_warning)

        # Get rid of overlapped data and the extra columns generated from timePartitions
        df = asofDF.df.filter(f.col("is_original") == 1).drop("ts_partition","is_original")

        asofDF = TSDF(df, asofDF.ts_col, combined_df.partitionCols)

    return asofDF


  def __baseWindow(self):
    # add all sort keys - time is first, unique sequence number breaks the tie

    ptntl_sort_keys = [self.ts_col, self.sequence_col]
    sort_keys = [f.col(col_name).cast("long") for col_name in ptntl_sort_keys if col_name != '']

    w = Window().orderBy(sort_keys)
    if self.partitionCols:
      w = w.partitionBy([f.col(elem) for elem in self.partitionCols])
    return w


  def __rangeBetweenWindow(self, range_from, range_to):
    return self.__baseWindow().rangeBetween(range_from, range_to)


  def __rowsBetweenWindow(self, rows_from, rows_to):
    return self.__baseWindow().rowsBetween(rows_from, rows_to)


  def withPartitionCols(self, partitionCols):
    """
    Sets certain columns of the TSDF as partition columns. Partition columns are those that differentiate distinct timeseries
    from each other.
    :param partitionCols: a list of columns used to partition distinct timeseries
    :return: a TSDF object with the given partition columns
    """
    return TSDF(self.df, self.ts_col, partitionCols)
  
  def vwap(self, frequency='m',volume_col = "volume", price_col = "price"):
        # set pre_vwap as self or enrich with the frequency
        pre_vwap = self.df
        if frequency == 'm':
            pre_vwap = self.df.withColumn("time_group", f.concat(f.lpad(f.hour(f.col(self.ts_col)), 2, '0'), f.lit(':'),
                                                               f.lpad(f.minute(f.col(self.ts_col)), 2, '0')))
        elif frequency == 'H':
            pre_vwap = self.df.withColumn("time_group", f.concat(f.lpad(f.hour(f.col(self.ts_col)), 2, '0')))
        elif frequency == 'D':
            pre_vwap = self.df.withColumn("time_group", f.concat(f.lpad(f.day(f.col(self.ts_col)), 2, '0')))

        group_cols = ['time_group']
        if self.partitionCols:
          group_cols.extend(self.partitionCols)
        vwapped = ( pre_vwap.withColumn("dllr_value", f.col(price_col) * f.col(volume_col))
                            .groupby(group_cols)
                            .agg( sum('dllr_value').alias("dllr_value"),
                                  sum(volume_col).alias(volume_col),
                                  max(price_col).alias("_".join(["max",price_col])) )
                            .withColumn("vwap", f.col("dllr_value") / f.col(volume_col)) )

        return TSDF( vwapped, self.ts_col, self.partitionCols )
  
  def EMA(self,colName,window=30,exp_factor = 0.2):
    """
    Constructs an approximate EMA in the fashion of:
    EMA = e * lag(col,0) + e * (1 - e) * lag(col, 1) + e * (1 - e)^2 * lag(col, 2) etc, up until window
    TODO: replace case when statement with coalesce
    TODO: add in time partitions functionality (what is the overlap fraction?)
    """

    emaColName = "_".join(["EMA",colName])
    df = self.df.withColumn(emaColName,f.lit(0)).orderBy(self.ts_col)
    w = self.__baseWindow()
    # Generate all the lag columns:
    for i in range(window):
      lagColName = "_".join(["lag",colName,str(i)])
      weight = exp_factor * (1 - exp_factor)**i
      df = df.withColumn(lagColName, weight * f.lag(f.col(colName),i).over(w))
      df = df.withColumn(emaColName, f.col(emaColName) + f.when(
          f.col(lagColName).isNull(),f.lit(0)).otherwise(f.col(lagColName))).drop(lagColName)
      # Nulls are currently removed
      
    return TSDF(df, self.ts_col, self.partitionCols)

  def withLookbackFeatures(self,
                           featureCols,
                           lookbackWindowSize,
                           exactSize=True,
                           featureColName="features"):
      """
      Creates a 2-D feature tensor suitable for training an ML model to predict current values from the history of
      some set of features. This function creates a new column containing, for each observation, a 2-D array of the values
      of some number of other columns over a trailing "lookback" window from the previous observation up to some maximum
      number of past observations.

      :param featureCols: the names of one or more feature columns to be aggregated into the feature column
      :param lookbackWindowSize: The size of lookback window (in terms of past observations). Must be an integer >= 1
      :param exactSize: If True (the default), then the resulting DataFrame will only include observations where the
        generated feature column contains arrays of length lookbackWindowSize. This implies that it will truncate
        observations that occurred less than lookbackWindowSize from the start of the timeseries. If False, no truncation
        occurs, and the column may contain arrays less than lookbackWindowSize in length.
      :param featureColName: The name of the feature column to be generated. Defaults to "features"
      :return: a DataFrame with a feature column named featureColName containing the lookback feature tensor
      """
      # first, join all featureCols into a single array column
      tempArrayColName = "__TempArrayCol"
      feat_array_tsdf = self.df.withColumn(tempArrayColName, f.array(featureCols))

      # construct a lookback array
      lookback_win = self.__rowsBetweenWindow(-lookbackWindowSize, -1)
      lookback_tsdf = (feat_array_tsdf.withColumn(featureColName,
                                                  f.collect_list(f.col(tempArrayColName)).over(lookback_win))
                                      .drop(tempArrayColName))

      # make sure only windows of exact size are allowed
      if exactSize:
          return lookback_tsdf.where(f.size(featureColName) == lookbackWindowSize)

      return TSDF( lookback_tsdf, self.ts_col, self.partitionCols )

  def withRangeStats(self, type='range', colsToSummarize=[], rangeBackWindowSecs=1000):
          """
          Create a wider set of stats based on all numeric columns by default
          Users can choose which columns they want to summarize also. These stats are:
          mean/count/min/max/sum/std deviation/zscore
          :param type - this is created in case we want to extend these stats to lookback over a fixed number of rows instead of ranging over column values
          :param colsToSummarize - list of user-supplied columns to compute stats for. All numeric columns are used if no list is provided
          :param rangeBackWindowSecs - lookback this many seconds in time to summarize all stats. Note this will look back from the floor of the base event timestamp (as opposed to the exact time since we cast to long)
          Assumptions:
               1. The features are summarized over a rolling window that ranges back
               2. The range back window can be specified by the user
               3. Sequence numbers are not yet supported for the sort
               4. There is a cast to long from timestamp so microseconds or more likely breaks down - this could be more easily handled with a string timestamp or sorting the timestamp itself. If using a 'rows preceding' window, this wouldn't be a problem
           """

          # identify columns to summarize if not provided
          # these should include all numeric columns that
          # are not the timestamp column and not any of the partition columns
          if not colsToSummarize:
            # columns we should never summarize
            prohibited_cols = [ self.ts_col.lower() ]
            if self.partitionCols:
              prohibited_cols.extend([ pc.lower() for pc in self.partitionCols])
            # types that can be summarized
            summarizable_types = ['int', 'bigint', 'float', 'double']
            # filter columns to find summarizable columns
            colsToSummarize = [datatype[0] for datatype in self.df.dtypes if
                                ((datatype[1] in summarizable_types) and
                                 (datatype[0].lower() not in prohibited_cols))]

          # build window
          w = self.__rangeBetweenWindow(-1 * rangeBackWindowSecs, 0)

          # compute column summaries
          selectedCols = self.df.columns
          derivedCols = []
          for metric in colsToSummarize:
              selectedCols.append(f.mean(metric).over(w).alias('mean_' + metric))
              selectedCols.append(f.count(metric).over(w).alias('count_' + metric))
              selectedCols.append(f.min(metric).over(w).alias('min_' + metric))
              selectedCols.append(f.max(metric).over(w).alias('max_' + metric))
              selectedCols.append(f.sum(metric).over(w).alias('sum_' + metric))
              selectedCols.append(f.stddev(metric).over(w).alias('stddev_' + metric))
              derivedCols.append(
                      ((f.col(metric) - f.col('mean_' + metric)) / f.col('stddev_' + metric)).alias("zscore_" + metric))
          selected_df = self.df.select(*selectedCols)
          summary_df = selected_df.select(*selected_df.columns, *derivedCols)

          return TSDF(summary_df, self.ts_col, self.partitionCols)

  def write(self, spark, tabName, optimizationCols = None):
    tio.write(self, spark, tabName, optimizationCols)

  def resample(self, freq, func=None, metricCols = None, prefix=None, fill = None):
    """
    function to upsample based on frequency and aggregate function similar to pandas
    :param freq: frequency for upsample - valid inputs are "hr", "min", "sec" corresponding to hour, minute, or second
    :param func: function used to aggregate input
    :param metricCols supply a smaller list of numeric columns if the entire set of numeric columns should not be returned for the resample function
    :param prefix - supply a prefix for the newly sampled columns
    :param fill - Boolean - set to True if the desired output should contain filled in gaps (with 0s currently)
    :return: TSDF object with sample data using aggregate function
    """
    rs.validateFuncExists(func)
    enriched_df:DataFrame = rs.aggregate(self, freq, func, metricCols, prefix, fill)
    return (_ResampledTSDF(enriched_df, ts_col = self.ts_col, partition_cols = self.partitionCols, freq = freq, func = func))

  def interpolate(self, freq: str, func: str, method: str, target_cols: List[str] = None,ts_col: str = None, partition_cols: List[str]=None, show_interpolated:bool = False):
    """
    function to interpolate based on frequency, aggregation, and fill similar to pandas. Data will first be aggregated using resample, then missing values
    will be filled based on the fill calculation.

    :param freq: frequency for upsample - valid inputs are "hr", "min", "sec" corresponding to hour, minute, or second
    :param func: function used to aggregate input
    :param method: function used to fill missing values e.g. linear, null, zero, bfill, ffill
    :param target_cols [optional]: columns that should be interpolated, by default interpolates all numeric columns
    :param ts_col [optional]: specify other ts_col, by default this uses the ts_col within the TSDF object
    :param partition_cols [optional]: specify other partition_cols, by default this uses the partition_cols within the TSDF object
    :param show_interpolated [optional]: if true will include an additional column to show which rows have been fully interpolated.
    :return: new TSDF object containing interpolated data
    """

    # Set defaults for target columns, timestamp column and partition columns when not provided
    if ts_col is None:
      ts_col = self.ts_col
    if partition_cols is  None:
      partition_cols = self.partitionCols
    if target_cols is None: 
      prohibited_cols: List[str] = partition_cols + [ts_col]
      summarizable_types = ['int', 'bigint', 'float', 'double']

      # get summarizable find summarizable columns
      target_cols:List[str] = [datatype[0] for datatype in self.df.dtypes if
                          ((datatype[1] in summarizable_types) and
                          (datatype[0].lower() not in prohibited_cols))]

    interpolate_service: Interpolation = Interpolation(is_resampled=False)
    tsdf_input = TSDF(self.df, ts_col = ts_col, partition_cols=partition_cols)
    interpolated_df:DataFrame = interpolate_service.interpolate(tsdf_input,ts_col, partition_cols,target_cols, freq, func, method, show_interpolated)
     
    return TSDF(interpolated_df, ts_col = ts_col, partition_cols=partition_cols)

  def calc_bars(tsdf, freq, func = None, metricCols = None, fill = None):

      resample_open = tsdf.resample(freq=freq, func='floor', metricCols = metricCols, prefix='open', fill = fill)
      resample_low = tsdf.resample(freq=freq, func='min', metricCols = metricCols, prefix='low', fill = fill)
      resample_high = tsdf.resample(freq=freq, func='max', metricCols = metricCols, prefix='high', fill = fill)
      resample_close = tsdf.resample(freq=freq, func='ceil', metricCols = metricCols, prefix='close', fill = fill)

      join_cols = resample_open.partitionCols + [resample_open.ts_col]
      bars = resample_open.df.join(resample_high.df, join_cols).join(resample_low.df, join_cols).join(resample_close.df, join_cols)
      non_part_cols = set(set(bars.columns) - set(resample_open.partitionCols)) - set([resample_open.ts_col])
      sel_and_sort = resample_open.partitionCols + [resample_open.ts_col] + sorted(non_part_cols)
      bars = bars.select(sel_and_sort)

      return(TSDF(bars, resample_open.ts_col, resample_open.partitionCols))

  def fourier_transform(self, timestep, valueCol):
    """
    Function to fourier transform the time series to its frequency domain representation.
    :param timestep: timestep value to be used for getting the frequency scale
    :param valueCol: name of the time domain data column which will be transformed
    """

    def tempo_fourier_util(pdf):
        """
        This method is a vanilla python logic implementing fourier transform on a numpy array using the scipy module.
        This method is meant to be called from Tempo TSDF as a pandas function API on Spark
        """
        select_cols = list(pdf.columns)
        pdf.sort_values(by=['tpoints'], inplace=True, ascending=True)
        y = np.array(pdf['tdval'])
        tran = fft(y)
        r = tran.real
        i = tran.imag
        pdf['ft_real'] = r
        pdf['ft_imag'] = i
        N = tran.shape
        xf = fftfreq(N[0], timestep)
        pdf['freq'] = xf
        return pdf[select_cols + ['freq', 'ft_real', 'ft_imag']]

    valueCol = self.__validated_column(self.df, valueCol)
    data = self.df
    if self.sequence_col:
        if self.partitionCols == []:
            data = data.withColumn("dummy_group", f.lit("dummy_val"))
            data = data.select(f.col("dummy_group"), self.ts_col, self.sequence_col, f.col(valueCol)).withColumn(
                "tdval", f.col(valueCol)).withColumn("tpoints", f.col(self.ts_col))
            return_schema = ",".join(
                [f"{i[0]} {i[1]}" for i in data.dtypes]
                +
                ["freq double", "ft_real double", "ft_imag double"]
            )
            result = data.groupBy("dummy_group").applyInPandas(tempo_fourier_util, return_schema)
            result = result.drop("dummy_group", "tdval", "tpoints")
        else:
            group_cols = self.partitionCols
            data = data.select(*group_cols, self.ts_col, self.sequence_col, f.col(valueCol)).withColumn(
                "tdval", f.col(valueCol)).withColumn("tpoints", f.col(self.ts_col))
            return_schema = ",".join(
                [f"{i[0]} {i[1]}" for i in data.dtypes]
                +
                ["freq double", "ft_real double", "ft_imag double"]
            )
            result = data.groupBy(*group_cols).applyInPandas(tempo_fourier_util, return_schema)
            result = result.drop("tdval", "tpoints")
    else:
        if self.partitionCols == []:
            data = data.withColumn("dummy_group", f.lit("dummy_val"))
            data = data.select(f.col("dummy_group"), self.ts_col, f.col(valueCol)).withColumn(
                "tdval", f.col(valueCol)).withColumn("tpoints", f.col(self.ts_col))
            return_schema = ",".join(
                [f"{i[0]} {i[1]}" for i in data.dtypes]
                +
                ["freq double", "ft_real double", "ft_imag double"]
            )
            result = data.groupBy("dummy_group").applyInPandas(tempo_fourier_util, return_schema)
            result = result.drop("dummy_group", "tdval", "tpoints")
        else:
            group_cols = self.partitionCols
            data = data.select(*group_cols, self.ts_col, f.col(valueCol)).withColumn(
                "tdval", f.col(valueCol)).withColumn("tpoints", f.col(self.ts_col))
            return_schema = ",".join(
                [f"{i[0]} {i[1]}" for i in data.dtypes]
                +
                ["freq double", "ft_real double", "ft_imag double"]
            )
            result = data.groupBy(*group_cols).applyInPandas(tempo_fourier_util, return_schema)
            result = result.drop("tdval", "tpoints")

    return TSDF(result, self.ts_col, self.partitionCols, self.sequence_col)


class _ResampledTSDF(TSDF):
    def __init__(self, df, ts_col="event_ts", partition_cols=None, sequence_col = None, freq = None, func = None):
        super(_ResampledTSDF, self).__init__(df, ts_col, partition_cols, sequence_col)
        self.__freq = freq
        self.__func = func

    def interpolate(self, method: str, target_cols: List[str] = None, show_interpolated:bool = False):
      """
      function to interpolate based on frequency, aggregation, and fill similar to pandas. This method requires an already sampled data set in order to use.

      :param method: function used to fill missing values e.g. linear, null, zero, bfill, ffill
      :param target_cols [optional]: columns that should be interpolated, by default interpolates all numeric columns
      :param show_interpolated [optional]: if true will include an additional column to show which rows have been fully interpolated.
      :return: new TSDF object containing interpolated data
      """

      # Set defaults for target columns, timestamp column and partition columns when not provided
      if target_cols is None: 
        prohibited_cols: List[str] = self.partitionCols + [self.ts_col]
        summarizable_types = ['int', 'bigint', 'float', 'double']

        # get summarizable find summarizable columns
        target_cols:List[str] = [datatype[0] for datatype in self.df.dtypes if
                            ((datatype[1] in summarizable_types) and
                            (datatype[0].lower() not in prohibited_cols))]

      interpolate_service: Interpolation = Interpolation(is_resampled=True)
      tsdf_input = TSDF(self.df, ts_col = self.ts_col, partition_cols=self.partitionCols)
      interpolated_df = interpolate_service.interpolate(
          tsdf=tsdf_input,
          ts_col=self.ts_col,
          partition_cols=self.partitionCols,
          target_cols=target_cols,
          freq=self.__freq,
          func=self.__func,
          method=method,
          show_interpolated=show_interpolated,
      )
      
      return TSDF(interpolated_df, ts_col = self.ts_col, partition_cols=self.partitionCols)<|MERGE_RESOLUTION|>--- conflicted
+++ resolved
@@ -311,14 +311,12 @@
       :param df - input Spark data frame - the AS OF join has 2 data frames; this will be called for each
       :param spark - Spark session which is used to query the view obtained from the Spark data frame
       """
-      
+
       df.createOrReplaceTempView("view")
       plan = spark.sql("explain cost select * from view").collect()[0][0]
 
       import re
 
-<<<<<<< HEAD
-=======
       result = re.search(r"sizeInBytes=.*(['\)])", plan, re.MULTILINE).group(0).replace(")", "")
       size = result.split("=")[1].split(" ")[0]
       units = result.split("=")[1].split(" ")[1]
@@ -335,7 +333,6 @@
 
       return bytes
 
->>>>>>> 05f0e13e
   def asofJoin(self, right_tsdf, left_prefix=None, right_prefix="right", tsPartitionVal=None, fraction=0.5, skipNulls=True, sql_join_opt=False, suppress_null_warning=False):
     """
     Performs an as-of join between two time-series. If a tsPartitionVal is specified, it will do this partitioned by
