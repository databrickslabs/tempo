<<<<<<< HEAD
=======
from pyspark.sql import SparkSession

>>>>>>> 33277925
import logging
from functools import reduce
from typing import List

import numpy as np
import pyspark.sql.functions as f
from IPython.core.display import HTML
from IPython.display import display as ipydisplay
<<<<<<< HEAD
from pyspark.sql.dataframe import DataFrame
=======
>>>>>>> 33277925
from pyspark.sql.window import Window
from scipy.fft import fft, fftfreq

import tempo.io as tio
import tempo.resample as rs
from tempo.utils import ENV_BOOLEAN, PLATFORM

import tempo.io as tio
import tempo.resample as rs
from tempo.interpol import Interpolation
from tempo.utils import ENV_BOOLEAN, PLATFORM

logger = logging.getLogger(__name__)


class TSDF:

  def __init__(self, df, ts_col="event_ts", partition_cols=None, sequence_col = None):
    """
    Constructor
    :param df:
    :param ts_col:
    :param partitionCols:
    :sequence_col every tsdf allows for a tie-breaker secondary sort key
    """
    self.ts_col = self.__validated_column(df, ts_col)
    self.partitionCols = [] if partition_cols is None else self.__validated_columns(df, partition_cols)

    self.df = df
    self.sequence_col = '' if sequence_col is None else sequence_col
    """
    Make sure DF is ordered by its respective ts_col and partition columns.
    """

  ##
  ## Helper functions
  ##

  def __validated_column(self,df,colname):
    if type(colname) != str:
      raise TypeError(f"Column names must be of type str; found {type(colname)} instead!")
    if colname.lower() not in [col.lower() for col in df.columns]:
      raise ValueError(f"Column {colname} not found in Dataframe")
    return colname

  def __validated_columns(self,df,colnames):
    # if provided a string, treat it as a single column
    if type(colnames) == str:
      colnames = [ colnames ]
    # otherwise we really should have a list or None
    if colnames is None:
      colnames = []
    elif type(colnames) != list:
      raise TypeError(f"Columns must be of type list, str, or None; found {type(colnames)} instead!")
    # validate each column
    for col in colnames:
      self.__validated_column(df,col)
    return colnames

  def __checkPartitionCols(self,tsdf_right):
    for left_col, right_col in zip(self.partitionCols, tsdf_right.partitionCols):
        if left_col != right_col:
            raise ValueError("left and right dataframe partition columns should have same name in same order")

  def __validateTsColMatch(self, right_tsdf):
      left_ts_datatype = self.df.select(self.ts_col).dtypes[0][1]
      right_ts_datatype = right_tsdf.df.select(self.ts_col).dtypes[0][1]
      if left_ts_datatype != right_ts_datatype:
          raise ValueError("left and right dataframe timestamp index columns should have same type")

  def __addPrefixToColumns(self,col_list,prefix):
    """
    Add prefix to all specified columns.
    """

    df = reduce(lambda df, idx: df.withColumnRenamed(col_list[idx], '_'.join([prefix, col_list[idx]])),
                range(len(col_list)), self.df)

    ts_col = '_'.join([prefix, self.ts_col])
    seq_col = '_'.join([prefix, self.sequence_col]) if self.sequence_col else self.sequence_col
    return TSDF(df, ts_col, self.partitionCols, sequence_col=seq_col)

  def __addColumnsFromOtherDF(self, other_cols):
    """
    Add columns from some other DF as lit(None), as pre-step before union.
    """
    new_df = reduce(lambda df, idx: df.withColumn(other_cols[idx], f.lit(None)), range(len(other_cols)), self.df)

    return TSDF(new_df, self.ts_col, self.partitionCols)

  def __combineTSDF(self, ts_df_right, combined_ts_col):
    combined_df = (self.df
                   .unionByName(ts_df_right.df)
                   .withColumn(combined_ts_col,f.coalesce(self.ts_col, ts_df_right.ts_col)))

    return TSDF(combined_df, combined_ts_col, self.partitionCols)

  def __getLastRightRow(self, left_ts_col, right_cols, sequence_col, tsPartitionVal, ignoreNulls):
    """Get last right value of each right column (inc. right timestamp) for each self.ts_col value
    
    self.ts_col, which is the combined time-stamp column of both left and right dataframe, is dropped at the end
    since it is no longer used in subsequent methods.
    """
    ptntl_sort_keys = [self.ts_col, sequence_col]
    sort_keys = [f.col(col_name) for col_name in ptntl_sort_keys if col_name != '']
    sort_keys.append('rec_ind')

    window_spec = Window.partitionBy(self.partitionCols).orderBy(sort_keys).rowsBetween(Window.unboundedPreceding, Window.currentRow)

    if ignoreNulls is False:
        if tsPartitionVal is not None:
            raise ValueError("Disabling null skipping with a partition value is not supported yet.")
        df = reduce(
            lambda df, idx:
                df.withColumn(
                    right_cols[idx],
                    f.last(
                        f.when(f.col("rec_ind") == -1, f.struct(right_cols[idx])).otherwise(None),
                        True  # ignore nulls because it indicates rows from the left side
                    ).over(window_spec)),
            range(len(right_cols)), self.df)
        df = reduce(lambda df, idx: df.withColumn(right_cols[idx], f.col(right_cols[idx])[right_cols[idx]]),
                    range(len(right_cols)), df)
    elif tsPartitionVal is None:
        # splitting off the condition as we want different columns in the reduce if implementing the skew AS OF join
        df = reduce(lambda df, idx: df.withColumn(right_cols[idx], f.last(right_cols[idx], ignoreNulls).over(window_spec)),
                     range(len(right_cols)), self.df)
    else:
        df = reduce(
            lambda df, idx: df.withColumn(right_cols[idx], f.last(right_cols[idx], ignoreNulls).over(window_spec)).withColumn(
                'non_null_ct' + right_cols[idx], f.count(right_cols[idx]).over(window_spec)),
            range(len(right_cols)), self.df)

    df = (df.filter(f.col(left_ts_col).isNotNull()).drop(self.ts_col)).drop('rec_ind')

    # remove the null_ct stats used to record missing values in partitioned as of join
    if tsPartitionVal is not None:
      for column in df.columns:
        if (column.startswith("non_null")):
          any_blank_vals = (df.agg({column: 'min'}).collect()[0][0] == 0)
          newCol = column.replace("non_null_ct", "")
          if any_blank_vals:
            logger.warning("Column " + newCol + " had no values within the lookback window. Consider using a larger window to avoid missing values. If this is the first record in the data frame, this warning can be ignored.")
          df = df.drop(column)


    return TSDF(df, left_ts_col, self.partitionCols)

  def __getTimePartitions(self, tsPartitionVal, fraction=0.1):
    """
    Create time-partitions for our data-set. We put our time-stamps into brackets of <tsPartitionVal>. Timestamps
    are rounded down to the nearest <tsPartitionVal> seconds.

    We cast our timestamp column to double instead of using f.unix_timestamp, since it provides more precision.
    
    Additionally, we make these partitions overlapping by adding a remainder df. This way when calculating the
    last right timestamp we will not end up with nulls for the first left timestamp in each partition.

    TODO: change ts_partition to accomodate for higher precision than seconds.
    """
    partition_df = (
        self.df
        .withColumn("ts_col_double", f.col(self.ts_col).cast("double")) # double is preferred over unix_timestamp
        .withColumn('ts_partition',f.lit(tsPartitionVal) * (f.col("ts_col_double") / f.lit(tsPartitionVal)).cast('integer'))
        .withColumn("partition_remainder",(f.col("ts_col_double") - f.col("ts_partition"))/f.lit(tsPartitionVal))
        .withColumn("is_original", f.lit(1))).cache() # cache it because it's used twice.

    # add [1 - fraction] of previous time partition to the next partition.
    remainder_df = (
      partition_df.filter(f.col("partition_remainder") >= f.lit(1 - fraction))
      .withColumn("ts_partition", f.col("ts_partition") + f.lit(tsPartitionVal))
      .withColumn("is_original",f.lit(0)))

    df = partition_df.union(remainder_df).drop("partition_remainder","ts_col_double")
    return TSDF(df, self.ts_col, self.partitionCols + ['ts_partition'])

  def select(self, *cols):
    """
    pyspark.sql.DataFrame.select() method's equivalent for TSDF objects
    Parameters
    ----------
    cols : str or list of strs
        column names (string).
        If one of the column names is '*', that column is expanded to include all columns
        in the current :class:`TSDF`.

    Examples
    --------
    >>> tsdf.select('*').collect()
    [Row(age=2, name='Alice'), Row(age=5, name='Bob')]
    >>> tsdf.select('name', 'age').collect()
    [Row(name='Alice', age=2), Row(name='Bob', age=5)]
    
    """
    # The columns which will be a mandatory requirement while selecting from TSDFs
    seq_col_stub = [] if bool(self.sequence_col) == False else [self.sequence_col]
    mandatory_cols = [self.ts_col] + self.partitionCols + seq_col_stub
    if (set(mandatory_cols).issubset(set(cols))):
      return TSDF(self.df.select(*cols), self.ts_col, self.partitionCols, self.sequence_col)
    else:
      raise Exception("In TSDF's select statement original ts_col, partitionCols and seq_col_stub(optional) must be present")

  def show(self, n = 20, truncate = True, vertical = False):
    """
    pyspark.sql.DataFrame.show() method's equivalent for TSDF objects

    Parameters
    ----------
    n : int, optional
        Number of rows to show.
    truncate : bool or int, optional
        If set to ``True``, truncate strings longer than 20 chars by default.
        If set to a number greater than one, truncates long strings to length ``truncate``
        and align cells right.
    vertical : bool, optional
        If set to ``True``, print output rows vertically (one line
        per column value).

    Example to show usage
    ---------------------
    from pyspark.sql.functions import *

    phone_accel_df = spark.read.format("csv").option("header", "true").load("dbfs:/home/tempo/Phones_accelerometer").withColumn("event_ts", (col("Arrival_Time").cast("double")/1000).cast("timestamp")).withColumn("x", col("x").cast("double")).withColumn("y", col("y").cast("double")).withColumn("z", col("z").cast("double")).withColumn("event_ts_dbl", col("event_ts").cast("double"))

    from tempo import *

    phone_accel_tsdf = TSDF(phone_accel_df, ts_col="event_ts", partition_cols = ["User"])

    # Call show method here
    phone_accel_tsdf.show()

    """
    if PLATFORM == "DATABRICKS" or ENV_BOOLEAN == False:
        self.df.show(n,truncate,vertical)
    elif ENV_BOOLEAN:
        # In Jupyter notebooks, for wide dataframes the below line will enable rendering the output in a scrollable format.
        ipydisplay(HTML("<style>pre { white-space: pre !important; }</style>"))
        self.df.show(n,truncate,vertical)
    else:
        self.df.show(n,truncate = False) # default show method behaviour in case all condition fails

  def describe(self):
    """
         Describe a TSDF object using a global summary across all time series (anywhere from 10 to millions) as well as the standard Spark data frame stats. Missing vals
         Summary
         global - unique time series based on partition columns, min/max times, granularity - lowest precision in the time series timestamp column
         count / mean / stddev / min / max - standard Spark data frame describe() output
         missing_vals_pct - percentage (from 0 to 100) of missing values.
    """
    #extract the double version of the timestamp column to summarize
    double_ts_col = self.ts_col + "_dbl"

    this_df = self.df.withColumn(double_ts_col, f.col(self.ts_col).cast("double"))

    #summary missing value percentages
    missing_vals = this_df.select(
          [(100 * f.count(f.when(f.col(c[0]).isNull(), c[0])) / f.count(f.lit(1))).alias(c[0]) for c in this_df.dtypes if
           c[1] != 'timestamp']).select(f.lit('missing_vals_pct').alias("summary"), "*")


    # describe stats
    desc_stats = this_df.describe().union(missing_vals)
    unique_ts = this_df.select(*self.partitionCols).distinct().count()

    max_ts = this_df.select(f.max(f.col(self.ts_col)).alias("max_ts")).collect()[0][0]
    min_ts = this_df.select(f.min(f.col(self.ts_col)).alias("max_ts")).collect()[0][0]
    gran = this_df.selectExpr("""min(case when {0} - cast({0} as integer) > 0 then '1-millis'
                  when {0} % 60 != 0 then '2-seconds'
                  when {0} % 3600 != 0 then '3-minutes'
                  when {0} % 86400 != 0 then '4-hours' 
                  else '5-days' end) granularity""".format(double_ts_col)).collect()[0][0][2:]

    non_summary_cols = [c for c in desc_stats.columns if c != 'summary']


    desc_stats = desc_stats.select(f.col("summary"), f.lit(" ").alias("unique_ts_count"), f.lit(" ").alias("min_ts"),
                                   f.lit(" ").alias("max_ts"), f.lit(" ").alias("granularity"), *non_summary_cols)

    # add in single record with global summary attributes and the previously computed missing value and Spark data frame describe stats
    global_smry_rec = desc_stats.limit(1).select(f.lit('global').alias("summary"),f.lit(unique_ts).alias("unique_ts_count"), f.lit(min_ts).alias("min_ts"), f.lit(max_ts).alias("max_ts"), f.lit(gran).alias("granularity"), *[f.lit(" ").alias(c) for c in non_summary_cols])

    full_smry = global_smry_rec.union(desc_stats)

    try:
        dbutils.fs.ls("/")
        return(full_smry)
    except:
        return(full_smry)
        pass

<<<<<<< HEAD
  def asofJoin(self, right_tsdf, left_prefix=None, right_prefix="right", tsPartitionVal=None, fraction=0.5, skipNulls=True):
=======
  def asofJoin(self, right_tsdf, left_prefix=None, right_prefix="right", tsPartitionVal=None, fraction=0.5, override_legacy=False):
>>>>>>> 33277925
    """
    Performs an as-of join between two time-series. If a tsPartitionVal is specified, it will do this partitioned by
    time brackets, which can help alleviate skew.

    NOTE: partition cols have to be the same for both Dataframes.
    Parameters
    :param right_tsdf - right-hand data frame containing columns to merge in
    :param left_prefix - optional prefix for base data frame
    :param right_prefix - optional prefix for right-hand data frame
    :param tsPartitionVal - value to break up each partition into time brackets
    :param fraction - overlap fraction
    :param skipNulls - whether to skip nulls when joining in values
    """

        # first block of logic checks whether a standard range join will suffice
    left_df = self.df
    right_df = right_tsdf.df

    spark = (SparkSession.builder.appName("myapp").getOrCreate())

    left_plan = left_df._jdf.queryExecution().logical()
    left_bytes = spark._jsparkSession.sessionState().executePlan(left_plan).optimizedPlan().stats().sizeInBytes()
    right_plan = right_df._jdf.queryExecution().logical()
    right_bytes = spark._jsparkSession.sessionState().executePlan(right_plan).optimizedPlan().stats().sizeInBytes()

    # choose 30MB as the cutoff for the broadcast
    bytes_threshold = 30*1024*1024
    if (left_bytes < bytes_threshold) | (right_bytes < bytes_threshold) | override_legacy:
      spark.conf.set("spark.databricks.optimizer.rangeJoin.binSize", 60)
      partition_cols = right_tsdf.partitionCols
      left_cols = list(set(left_df.columns).difference(set(self.partitionCols)))
      right_cols = list(set(right_df.columns).difference(set(right_tsdf.partitionCols)))
      new_left_cols = left_cols
      if left_prefix:
         left_prefix += '_'
      else:
         left_prefix = ''

      if right_prefix != '':
          right_prefix+= '_'

      w = Window.partitionBy(*partition_cols).orderBy(right_prefix + right_tsdf.ts_col)
      new_left_ts_col = left_prefix + self.ts_col
      new_left_cols = [f.col(c).alias(left_prefix + c) for c in left_cols] + partition_cols
      new_right_cols = [f.col(c).alias(right_prefix + c) for c in right_cols] + partition_cols
      quotes_df_w_lag = right_df.select(*new_right_cols).withColumn("lead_" + right_tsdf.ts_col, f.lead(right_prefix + right_tsdf.ts_col).over(w))
      quotes_df_w_lag_tsdf = TSDF(quotes_df_w_lag, partition_cols=right_tsdf.partitionCols, ts_col= right_prefix + right_tsdf.ts_col)
      left_df = left_df.select(*new_left_cols)
      res = left_df.join(quotes_df_w_lag, partition_cols).where(left_df[new_left_ts_col].between(f.col(right_prefix + right_tsdf.ts_col), f.coalesce(f.col('lead_' + right_tsdf.ts_col), f.lit('2099-01-01').cast("timestamp")))).drop('lead_' + right_tsdf.ts_col)
      return(TSDF(res, partition_cols=self.partitionCols, ts_col=new_left_ts_col))
    # end of block checking to see if standard Spark SQL join will work

    if (tsPartitionVal is not None):
      logger.warning("You are using the skew version of the AS OF join. This may result in null values if there are any values outside of the maximum lookback. For maximum efficiency, choose smaller values of maximum lookback, trading off performance and potential blank AS OF values for sparse keys")

    # Check whether partition columns have same name in both dataframes
    self.__checkPartitionCols(right_tsdf)

    # prefix non-partition columns, to avoid duplicated columns.
    left_df = self.df
    right_df = right_tsdf.df

    if left_prefix:
        left_prefix = left_prefix + '_'
    if right_prefix:
        right_prefix = right_prefix + '_'

    # validate timestamp datatypes match
    self.__validateTsColMatch(right_tsdf)

    orig_left_col_diff = list(set(left_df.columns).difference(set(self.partitionCols)))
    orig_right_col_diff = list(set(right_df.columns).difference(set(self.partitionCols)))

    left_tsdf = ((self.__addPrefixToColumns([self.ts_col] + orig_left_col_diff, left_prefix))
                 if left_prefix is not None else self)
    right_tsdf = right_tsdf.__addPrefixToColumns([right_tsdf.ts_col] + orig_right_col_diff, right_prefix)

    left_nonpartition_cols = list(set(left_tsdf.df.columns).difference(set(self.partitionCols)))
    right_nonpartition_cols = list(set(right_tsdf.df.columns).difference(set(self.partitionCols)))

    # For both dataframes get all non-partition columns (including ts_col)
    left_columns = [left_tsdf.ts_col] + left_nonpartition_cols
    right_columns = [right_tsdf.ts_col] + right_nonpartition_cols

    # Union both dataframes, and create a combined TS column
    combined_ts_col = "combined_ts"
    combined_df = (left_tsdf
                   .__addColumnsFromOtherDF(right_columns)
                   .__combineTSDF(right_tsdf.__addColumnsFromOtherDF(left_columns),
                                  combined_ts_col))
    combined_df.df = combined_df.df.withColumn("rec_ind", f.when(f.col(left_tsdf.ts_col).isNotNull(), 1).otherwise(-1))

    # perform asof join.
    if tsPartitionVal is None:
        asofDF = combined_df.__getLastRightRow(left_tsdf.ts_col, right_columns, right_tsdf.sequence_col, tsPartitionVal, skipNulls)
    else:
        tsPartitionDF = combined_df.__getTimePartitions(tsPartitionVal, fraction=fraction)
        asofDF = tsPartitionDF.__getLastRightRow(left_tsdf.ts_col, right_columns, right_tsdf.sequence_col, tsPartitionVal, skipNulls)

        # Get rid of overlapped data and the extra columns generated from timePartitions
        df = asofDF.df.filter(f.col("is_original") == 1).drop("ts_partition","is_original")

        asofDF = TSDF(df, asofDF.ts_col, combined_df.partitionCols)

    return asofDF


  def __baseWindow(self):
    # add all sort keys - time is first, unique sequence number breaks the tie

    ptntl_sort_keys = [self.ts_col, self.sequence_col]
    sort_keys = [f.col(col_name).cast("long") for col_name in ptntl_sort_keys if col_name != '']

    w = Window().orderBy(sort_keys)
    if self.partitionCols:
      w = w.partitionBy([f.col(elem) for elem in self.partitionCols])
    return w


  def __rangeBetweenWindow(self, range_from, range_to):
    return self.__baseWindow().rangeBetween(range_from, range_to)


  def __rowsBetweenWindow(self, rows_from, rows_to):
    return self.__baseWindow().rowsBetween(rows_from, rows_to)


  def withPartitionCols(self, partitionCols):
    """
    Sets certain columns of the TSDF as partition columns. Partition columns are those that differentiate distinct timeseries
    from each other.
    :param partitionCols: a list of columns used to partition distinct timeseries
    :return: a TSDF object with the given partition columns
    """
    return TSDF(self.df, self.ts_col, partitionCols)
  
  def vwap(self, frequency='m',volume_col = "volume", price_col = "price"):
        # set pre_vwap as self or enrich with the frequency
        pre_vwap = self.df
        if frequency == 'm':
            pre_vwap = self.df.withColumn("time_group", f.concat(f.lpad(f.hour(f.col(self.ts_col)), 2, '0'), f.lit(':'),
                                                               f.lpad(f.minute(f.col(self.ts_col)), 2, '0')))
        elif frequency == 'H':
            pre_vwap = self.df.withColumn("time_group", f.concat(f.lpad(f.hour(f.col(self.ts_col)), 2, '0')))
        elif frequency == 'D':
            pre_vwap = self.df.withColumn("time_group", f.concat(f.lpad(f.day(f.col(self.ts_col)), 2, '0')))

        group_cols = ['time_group']
        if self.partitionCols:
          group_cols.extend(self.partitionCols)
        vwapped = ( pre_vwap.withColumn("dllr_value", f.col(price_col) * f.col(volume_col))
                            .groupby(group_cols)
                            .agg( sum('dllr_value').alias("dllr_value"),
                                  sum(volume_col).alias(volume_col),
                                  max(price_col).alias("_".join(["max",price_col])) )
                            .withColumn("vwap", f.col("dllr_value") / f.col(volume_col)) )

        return TSDF( vwapped, self.ts_col, self.partitionCols )
  
  def EMA(self,colName,window=30,exp_factor = 0.2):
    """
    Constructs an approximate EMA in the fashion of:
    EMA = e * lag(col,0) + e * (1 - e) * lag(col, 1) + e * (1 - e)^2 * lag(col, 2) etc, up until window
    TODO: replace case when statement with coalesce
    TODO: add in time partitions functionality (what is the overlap fraction?)
    """

    emaColName = "_".join(["EMA",colName])
    df = self.df.withColumn(emaColName,f.lit(0)).orderBy(self.ts_col)
    w = self.__baseWindow()
    # Generate all the lag columns:
    for i in range(window):
      lagColName = "_".join(["lag",colName,str(i)])
      weight = exp_factor * (1 - exp_factor)**i
      df = df.withColumn(lagColName, weight * f.lag(f.col(colName),i).over(w))
      df = df.withColumn(emaColName, f.col(emaColName) + f.when(
          f.col(lagColName).isNull(),f.lit(0)).otherwise(f.col(lagColName))).drop(lagColName)
      # Nulls are currently removed
      
    return TSDF(df, self.ts_col, self.partitionCols)

  def withLookbackFeatures(self,
                           featureCols,
                           lookbackWindowSize,
                           exactSize=True,
                           featureColName="features"):
      """
      Creates a 2-D feature tensor suitable for training an ML model to predict current values from the history of
      some set of features. This function creates a new column containing, for each observation, a 2-D array of the values
      of some number of other columns over a trailing "lookback" window from the previous observation up to some maximum
      number of past observations.

      :param featureCols: the names of one or more feature columns to be aggregated into the feature column
      :param lookbackWindowSize: The size of lookback window (in terms of past observations). Must be an integer >= 1
      :param exactSize: If True (the default), then the resulting DataFrame will only include observations where the
        generated feature column contains arrays of length lookbackWindowSize. This implies that it will truncate
        observations that occurred less than lookbackWindowSize from the start of the timeseries. If False, no truncation
        occurs, and the column may contain arrays less than lookbackWindowSize in length.
      :param featureColName: The name of the feature column to be generated. Defaults to "features"
      :return: a DataFrame with a feature column named featureColName containing the lookback feature tensor
      """
      # first, join all featureCols into a single array column
      tempArrayColName = "__TempArrayCol"
      feat_array_tsdf = self.df.withColumn(tempArrayColName, f.array(featureCols))

      # construct a lookback array
      lookback_win = self.__rowsBetweenWindow(-lookbackWindowSize, -1)
      lookback_tsdf = (feat_array_tsdf.withColumn(featureColName,
                                                  f.collect_list(f.col(tempArrayColName)).over(lookback_win))
                                      .drop(tempArrayColName))

      # make sure only windows of exact size are allowed
      if exactSize:
          return lookback_tsdf.where(f.size(featureColName) == lookbackWindowSize)

      return TSDF( lookback_tsdf, self.ts_col, self.partitionCols )

  def withRangeStats(self, type='range', colsToSummarize=[], rangeBackWindowSecs=1000):
          """
          Create a wider set of stats based on all numeric columns by default
          Users can choose which columns they want to summarize also. These stats are:
          mean/count/min/max/sum/std deviation/zscore
          :param type - this is created in case we want to extend these stats to lookback over a fixed number of rows instead of ranging over column values
          :param colsToSummarize - list of user-supplied columns to compute stats for. All numeric columns are used if no list is provided
          :param rangeBackWindowSecs - lookback this many seconds in time to summarize all stats. Note this will look back from the floor of the base event timestamp (as opposed to the exact time since we cast to long)
          Assumptions:
               1. The features are summarized over a rolling window that ranges back
               2. The range back window can be specified by the user
               3. Sequence numbers are not yet supported for the sort
               4. There is a cast to long from timestamp so microseconds or more likely breaks down - this could be more easily handled with a string timestamp or sorting the timestamp itself. If using a 'rows preceding' window, this wouldn't be a problem
           """

          # identify columns to summarize if not provided
          # these should include all numeric columns that
          # are not the timestamp column and not any of the partition columns
          if not colsToSummarize:
            # columns we should never summarize
            prohibited_cols = [ self.ts_col.lower() ]
            if self.partitionCols:
              prohibited_cols.extend([ pc.lower() for pc in self.partitionCols])
            # types that can be summarized
            summarizable_types = ['int', 'bigint', 'float', 'double']
            # filter columns to find summarizable columns
            colsToSummarize = [datatype[0] for datatype in self.df.dtypes if
                                ((datatype[1] in summarizable_types) and
                                 (datatype[0].lower() not in prohibited_cols))]

          # build window
          w = self.__rangeBetweenWindow(-1 * rangeBackWindowSecs, 0)

          # compute column summaries
          selectedCols = self.df.columns
          derivedCols = []
          for metric in colsToSummarize:
              selectedCols.append(f.mean(metric).over(w).alias('mean_' + metric))
              selectedCols.append(f.count(metric).over(w).alias('count_' + metric))
              selectedCols.append(f.min(metric).over(w).alias('min_' + metric))
              selectedCols.append(f.max(metric).over(w).alias('max_' + metric))
              selectedCols.append(f.sum(metric).over(w).alias('sum_' + metric))
              selectedCols.append(f.stddev(metric).over(w).alias('stddev_' + metric))
              derivedCols.append(
                      ((f.col(metric) - f.col('mean_' + metric)) / f.col('stddev_' + metric)).alias("zscore_" + metric))
          selected_df = self.df.select(*selectedCols)
          summary_df = selected_df.select(*selected_df.columns, *derivedCols)

          return TSDF(summary_df, self.ts_col, self.partitionCols)

  def write(self, spark, tabName, optimizationCols = None):
    tio.write(self, spark, tabName, optimizationCols)

  def resample(self, freq, func=None, metricCols = None, prefix=None, fill = None):
    """
    function to upsample based on frequency and aggregate function similar to pandas
    :param freq: frequency for upsample - valid inputs are "hr", "min", "sec" corresponding to hour, minute, or second
    :param func: function used to aggregate input
    :param metricCols supply a smaller list of numeric columns if the entire set of numeric columns should not be returned for the resample function
    :param prefix - supply a prefix for the newly sampled columns
    :param fill - Boolean - set to True if the desired output should contain filled in gaps (with 0s currently)
    :return: TSDF object with sample data using aggregate function
    """
    rs.validateFuncExists(func)
    enriched_tsdf = rs.aggregate(self, freq, func, metricCols, prefix, fill)
    return(enriched_tsdf)

  def interpolate(self, freq: str, func: str, method: str, target_cols: List[str] = None,ts_col: str = None, partition_cols: List[str]=None, show_interpolated:bool = False):
    """
    function to interpolate based on frequency, aggregation, and fill similar to pandas. Data will first be aggregated using resample, then missing values
    will be filled based on the fill calculation.

    :param freq: frequency for upsample - valid inputs are "hr", "min", "sec" corresponding to hour, minute, or second
    :param func: function used to aggregate input
    :param method: function used to fill missing values e.g. linear, null, zero, back, forward
    :param target_cols [optional]: columns that should be interpolated, by default interpolates all numeric columns
    :param ts_col [optional]: specify other ts_col, by default this uses the ts_col within the TSDF object
    :param partition_cols [optional]: specify other partition_cols, by default this uses the partition_cols within the TSDF object
    :param show_interpolated [optional]: if true will include an additional column to show which rows have been fully interpolated.
    :return: new TSDF object containing interpolated data
    """

    # Set defaults for target columns, timestamp column and partition columns when not provided
    if ts_col is None:
      ts_col = self.ts_col
    if partition_cols is  None:
      partition_cols = self.partitionCols
    if target_cols is None: 
      prohibited_cols: List[str] = partition_cols + [ts_col]
      summarizable_types = ['int', 'bigint', 'float', 'double']

      # get summarizable find summarizable columns
      target_cols:List[str] = [datatype[0] for datatype in self.df.dtypes if
                          ((datatype[1] in summarizable_types) and
                          (datatype[0].lower() not in prohibited_cols))]

    interpolate_service: Interpolation = Interpolation()
    tsdf_input = TSDF(self.df, ts_col = ts_col, partition_cols=partition_cols)
    interpolated_df:DataFrame = interpolate_service.interpolate(tsdf_input,ts_col, partition_cols,target_cols, freq, func, method, show_interpolated)
     
    return TSDF(interpolated_df, ts_col = ts_col, partition_cols=partition_cols)

  def calc_bars(tsdf, freq, func = None, metricCols = None, fill = None):

      resample_open = tsdf.resample(freq=freq, func='floor', metricCols = metricCols, prefix='open', fill = fill)
      resample_low = tsdf.resample(freq=freq, func='min', metricCols = metricCols, prefix='low', fill = fill)
      resample_high = tsdf.resample(freq=freq, func='max', metricCols = metricCols, prefix='high', fill = fill)
      resample_close = tsdf.resample(freq=freq, func='ceil', metricCols = metricCols, prefix='close', fill = fill)

      join_cols = resample_open.partitionCols + [resample_open.ts_col]
      bars = resample_open.df.join(resample_high.df, join_cols).join(resample_low.df, join_cols).join(resample_close.df, join_cols)
      non_part_cols = set(set(bars.columns) - set(resample_open.partitionCols)) - set([resample_open.ts_col])
      sel_and_sort = resample_open.partitionCols + [resample_open.ts_col] + sorted(non_part_cols)
      bars = bars.select(sel_and_sort)

      return(TSDF(bars, resample_open.ts_col, resample_open.partitionCols))

  def fourier_transform(self, timestep, valueCol):
    """
    Function to fourier transform the time series to its frequency domain representation.
    :param timestep: timestep value to be used for getting the frequency scale
    :param valueCol: name of the time domain data column which will be transformed
    """

    def tempo_fourier_util(pdf):
        """
        This method is a vanilla python logic implementing fourier transform on a numpy array using the scipy module.
        This method is meant to be called from Tempo TSDF as a pandas function API on Spark
        """
        select_cols = list(pdf.columns)
        pdf.sort_values(by=['tpoints'], inplace=True, ascending=True)
        y = np.array(pdf['tdval'])
        tran = fft(y)
        r = tran.real
        i = tran.imag
        pdf['ft_real'] = r
        pdf['ft_imag'] = i
        N = tran.shape
        xf = fftfreq(N[0], timestep)
        pdf['freq'] = xf
        return pdf[select_cols + ['freq', 'ft_real', 'ft_imag']]

    valueCol = self.__validated_column(self.df, valueCol)
    data = self.df
    if self.sequence_col:
        if self.partitionCols == []:
            data = data.withColumn("dummy_group", f.lit("dummy_val"))
            data = data.select(f.col("dummy_group"), self.ts_col, self.sequence_col, f.col(valueCol)).withColumn(
                "tdval", f.col(valueCol)).withColumn("tpoints", f.col(self.ts_col))
            return_schema = ",".join(
                [f"{i[0]} {i[1]}" for i in data.dtypes]
                +
                ["freq double", "ft_real double", "ft_imag double"]
            )
            result = data.groupBy("dummy_group").applyInPandas(tempo_fourier_util, return_schema)
            result = result.drop("dummy_group", "tdval", "tpoints")
        else:
            group_cols = self.partitionCols
            data = data.select(*group_cols, self.ts_col, self.sequence_col, f.col(valueCol)).withColumn(
                "tdval", f.col(valueCol)).withColumn("tpoints", f.col(self.ts_col))
            return_schema = ",".join(
                [f"{i[0]} {i[1]}" for i in data.dtypes]
                +
                ["freq double", "ft_real double", "ft_imag double"]
            )
            result = data.groupBy(*group_cols).applyInPandas(tempo_fourier_util, return_schema)
            result = result.drop("tdval", "tpoints")
    else:
        if self.partitionCols == []:
            data = data.withColumn("dummy_group", f.lit("dummy_val"))
            data = data.select(f.col("dummy_group"), self.ts_col, f.col(valueCol)).withColumn(
                "tdval", f.col(valueCol)).withColumn("tpoints", f.col(self.ts_col))
            return_schema = ",".join(
                [f"{i[0]} {i[1]}" for i in data.dtypes]
                +
                ["freq double", "ft_real double", "ft_imag double"]
            )
            result = data.groupBy("dummy_group").applyInPandas(tempo_fourier_util, return_schema)
            result = result.drop("dummy_group", "tdval", "tpoints")
        else:
            group_cols = self.partitionCols
            data = data.select(*group_cols, self.ts_col, f.col(valueCol)).withColumn(
                "tdval", f.col(valueCol)).withColumn("tpoints", f.col(self.ts_col))
            return_schema = ",".join(
                [f"{i[0]} {i[1]}" for i in data.dtypes]
                +
                ["freq double", "ft_real double", "ft_imag double"]
            )
            result = data.groupBy(*group_cols).applyInPandas(tempo_fourier_util, return_schema)
            result = result.drop("tdval", "tpoints")

    return TSDF(result, self.ts_col, self.partitionCols, self.sequence_col)<|MERGE_RESOLUTION|>--- conflicted
+++ resolved
@@ -1,8 +1,5 @@
-<<<<<<< HEAD
-=======
 from pyspark.sql import SparkSession
 
->>>>>>> 33277925
 import logging
 from functools import reduce
 from typing import List
@@ -11,10 +8,6 @@
 import pyspark.sql.functions as f
 from IPython.core.display import HTML
 from IPython.display import display as ipydisplay
-<<<<<<< HEAD
-from pyspark.sql.dataframe import DataFrame
-=======
->>>>>>> 33277925
 from pyspark.sql.window import Window
 from scipy.fft import fft, fftfreq
 
@@ -305,11 +298,7 @@
         return(full_smry)
         pass
 
-<<<<<<< HEAD
-  def asofJoin(self, right_tsdf, left_prefix=None, right_prefix="right", tsPartitionVal=None, fraction=0.5, skipNulls=True):
-=======
   def asofJoin(self, right_tsdf, left_prefix=None, right_prefix="right", tsPartitionVal=None, fraction=0.5, override_legacy=False):
->>>>>>> 33277925
     """
     Performs an as-of join between two time-series. If a tsPartitionVal is specified, it will do this partitioned by
     time brackets, which can help alleviate skew.
