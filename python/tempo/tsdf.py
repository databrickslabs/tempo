from __future__ import annotations

import copy
import logging
import operator
from abc import ABCMeta, abstractmethod
from collections.abc import Iterable
from datetime import datetime as dt, timedelta as td
from functools import cached_property
from typing import Any, Callable, List, Optional, Sequence, TypeVar, Union, Mapping
from typing import Collection, Dict, cast, overload

import pandas as pd
import pyspark.sql.functions as sfn
from IPython.core.display import HTML
from IPython.display import display as ipydisplay
from pandas.core.frame import DataFrame as PandasDataFrame
from pyspark import RDD
from pyspark.sql import SparkSession, GroupedData
from pyspark.sql.column import Column
from pyspark.sql.dataframe import DataFrame
from pyspark.sql.types import AtomicType, DataType, StructType
from pyspark.sql.window import Window, WindowSpec
<<<<<<< HEAD
=======
from scipy.fft import fft, fftfreq
>>>>>>> 85973888

import tempo.io as t_io
import tempo.utils as t_utils
from tempo.intervals import IntervalsDF
from tempo.tsschema import (
    DEFAULT_TIMESTAMP_FORMAT,
    is_time_format,
    identify_fractional_second_separator,
    sub_seconds_precision_digits,
    CompositeTSIndex,
    ParsedTSIndex,
    TSIndex,
    TSSchema,
    WindowBuilder,
)
from tempo.typing import ColumnOrName, PandasMapIterFunction, PandasGroupedMapFunction

logger = logging.getLogger(__name__)


# Helper functions


def make_struct_from_cols(
    df: DataFrame, struct_col_name: str, cols_to_move: List[str]
) -> DataFrame:
    """
    Transform a :class:`DataFrame` by moving certain columns into a named struct

    :param df: the :class:`DataFrame` to transform
    :param struct_col_name: name of the struct column to create
    :param cols_to_move: name of the columns to move into the struct

    :return: the transformed :class:`DataFrame`
    """
    return df.withColumn(struct_col_name, sfn.struct(*cols_to_move)).drop(*cols_to_move)


def time_str_to_double(
    df: DataFrame,
    ts_str_col: str,
    ts_dbl_col: str,
    ts_fmt: str = DEFAULT_TIMESTAMP_FORMAT,
) -> DataFrame:
    """
    Convert a string timestamp column to a double timestamp column

    :param df: the :class:`DataFrame` to transform
    :param ts_str_col: name of the string timestamp column
    :param ts_dbl_col: name of the double timestamp column to create
    :param fractional_seconds_split_char: the character to split fractional seconds on

    :return: the transformed :class:`DataFrame`
    """
    tmp_int_ts_col = "__tmp_int_ts"
    tmp_frac_ts_col = "__tmp_fract_ts"
    fract_secs_sep = identify_fractional_second_separator(ts_fmt)
    double_ts_df = (
        # get the interger part of the timestamp
        df.withColumn(tmp_int_ts_col, sfn.to_timestamp(ts_str_col, ts_fmt).cast("long"))
        # get the fractional part of the timestamp
        .withColumn(
            tmp_frac_ts_col,
            sfn.when(
                sfn.col(ts_str_col).contains(fract_secs_sep),
                sfn.concat(
                    sfn.lit("0."),
                    sfn.split(sfn.col(ts_str_col), f"\\{fract_secs_sep}")[1],
                ),
            )
            .otherwise(0.0)
            .cast("double"),
        )
        # combine them together
        .withColumn(ts_dbl_col, sfn.col(tmp_int_ts_col) + sfn.col(tmp_frac_ts_col))
        # clean up
        .drop(tmp_int_ts_col, tmp_frac_ts_col)
    )
    return double_ts_df


# The TSDF class


class TSDF(WindowBuilder):
    """
    This class represents a time series DataFrame (TSDF) - a DataFrame with a
    time series index. It can represent multiple logical time series,
    each identified by a unique set of series IDs.
    """

    def __init__(
        self,
        df: DataFrame,
        ts_schema: Optional[TSSchema] = None,
        ts_col: Optional[str] = None,
        series_ids: Optional[Collection[str]] = None,
    ) -> None:
        self.df = df
        # construct schema if we don't already have one
        if ts_schema:
            self.ts_schema = ts_schema
        else:
            assert ts_col is not None
            self.ts_schema = TSSchema.fromDFSchema(self.df.schema, ts_col, series_ids)
        # validate that this schema works for this DataFrame
        self.ts_schema.validate(df.schema)

    def __repr__(self) -> str:
        return f"{self.__class__.__name__}(df={self.df}, ts_schema={self.ts_schema})"

    def __eq__(self, other: Any) -> bool:
        if not isinstance(other, TSDF):
            return False
        return self.ts_schema == other.ts_schema and self.df == other.df

    def __withTransformedDF(self, new_df: DataFrame) -> "TSDF":
        """
        This helper function will create a new :class:`TSDF` using the current schema, but a new / transformed :class:`DataFrame`

        :param new_df: the new / transformed :class:`DataFrame` to

        :return: a new TSDF object with the transformed DataFrame
        """
        return TSDF(new_df, ts_schema=copy.deepcopy(self.ts_schema))

    def __withStandardizedColOrder(self) -> TSDF:
        """
        Standardizes the column ordering as such:
        * series_ids,
        * ts_index,
        * observation columns

        :return: a :class:`TSDF` with the columns reordered into
        "standard order" (as described above)
        """
        std_ordered_cols = (
            list(self.series_ids)
            + [self.ts_index.colname]
            + list(self.observational_cols)
        )

        return self.__withTransformedDF(self.df.select(std_ordered_cols))

    # default column name for constructed timeseries index struct columns
    __DEFAULT_TS_IDX_COL = "ts_idx"

    @classmethod
    def buildEmptyLattice(
        cls,
        spark: SparkSession,
        start_time: dt,
        end_time: Optional[dt] = None,
        step_size: Optional[td] = None,
        num_intervals: Optional[int] = None,
        ts_col: Optional[str] = None,
        series_ids: Optional[Any] = None,
        series_schema: Optional[Union[AtomicType, StructType, str]] = None,
        observation_cols: Optional[Union[Mapping[str, str], Iterable[str]]] = None,
        num_partitions: Optional[int] = None,
    ) -> TSDF:
        """
        Construct an empty "lattice", i.e. a :class:`TSDF` with a time range
        for each unique series and a set of observational columns (initialized to Nulls)

        :param spark: the Spark session to use
        :param start_time: the start time of the lattice
        :param end_time: the end time of the lattice (optional)
        :param step_size: the step size between each time interval (optional)
        :param num_intervals: the number of intervals to create (optional)
        :param ts_col: the name of the timestamp column (optional)
        :param series_ids: the unique series identifiers (optional)
        :param series_schema: the schema of the series identifiers (optional)
        :param observation_cols: the observational columns to include (optional)
        :param num_partitions: the number of partitions to create (optional)

        :return: a :class:`TSDF` representing the empty lattice
        """

        # set a default timestamp column if not provided
        if ts_col is None:
            ts_col = cls.__DEFAULT_TS_IDX_COL

        # initialize the lattice as a time range
        lattice_df = t_utils.time_range(
            spark, start_time, end_time, step_size, num_intervals, ts_colname=ts_col
        )
        select_exprs = [sfn.col(ts_col)]

        # handle construction of the series_ids DataFrame
        series_df = None
        if series_ids:
            if isinstance(series_ids, DataFrame):
                series_df = series_ids
            elif isinstance(series_ids, (RDD, PandasDataFrame)):
                series_df = spark.createDataFrame(series_ids)
            elif isinstance(series_ids, dict):
                series_df = spark.createDataFrame(pd.DataFrame(series_ids))
            else:
                series_df = spark.createDataFrame(data=series_ids, schema=series_schema)
            # add the series columns to the select expressions
            select_exprs += [sfn.col(c) for c in series_df.columns]
            # lattice is the cross join of the time range and the series identifiers
            lattice_df = lattice_df.crossJoin(series_df)

        # set up select expressions for the observation columns
        if observation_cols:
            # convert to a dict if not already, mapping all columns to "double" types
            if not isinstance(observation_cols, dict):
                observation_cols = {col: "double" for col in observation_cols}
            select_exprs += [
                sfn.lit(None).cast(coltype).alias(colname)
                for colname, coltype in observation_cols.items()
            ]
            lattice_df = lattice_df.select(*select_exprs)

        # repartition the lattice in a more optimal way
        if num_partitions is None:
            num_partitions = lattice_df.rdd.getNumPartitions()
        if series_df:
            sort_cols = series_df.columns + [ts_col]
            lattice_df = lattice_df.repartition(
                num_partitions, *(series_df.columns)
            ).sortWithinPartitions(*sort_cols)
        else:
            lattice_df = lattice_df.repartitionByRange(num_partitions, ts_col)

        # construct the appropriate TSDF
        return TSDF(lattice_df, ts_col=ts_col, series_ids=series_df.columns)

    @classmethod
    def fromSubsequenceCol(
        cls,
        df: DataFrame,
        ts_col: str,
        subsequence_col: str,
        series_ids: Optional[Collection[str]] = None,
    ) -> "TSDF":
        # construct a struct with the ts_col and subsequence_col
        struct_col_name = cls.__DEFAULT_TS_IDX_COL
        with_subseq_struct_df = make_struct_from_cols(
            df, struct_col_name, [ts_col, subsequence_col]
        )
        # construct an appropriate TSIndex
        subseq_struct = with_subseq_struct_df.schema[struct_col_name]
        subseq_idx = CompositeTSIndex(subseq_struct, ts_col, subsequence_col)
        # construct & return the TSDF with appropriate schema
        return TSDF(with_subseq_struct_df, ts_schema=TSSchema(subseq_idx, series_ids))

    # default column name for parsed timeseries column
    __DEFAULT_PARSED_TS_COL = "parsed_ts"
    __DEFAULT_DOUBLE_TS_COL = "double_ts"

    @classmethod
    def fromStringTimestamp(
        cls,
        df: DataFrame,
        ts_col: str,
        series_ids: Optional[Collection[str]] = None,
        ts_fmt: str = DEFAULT_TIMESTAMP_FORMAT,
    ) -> "TSDF":
        # parse the ts_col based on the pattern
        is_sub_ms = False
        sub_ms_digits = 0
        if is_time_format(ts_fmt):
            # is this a sub-microsecond precision timestamp?
            sub_ms_digits = sub_seconds_precision_digits(ts_fmt)
            is_sub_ms = sub_ms_digits > 6
            # if the ts_fmt is a time format, we can use to_timestamp
            ts_expr = sfn.to_timestamp(sfn.col(ts_col), ts_fmt)
        else:
            # otherwise, we'll use to_date
            ts_expr = sfn.to_date(sfn.col(ts_col), ts_fmt)
        # parse the ts_col give the expression
        parsed_ts_col = cls.__DEFAULT_PARSED_TS_COL
        parsed_df = df.withColumn(parsed_ts_col, ts_expr)
        # parse a sub-microsecond precision timestamp to a double
        if is_sub_ms:
            # get the integer part of the timestamp
            parsed_df = time_str_to_double(
                parsed_df, ts_col, cls.__DEFAULT_DOUBLE_TS_COL, ts_fmt
            )
        # move the ts cols into a struct
        struct_col_name = cls.__DEFAULT_TS_IDX_COL
        cols_to_move = [ts_col, parsed_ts_col]
        if is_sub_ms:
            cols_to_move.append(cls.__DEFAULT_DOUBLE_TS_COL)
        with_parsed_struct_df = make_struct_from_cols(
            parsed_df, struct_col_name, cols_to_move
        )
        # construct an appropriate TSIndex
        parsed_struct = with_parsed_struct_df.schema[struct_col_name]
        if is_sub_ms:
            parsed_ts_idx = ParsedTSIndex.fromParsedTimestamp(
                parsed_struct,
                parsed_ts_col,
                ts_col,
                cls.__DEFAULT_DOUBLE_TS_COL,
                sub_ms_digits,
            )
        else:
            parsed_ts_idx = ParsedTSIndex.fromParsedTimestamp(
                parsed_struct, parsed_ts_col, ts_col
            )
        # construct & return the TSDF with appropriate schema
        return TSDF(
            with_parsed_struct_df, ts_schema=TSSchema(parsed_ts_idx, series_ids)
        )

    @property
    def ts_index(self) -> "TSIndex":
        return self.ts_schema.ts_idx

    @property
    def ts_col(self) -> str:
        # TODO - this should be replaced TSIndex expressions
        pass

    @property
    def columns(self) -> List[str]:
        return self.df.columns

    @property
    def series_ids(self) -> List[str]:
        return self.ts_schema.series_ids

    @property
    def structural_cols(self) -> List[str]:
        return self.ts_schema.structural_columns

    @cached_property
    def observational_cols(self) -> List[str]:
        return self.ts_schema.find_observational_columns(self.df.schema)

    @cached_property
    def metric_cols(self) -> List[str]:
        return self.ts_schema.find_metric_columns(self.df.schema)

    #
    # Helper functions
    #

    def __checkPartitionCols(self, tsdf_right):
        for left_col, right_col in zip(self.series_ids, tsdf_right.series_ids):
            if left_col != right_col:
                raise ValueError(
                    "left and right dataframe partition columns should have same name in same order"
                )

    def __validateTsColMatch(self, right_tsdf):
        # TODO - can simplify this to get types from schema object
        left_ts_datatype = self.df.select(self.ts_col).dtypes[0][1]
        right_ts_datatype = right_tsdf.df.select(right_tsdf.ts_col).dtypes[0][1]
        if left_ts_datatype != right_ts_datatype:
            raise ValueError(
                "left and right dataframe timestamp index columns should have same type"
            )

    def __addPrefixToColumns(self, col_list: list[str], prefix: str) -> "TSDF":
        """
        Add prefix to all specified columns.
        """
        # no-op if no prefix
        if not prefix:
            return self

        # build a column rename map
        col_map = {col: "_".join([prefix, col]) for col in col_list}
        # TODO - In the future (when Spark 3.4+ is standard) we should implement batch rename using:
        # df = self.df.withColumnsRenamed(col_map)

        # build a list of column expressions to rename columns in a select
        select_exprs = [
            sfn.col(col).alias(col_map[col]) if col in col_map else sfn.col(col)
            for col in self.df.columns
        ]
        # select the renamed columns
        renamed_df = self.df.select(*select_exprs)

        # find the structural columns
        ts_col = col_map.get(self.ts_col, self.ts_col)
        partition_cols = [col_map.get(c, c) for c in self.partitionCols]
        sequence_col = col_map.get(self.sequence_col, self.sequence_col)
        return TSDF(renamed_df, ts_col, partition_cols, sequence_col=sequence_col)

    def __addColumnsFromOtherDF(self, other_cols: Sequence[str]) -> "TSDF":
        """
        Add columns from some other DF as lit(None), as pre-step before union.
        """

        # build a list of column expressions to rename columns in a select
        current_cols = [sfn.col(col) for col in self.df.columns]
        new_cols = [sfn.lit(None).alias(col) for col in other_cols]
        new_df = self.df.select(current_cols + new_cols)

        return self.__withTransformedDF(new_df)

    def __combineTSDF(self, ts_df_right: "TSDF", combined_ts_col: str) -> "TSDF":
        combined_df = self.df.unionByName(ts_df_right.df).withColumn(
            combined_ts_col, sfn.coalesce(self.ts_col, ts_df_right.ts_col)
        )

        return TSDF(combined_df, ts_col=combined_ts_col, series_ids=self.series_ids)

    def __getLastRightRow(
        self,
        left_ts_col: str,
        right_cols: list[str],
        sequence_col: str,
        tsPartitionVal: Optional[int],
        ignoreNulls: bool,
        suppress_null_warning: bool,
    ) -> "TSDF":
        """Get last right value of each right column (inc. right timestamp) for each self.ts_col value

        self.ts_col, which is the combined time-stamp column of both left and right dataframe, is dropped at the end
        since it is no longer used in subsequent methods.
        """
        ptntl_sort_keys = [self.ts_col, "rec_ind", sequence_col]
        sort_keys = [sfn.col(col_name) for col_name in ptntl_sort_keys if col_name]

        window_spec = (
            Window.partitionBy(self.series_ids)
            .orderBy(sort_keys)
            .rowsBetween(Window.unboundedPreceding, Window.currentRow)
        )

        # generate expressions to find the last value of each right-hand column
        if ignoreNulls is False:
            if tsPartitionVal is not None:
                raise ValueError(
                    "Disabling null skipping with a partition value is not supported yet."
                )
            mod_right_cols = [
                sfn.last(
                    sfn.when(sfn.col("rec_ind") == -1, sfn.struct(col)).otherwise(None),
                    True,
                )
                .over(window_spec)[col]
                .alias(col)
                for col in right_cols
            ]
        elif tsPartitionVal is None:
            mod_right_cols = [
                sfn.last(col, ignoreNulls).over(window_spec).alias(col)
                for col in right_cols
            ]
        else:
            mod_right_cols = [
                sfn.last(col, ignoreNulls).over(window_spec).alias(col)
                for col in right_cols
            ]
            # non-null count columns, these will be dropped below
            mod_right_cols += [
                sfn.count(col).over(window_spec).alias("non_null_ct" + col)
                for col in right_cols
            ]

        # select the left-hand side columns, and the modified right-hand side columns
        non_right_cols = list(set(self.df.columns) - set(right_cols))
        df = self.df.select(non_right_cols + mod_right_cols)
        # drop the null left-hand side rows
        df = (df.filter(sfn.col(left_ts_col).isNotNull()).drop(self.ts_col)).drop(
            "rec_ind"
        )

        # remove the null_ct stats used to record missing values in partitioned as of join
        if tsPartitionVal is not None:
            for column in df.columns:
                if column.startswith("non_null"):
                    # Avoid collect() calls when explicitly ignoring the warnings about null values due to lookback
                    # window. if setting suppress_null_warning to True and warning logger is enabled for other part
                    # of the code, it would make sense to not log warning in this function while allowing other part
                    # of the code to continue to log warning. So it makes more sense for and than or on this line
                    if not suppress_null_warning and logger.isEnabledFor(
                        logging.WARNING
                    ):
                        any_blank_vals = df.agg({column: "min"}).collect()[0][0] == 0
                        newCol = column.replace("non_null_ct", "")
                        if any_blank_vals:
                            logger.warning(
                                "Column "
                                + newCol
                                + " had no values within the lookback window. Consider using a larger window to avoid missing values. If this is the first record in the data frame, this warning can be ignored."
                            )
                    df = df.drop(column)

        return TSDF(df, ts_col=left_ts_col, series_ids=self.series_ids)

    def __getTimePartitions(self, tsPartitionVal: int, fraction: float = 0.1) -> "TSDF":
        """
        Create time-partitions for our data-set. We put our time-stamps into brackets of <tsPartitionVal>. Timestamps
        are rounded down to the nearest <tsPartitionVal> seconds.

        We cast our timestamp column to double instead of using f.unix_timestamp, since it provides more precision.

        Additionally, we make these partitions overlapping by adding a remainder df. This way when calculating the
        last right timestamp we will not end up with nulls for the first left timestamp in each partition.

        TODO: change ts_partition to accommodate for higher precision than seconds.
        """
        partition_df = (
            self.df.withColumn(
                "ts_col_double", sfn.col(self.ts_col).cast("double")
            )  # double is preferred over unix_timestamp
            .withColumn(
                "ts_partition",
                sfn.lit(tsPartitionVal)
                * (sfn.col("ts_col_double") / sfn.lit(tsPartitionVal)).cast("integer"),
            )
            .withColumn(
                "partition_remainder",
                (sfn.col("ts_col_double") - sfn.col("ts_partition"))
                / sfn.lit(tsPartitionVal),
            )
            .withColumn("is_original", sfn.lit(1))
        ).cache()  # cache it because it's used twice.

        # add [1 - fraction] of previous time partition to the next partition.
        remainder_df = (
            partition_df.filter(sfn.col("partition_remainder") >= sfn.lit(1 - fraction))
            .withColumn(
                "ts_partition", sfn.col("ts_partition") + sfn.lit(tsPartitionVal)
            )
            .withColumn("is_original", sfn.lit(0))
        )

        df = partition_df.union(remainder_df).drop(
            "partition_remainder", "ts_col_double"
        )
        return TSDF(
            df, ts_col=self.ts_col, series_ids=self.series_ids + ["ts_partition"]
        )

    #
    # Slicing & Selection
    #

    def select(self, *cols: Union[str, Column]) -> TSDF:
        """
        pyspark.sql.DataFrame.select() method's equivalent for TSDF objects
        Parameters
        ----------
        cols : str or list of strs
        column names (string).
        If one of the column names is '*', that column is expanded to include all columns
        in the current :class:`TSDF`.

        Examples
        --------
        tsdf.select('*').collect()
        [Row(age=2, name='Alice'), Row(age=5, name='Bob')]
        tsdf.select('name', 'age').collect()
        [Row(name='Alice', age=2), Row(name='Bob', age=5)]

        """
        # The columns which will be a mandatory requirement while selecting from TSDFs
        selected_df = self.df.select(*cols)
        return self.__withTransformedDF(selected_df)

    def where(self, condition: Union[Column, str]) -> "TSDF":
        """
        Selects rows using the given condition.

        :param condition: a :class:`Column` of :class:`types.BooleanType` or a string of SQL expression.

        :return: a new :class:`TSDF` object
        :rtype: :class:`TSDF`
        """
        where_df = self.df.where(condition)
        return self.__withTransformedDF(where_df)

    def at(self, ts: Any) -> "TSDF":
        """
        Select only records at a given time

        :param ts: timestamp of the records to select

        :return: a :class:`~tsdf.TSDF` object containing just the records at the given time
        """
        return self.where(self.ts_index == ts)

    def before(self, ts: Any) -> "TSDF":
        """
        Select only records before a given time

        :param ts: timestamp on which to filter records

        :return: a :class:`~tsdf.TSDF` object containing just the records before the given time
        """
        return self.where(self.ts_index < ts)

    def atOrBefore(self, ts: Any) -> "TSDF":
        """
        Select only records at or before a given time

        :param ts: timestamp on which to filter records

        :return: a :class:`~tsdf.TSDF` object containing just the records at or before the given time
        """
        return self.where(self.ts_index <= ts)

    def after(self, ts: Any) -> "TSDF":
        """
        Select only records after a given time

        :param ts: timestamp on which to filter records

        :return: a :class:`~tsdf.TSDF` object containing just the records after the given time
        """
        return self.where(self.ts_index > ts)

    def atOrAfter(self, ts: Any) -> "TSDF":
        """
        Select only records at or after a given time

        :param ts: timestamp on which to filter records

        :return: a :class:`~tsdf.TSDF` object containing just the records at or after the given time
        """
        return self.where(self.ts_index >= ts)

    def between(self, start_ts: Any, end_ts: Any, inclusive: bool = True) -> "TSDF":
        """
        Select only records in a given range

        :param start_ts: starting time of the range to select
        :param end_ts: ending time of the range to select
        :param inclusive: whether the range is inclusive of the endpoints or not, defaults to True
        :type inclusive: bool

        :return: a :class:`~tsdf.TSDF` object containing just the records within the range specified
        """
        if inclusive:
            return self.atOrAfter(start_ts).atOrBefore(end_ts)
        return self.after(start_ts).before(end_ts)

    def __top_rows_per_series(self, win: WindowSpec, n: int) -> "TSDF":
        """
        Private method to select just the top n rows per series (as defined by a window ordering)

        :param win: the window on which we order the rows in each series
        :param n: the number of rows to return

        :return: a :class:`~tsdf.TSDF` object containing just the top n rows in each series
        """
        row_num_col = "__row_num"
        prev_records_df = (
            self.df.withColumn(row_num_col, sfn.row_number().over(win))
            .where(sfn.col(row_num_col) <= sfn.lit(n))
            .drop(row_num_col)
        )
        return self.__withTransformedDF(prev_records_df)

    def earliest(self, n: int = 1) -> "TSDF":
        """
        Select the earliest n records for each series

        :param n: number of records to select (default is 1)

        :return: a :class:`~tsdf.TSDF` object containing the earliest n records for each series
        """
        prev_window = self.baseWindow(reverse=False)
        return self.__top_rows_per_series(prev_window, n)

    def latest(self, n: int = 1) -> "TSDF":
        """
        Select the latest n records for each series

        :param n: number of records to select (default is 1)

        :return: a :class:`~tsdf.TSDF` object containing the latest n records for each series
        """
        next_window = self.baseWindow(reverse=True)
        return self.__top_rows_per_series(next_window, n)

    def priorTo(self, ts: Any, n: int = 1) -> "TSDF":
        """
        Select the n most recent records prior to a given time
        You can think of this like an 'asOf' select - it selects the records as of a particular time

        :param ts: timestamp on which to filter records
        :param n: number of records to select (default is 1)

        :return: a :class:`~tsdf.TSDF` object containing the n records prior to the given time
        """
        return self.atOrBefore(ts).latest(n)

    def subsequentTo(self, ts: Any, n: int = 1) -> "TSDF":
        """
        Select the n records subsequent to a give time

        :param ts: timestamp on which to filter records
        :param n: number of records to select (default is 1)

        :return: a :class:`~tsdf.TSDF` object containing the n records subsequent to the given time
        """
        return self.atOrAfter(ts).earliest(n)

    #
    # Display functions
    #

    def show(
        self, n: int = 20, k: int = 5, truncate: bool = True, vertical: bool = False
    ) -> None:
        """
        pyspark.sql.DataFrame.show() method's equivalent for TSDF objects

        Parameters
        ----------
        n : int, optional
        Number of rows to show.
        truncate : bool or int, optional
        If set to ``True``, truncate strings longer than 20 chars by default.
        If set to a number greater than one, truncates long strings to length ``truncate``
        and align cells right.
        vertical : bool, optional
        If set to ``True``, print output rows vertically (one line
        per column value).

        Example to show usage
        ---------------------
        from pyspark.sql.functions import *

        phone_accel_df = spark.read.format("csv").option("header", "true").load("dbfs:/home/tempo/Phones_accelerometer").withColumn("event_ts", (col("Arrival_Time").cast("double")/1000).cast("timestamp")).withColumn("x", col("x").cast("double")).withColumn("y", col("y").cast("double")).withColumn("z", col("z").cast("double")).withColumn("event_ts_dbl", col("event_ts").cast("double"))

        from tempo import *

        phone_accel_tsdf = TSDF(phone_accel_df, ts_col="event_ts", partition_cols = ["User"])

        # Call show method here
        phone_accel_tsdf.show()

        """
        # validate k <= n
        if k > n:
            raise ValueError(f"Parameter k {k} cannot be greater than parameter n {n}")

        if not t_utils.IS_DATABRICKS and t_utils.ENV_CAN_RENDER_HTML:
            # In Jupyter notebooks, for wide dataframes the below line will enable
            # rendering the output in a scrollable format.
            ipydisplay(
                HTML("<style>pre { white-space: pre !important; }</style>")
            )  # pragma: no cover
        # t_utils.get_display_df(self, k).show(n, truncate, vertical)
        self.df.show(n, truncate, vertical)

    # def describe(self) -> DataFrame:
    #     """
    #     Describe a TSDF object using a global summary across all time series (anywhere from 10 to millions) as well as the standard Spark data frame stats. Missing vals
    #     Summary
    #     global - unique time series based on partition columns, min/max times, granularity - lowest precision in the time series timestamp column
    #     count / mean / stddev / min / max - standard Spark data frame describe() output
    #     missing_vals_pct - percentage (from 0 to 100) of missing values.
    #     """
    #     # extract the double version of the timestamp column to summarize
    #     double_ts_col = self.ts_col + "_dbl"
    #
    #     this_df = self.df.withColumn(double_ts_col, sfn.col(self.ts_col).cast("double"))
    #
    #     # summary missing value percentages
    #     missing_vals = this_df.select(
    #         [
    #             (
    #                 100
    #                 * sfn.count(sfn.when(sfn.col(c[0]).isNull(), c[0]))
    #                 / sfn.count(sfn.lit(1))
    #             ).alias(c[0])
    #             for c in this_df.dtypes
    #             if c[1] != "timestamp"
    #         ]
    #     ).select(sfn.lit("missing_vals_pct").alias("summary"), "*")
    #
    #     # describe stats
    #     desc_stats = this_df.describe().union(missing_vals)
    #     unique_ts = this_df.select(*self.series_ids).distinct().count()
    #
    #     max_ts = this_df.select(
    #         sfn.max(sfn.col(self.ts_col)).alias("max_ts")
    #     ).collect()[0][0]
    #     min_ts = this_df.select(
    #         sfn.min(sfn.col(self.ts_col)).alias("max_ts")
    #     ).collect()[0][0]
    #     gran = this_df.selectExpr(
    #         """min(case when {0} - cast({0} as integer) > 0 then '1-millis'
    #               when {0} % 60 != 0 then '2-seconds'
    #               when {0} % 3600 != 0 then '3-minutes'
    #               when {0} % 86400 != 0 then '4-hours'
    #               else '5-days' end) granularity""".format(
    #             double_ts_col
    #         )
    #     ).collect()[0][0][2:]
    #
    #     non_summary_cols = [c for c in desc_stats.columns if c != "summary"]
    #
    #     desc_stats = desc_stats.select(
    #         sfn.col("summary"),
    #         sfn.lit(" ").alias("unique_ts_count"),
    #         sfn.lit(" ").alias("min_ts"),
    #         sfn.lit(" ").alias("max_ts"),
    #         sfn.lit(" ").alias("granularity"),
    #         *non_summary_cols,
    #     )
    #
    #     # add in single record with global summary attributes and the previously computed missing value and Spark data frame describe stats
    #     global_smry_rec = desc_stats.limit(1).select(
    #         sfn.lit("global").alias("summary"),
    #         sfn.lit(unique_ts).alias("unique_ts_count"),
    #         sfn.lit(min_ts).alias("min_ts"),
    #         sfn.lit(max_ts).alias("max_ts"),
    #         sfn.lit(gran).alias("granularity"),
    #         *[sfn.lit(" ").alias(c) for c in non_summary_cols],
    #     )
    #
    #     full_smry = global_smry_rec.union(desc_stats)
    #     full_smry = full_smry.withColumnRenamed(
    #         "unique_ts_count", "unique_time_series_count"
    #     )
    #
    #     try:  # pragma: no cover
    #         dbutils.fs.ls("/")  # type: ignore
    #         return full_smry
    #     # TODO: Can we raise something other than generic Exception?
    #     #  perhaps refactor to check for IS_DATABRICKS
    #     except Exception:
    #         return full_smry

    def __getSparkPlan(self, df: DataFrame, spark: SparkSession) -> str:
        """
        Internal helper function to obtain the Spark plan for the input data frame

        Parameters
        :param df - input Spark data frame - the AS OF join has 2 data frames; this will be called for each
        :param spark - Spark session which is used to query the view obtained from the Spark data frame
        """

        df.createOrReplaceTempView("view")
        plan = spark.sql("explain cost select * from view").collect()[0][0]

        return plan

    def __getBytesFromPlan(self, df: DataFrame, spark: SparkSession) -> float:
        """
        Internal helper function to obtain how many bytes in memory the Spark data
        frame is likely to take up. This is an upper bound and is obtained from the
        plan details in Spark

        Parameters
        :param df - input Spark data frame - the AS OF join has 2 data frames; this will be called for each
        :param spark - Spark session which is used to query the view obtained from the Spark data frame
        """

        plan = self.__getSparkPlan(df, spark)

        import re

        search_result = re.search(r"sizeInBytes=.*(['\)])", plan, re.MULTILINE)
        if search_result is not None:
            result = search_result.group(0).replace(")", "")
        else:
            raise ValueError("Unable to obtain sizeInBytes from Spark plan")

        size = result.split("=")[1].split(" ")[0]
        units = result.split("=")[1].split(" ")[1]

        # perform to MB for threshold check
        if units == "GiB":
            plan_bytes = float(size) * 1024 * 1024 * 1024
        elif units == "MiB":
            plan_bytes = float(size) * 1024 * 1024
        elif units == "KiB":
            plan_bytes = float(size) * 1024
        else:
            plan_bytes = float(size)

        return plan_bytes

    def asofJoin(
        self,
        right_tsdf: "TSDF",
        left_prefix: Optional[str] = None,
        right_prefix: str = "right",
        tsPartitionVal: Optional[int] = None,
        fraction: float = 0.5,
        skipNulls: bool = True,
        sql_join_opt: bool = False,
        suppress_null_warning: bool = False,
        tolerance: Optional[int] = None,
    ) -> "TSDF":
        """
        Performs an as-of join between two time-series. If a tsPartitionVal is
        specified, it will do this partitioned by time brackets, which can help alleviate skew.

        NOTE: partition cols have to be the same for both Dataframes. We are
        collecting stats when the WARNING level is enabled also.

        Parameters
        :param right_tsdf - right-hand data frame containing columns to merge in
        :param left_prefix - optional prefix for base data frame
        :param right_prefix - optional prefix for right-hand data frame
        :param tsPartitionVal - value to break up each partition into time brackets
        :param fraction - overlap fraction
        :param skipNulls - whether to skip nulls when joining in values
        :param sql_join_opt - if set to True, will use standard Spark SQL join if it is estimated to be efficient
        :param suppress_null_warning - when tsPartitionVal is specified, will collect min of each column and raise warnings about null values, set to True to avoid
        :param tolerance - only join values within this tolerance range (inclusive), expressed in number of seconds as a double
        """

        # first block of logic checks whether a standard range join will suffice
        left_df = self.df
        right_df = right_tsdf.df

        # test if the broadcast join will be efficient
        if sql_join_opt:
            spark = SparkSession.builder.getOrCreate()
            left_bytes = self.__getBytesFromPlan(left_df, spark)
            right_bytes = self.__getBytesFromPlan(right_df, spark)

            # choose 30MB as the cutoff for the broadcast
            bytes_threshold = 30 * 1024 * 1024
            if (left_bytes < bytes_threshold) or (right_bytes < bytes_threshold):
                spark.conf.set("spark.databricks.optimizer.rangeJoin.binSize", 60)
                partition_cols = right_tsdf.series_ids
                left_cols = list(set(left_df.columns) - set(self.series_ids))
                right_cols = list(set(right_df.columns) - set(right_tsdf.series_ids))

                left_prefix = left_prefix + "_" if left_prefix else ""
                right_prefix = right_prefix + "_" if right_prefix else ""

                w = Window.partitionBy(*partition_cols).orderBy(
                    right_prefix + right_tsdf.ts_col
                )

                new_left_ts_col = left_prefix + self.ts_col
                series_cols = [sfn.col(c) for c in self.series_ids]
                new_left_cols = [
                    sfn.col(c).alias(left_prefix + c) for c in left_cols
                ] + series_cols
                new_right_cols = [
                    sfn.col(c).alias(right_prefix + c) for c in right_cols
                ] + series_cols
                quotes_df_w_lag = right_df.select(*new_right_cols).withColumn(
                    "lead_" + right_tsdf.ts_col,
                    sfn.lead(right_prefix + right_tsdf.ts_col).over(w),
                )
                left_df = left_df.select(*new_left_cols)
                res = (
                    left_df.join(quotes_df_w_lag, partition_cols)
                    .where(
                        left_df[new_left_ts_col].between(
                            sfn.col(right_prefix + right_tsdf.ts_col),
                            sfn.coalesce(
                                sfn.col("lead_" + right_tsdf.ts_col),
                                sfn.lit("2099-01-01").cast("timestamp"),
                            ),
                        )
                    )
                    .drop("lead_" + right_tsdf.ts_col)
                )
                return TSDF(res, ts_col=new_left_ts_col, series_ids=self.series_ids)

        # end of block checking to see if standard Spark SQL join will work

        if tsPartitionVal is not None:
            logger.warning(
                "You are using the skew version of the AS OF join. This may result in null values if there are any "
                "values outside of the maximum lookback. For maximum efficiency, choose smaller values of maximum "
                "lookback, trading off performance and potential blank AS OF values for sparse keys"
            )

        # Check whether partition columns have same name in both dataframes
        self.__checkPartitionCols(right_tsdf)

        # prefix non-partition columns, to avoid duplicated columns.
        left_df = self.df
        right_df = right_tsdf.df

        # validate timestamp datatypes match
        self.__validateTsColMatch(right_tsdf)

        orig_left_col_diff = list(set(left_df.columns) - set(self.series_ids))
        orig_right_col_diff = list(set(right_df.columns) - set(self.series_ids))

        left_tsdf = (
            (self.__addPrefixToColumns([self.ts_col] + orig_left_col_diff, left_prefix))
            if left_prefix is not None
            else self
        )
        right_tsdf = right_tsdf.__addPrefixToColumns(
            [right_tsdf.ts_col] + orig_right_col_diff, right_prefix
        )

        left_columns = list(
            set(left_tsdf.df.columns).difference(set(self.partitionCols))
        )
        right_columns = list(
            set(right_tsdf.df.columns).difference(set(self.partitionCols))
        )

        # Union both dataframes, and create a combined TS column
        combined_ts_col = "combined_ts"
        combined_df = left_tsdf.__addColumnsFromOtherDF(right_columns).__combineTSDF(
            right_tsdf.__addColumnsFromOtherDF(left_columns), combined_ts_col
        )
        combined_df.df = combined_df.df.withColumn(
            "rec_ind",
            sfn.when(sfn.col(left_tsdf.ts_col).isNotNull(), 1).otherwise(-1),
        )

        # perform asof join.
        if tsPartitionVal is None:
            seq_col = None
            if isinstance(combined_df.ts_index, CompositeTSIndex):
                seq_col = cast(CompositeTSIndex, combined_df.ts_index).get_ts_component(
                    1
                )
            asofDF = combined_df.__getLastRightRow(
                left_tsdf.ts_col,
                right_columns,
                seq_col,
                tsPartitionVal,
                skipNulls,
                suppress_null_warning,
            )
        else:
            tsPartitionDF = combined_df.__getTimePartitions(
                tsPartitionVal, fraction=fraction
            )
            seq_col = None
            if isinstance(tsPartitionDF.ts_index, CompositeTSIndex):
                seq_col = cast(
                    CompositeTSIndex, tsPartitionDF.ts_index
                ).get_ts_component(1)
            asofDF = tsPartitionDF.__getLastRightRow(
                left_tsdf.ts_col,
                right_columns,
                seq_col,
                tsPartitionVal,
                skipNulls,
                suppress_null_warning,
            )

            # Get rid of overlapped data and the extra columns generated from timePartitions
            df = asofDF.df.filter(sfn.col("is_original") == 1).drop(
                "ts_partition", "is_original"
            )

            asofDF = TSDF(df, ts_col=asofDF.ts_col, series_ids=combined_df.series_ids)

        if tolerance is not None:
            df = asofDF.df
            left_ts_col = left_tsdf.ts_col
            right_ts_col = right_tsdf.ts_col
            tolerance_condition = (
                df[left_ts_col].cast("double") - df[right_ts_col].cast("double")
                > tolerance
            )

            for right_col in right_columns:
                # First set right non-timestamp columns to null for rows outside of tolerance band
                if right_col != right_ts_col:
                    df = df.withColumn(
                        right_col,
                        sfn.when(tolerance_condition, sfn.lit(None)).otherwise(
                            df[right_col]
                        ),
                    )

            # Finally, set right timestamp column to null for rows outside of tolerance band
            df = df.withColumn(
                right_ts_col,
                sfn.when(tolerance_condition, sfn.lit(None)).otherwise(
                    df[right_ts_col]
                ),
            )
            asofDF.df = df

        return asofDF

    def baseWindow(self, reverse: bool = False) -> WindowSpec:
        return self.ts_schema.baseWindow(reverse=reverse)

    def rowsBetweenWindow(
        self, start: int, end: int, reverse: bool = False
    ) -> WindowSpec:
        return self.ts_schema.rowsBetweenWindow(start, end, reverse=reverse)

    def rangeBetweenWindow(
        self, start: int, end: int, reverse: bool = False
    ) -> WindowSpec:
        return self.ts_schema.rangeBetweenWindow(start, end, reverse=reverse)

    #
    # Re-Partitioning
    #

    def repartitionBySeries(self, numPartitions: Optional[int] = None) -> "TSDF":
        """
        Repartition the data frame by series id(s) into a given number of partitions.

        :param numPartitions: number of partitions to repartition the data frame into

        :return: a new :class:`~tsdf.TSDF` object with the data frame repartitioned
        """

        # only makes sense if we have series ids
        assert (
            self.series_ids and len(self.series_ids) > 0
        ), "No series ids to repartition by"

        # keep same number of partitions if not specified
        if numPartitions is None:
            numPartitions = self.df.rdd.getNumPartitions()

        # define a sorting expression
        order_exprs = self.ts_index.orderByExpr()

        # repartition by series ids, ordering by time
        repartitioned_df = self.df.repartition(
            numPartitions, *self.series_ids
        ).sortWithinPartitions(*[self.series_ids + [self.ts_index.orderByExpr()]])
        return self.__withTransformedDF(repartitioned_df)

    def repartitionByTime(self, numPartitions: Optional[int] = None) -> "TSDF":
        """
        Repartition the data frame by time into a given number of partitions.

        :param numPartitions: number of partitions to repartition the data frame into

        :return: a new :class:`~tsdf.TSDF` object with the data frame repartitioned
        """
        if numPartitions is None:
            numPartitions = self.df.rdd.getNumPartitions()

        repartitioned_df = self.df.repartitionByRange(
            numPartitions, self.ts_index.orderByExpr()
        )
        return self.__withTransformedDF(repartitioned_df)

    #
    # Core Transformations
    #

    def withNaturalOrdering(self, reverse: bool = False) -> "TSDF":
        order_expr = [sfn.col(c) for c in self.series_ids]
        ts_idx_expr = self.ts_index.orderByExpr(reverse)
        if isinstance(ts_idx_expr, list):
            order_expr.extend(ts_idx_expr)
        else:
            order_expr.append(ts_idx_expr)

        return self.__withTransformedDF(self.df.orderBy(order_expr))

    def withColumn(self, colName: str, col: Column) -> "TSDF":
        """
        Returns a new :class:`TSDF` by adding a column or replacing the
        existing column that has the same name.

        :param colName: the name of the new column (or existing column to be replaced)
        :param col: a :class:`Column` expression for the new column definition
        """
        new_df = self.df.withColumn(colName, col)
        return self.__withTransformedDF(new_df)

    def withColumnRenamed(self, existing: str, new: str) -> "TSDF":
        """
        Returns a new :class:`TSDF` with the given column renamed.

        :param existing: name of the existing column to renmame
        :param new: new name for the column
        """

        # create new TSIndex
        new_ts_index = copy.deepcopy(self.ts_index)
        if existing == self.ts_index.colname:
            new_ts_index = new_ts_index.renamed(new)

        # and for series ids
        new_series_ids = self.series_ids
        if existing in self.series_ids:
            # replace column name in series
            new_series_ids = self.series_ids
            new_series_ids[new_series_ids.index(existing)] = new

        # rename the column in the underlying DF
        new_df = self.df.withColumnRenamed(existing, new)

        # return new TSDF
        new_schema = TSSchema(new_ts_index, new_series_ids)
        return TSDF(new_df, ts_schema=new_schema)

    def withColumnTypeChanged(self, colName: str, newType: Union[DataType, str]):
        """

        :param colName:
        :param newType:
        :return:
        """
        new_df = self.df.withColumn(colName, sfn.col(colName).cast(newType))
        return self.__withTransformedDF(new_df)

    @overload
    def drop(self, cols: ColumnOrName) -> TSDF: ...

    @overload
    def drop(self, *cols: str) -> TSDF: ...

    def drop(self, *cols: ColumnOrName) -> TSDF:
        """
        Returns a new :class:`TSDF` that drops the specified column.

        :param cols: name of the column to drop

        :return: new :class:`TSDF` with the column dropped
        :rtype: TSDF
        """
        dropped_df = self.df.drop(*cols)
        return self.__withTransformedDF(dropped_df)

    def mapInPandas(
        self, func: PandasMapIterFunction, schema: Union[StructType, str]
    ) -> TSDF:
        """

        :param func:
        :param schema:
        :return:
        """
        mapped_df = self.df.mapInPandas(func, schema)
        return self.__withTransformedDF(mapped_df)

    def union(self, other: TSDF) -> TSDF:
        # union of the underlying DataFrames
        union_df = self.df.union(other.df)
        return self.__withTransformedDF(union_df)

    def unionByName(self, other: TSDF, allowMissingColumns: bool = False) -> TSDF:
        # union of the underlying DataFrames
        union_df = self.df.unionByName(
            other.df, allowMissingColumns=allowMissingColumns
        )
        return self.__withTransformedDF(union_df)

    #
    # Rolling (Windowed) Transformations
    #

    def rollingAgg(
        self, window: WindowSpec, *exprs: Union[Column, Dict[str, str]]
    ) -> TSDF:
        """

        :param window:
        :param exprs:
        :return:
        """
        roll_agg_tsdf = self
        if len(exprs) == 1 and isinstance(exprs[0], dict):
            # dict
            for input_col in exprs.keys():
                expr_str = exprs[input_col]
                new_col_name = f"{expr_str}({input_col})"
                roll_agg_tsdf = roll_agg_tsdf.withColumn(
                    new_col_name, sfn.expr(expr_str).over(window)
                )
        else:
            # Columns
            assert all(
                isinstance(c, Column) for c in exprs
            ), "all exprs should be Column"
            for expr in exprs:
                new_col_name = f"{expr}"
                roll_agg_tsdf = roll_agg_tsdf.withColumn(
                    new_col_name, expr.over(window)
                )

        return roll_agg_tsdf

    def rollingApply(
        self,
        outputCol: str,
        window: WindowSpec,
        func: PandasGroupedMapFunction,
        schema: Union[StructType, str],
        *inputCols: Union[str, Column],
    ) -> TSDF:
        """

        :param outputCol:
        :param window:
        :param func:
        :param schema:
        :param inputCols:
        :return:
        """
        inputCols = [sfn.col(col) for col in inputCols if not isinstance(col, Column)]
        pd_udf = sfn.pandas_udf(func, schema)
        return self.withColumn(outputCol, pd_udf(*inputCols).over(window))

    #
    # Aggregations
    #

    # Aggregations across series and time

    def summarize(self, *cols: Optional[Union[str, List[str]]]) -> GroupedData:
        """
        Groups the underlying :class:`DataFrame` such that the user can compute
        aggregations over the given columns.
        If no columns are specified, all metric columns will be assumed.

        :param cols: columns to summarize. If none are given,
        then all the `metric_cols` will be used
        :type cols: str or List[str]
        :return: a :class:`GroupedData` object that can be used for
        summarizing columns/metrics across all observations from all series
        :rtype: :class:`GroupedData`
        """
        if cols is None or len(cols) < 1:
            cols = self.metric_cols
        return self.df.select(cols).groupBy()

<<<<<<< HEAD
    def agg(self, *exprs: Union[Column, Dict[str, str]]) -> DataFrame:
        """

        :param exprs:
        :return:
        """
        return self.df.agg(exprs)

    def describe(self, *cols: Optional[Union[str, List[str]]]) -> DataFrame:
        """

        :param cols:
        :return:
        """
        if cols is None or len(cols) < 1:
            cols = self.metric_cols
        return self.df.describe(cols)

    def metricSummary(self, *statistics: str) -> DataFrame:
        """

        :param statistics:
        :return:
        """
        return self.df.select(self.metric_cols).summary(statistics)

    # Aggregations by series

    def groupBySeries(self) -> GroupedData:
        """
        Groups the underlying :class:`DataFrame` by the series IDs

        :return: a :class:`GroupedData` object that can be used for
        aggregating within Series
        :rtype: :class:`GroupedData`
        """
        return self.df.groupBy(self.series_ids)

    def aggBySeries(self, *exprs: Union[Column, Dict[str, str]]) -> DataFrame:
        """
        Compute aggregates of each series.

        :param exprs: a dict mapping from column name (string) to aggregate functions (string),
        or a list of :class:`Column`.
        :return: a :class:`DataFrame` of the resulting aggregates
        :rtype: :class:`DataFrame`
        """
        return self.groupBySeries().agg(exprs)

    def applyToSeries(
        self, func: PandasGroupedMapFunction, schema: Union[StructType, str]
    ) -> DataFrame:
        """
        Maps each series using a pandas udf and returns the result as a `DataFrame`.

        The function should take a `pandas.DataFrame` and return another
        `pandas.DataFrame`. Alternatively, the user can pass a function that takes
        a tuple of the grouping key(s) and a `pandas.DataFrame`.
        For each group, all columns are passed together as a `pandas.DataFrame`
        to the user-function and the returned `pandas.DataFrame` are combined as a
        :class:`DataFrame`.

        The `schema` should be a :class:`StructType` describing the schema of the returned
        `pandas.DataFrame`. The column labels of the returned `pandas.DataFrame` must either match
        the field names in the defined schema if specified as strings, or match the
        field data types by position if not strings, e.g. integer indices.
        The length of the returned `pandas.DataFrame` can be arbitrary.

        :param func: a Python native function that takes a `pandas.DataFrame` and outputs a
        `pandas.DataFrame`, or that takes one tuple (grouping keys) and a
        `pandas.DataFrame` and outputs a `pandas.DataFrame`.
        :type func: function
        :param schema: the return type of the `func` in PySpark. The value can be either a
        :class:`pyspark.sql.types.DataType` object or a DDL-formatted type string.
        :type schema: :class:`pyspark.sql.types.DataType` or str
        :return: a :class:`pyspark.sql.DataFrame` (of the given schema)
        containing the results of applying the given function per series
        :rtype: :class:`pyspark.sql.DataFrame`
        """
        return self.groupBySeries().applyInPandas(func, schema)

    # Cyclical Aggregtion

    def groupByCycles(
        self,
        length: str,
        period: Optional[str] = None,
        offset: Optional[str] = None,
        bySeries: bool = True,
    ) -> GroupedData:
        """

        :param length:
        :param period:
        :param offset:
        :param bySeries:
        :return:
        """
        # build our set of grouping columns
        if bySeries:
            grouping_cols = [sfn.col(series_col) for series_col in self.series_ids]
=======
    def fourier_transform(
        self, timestep: Union[int, float, complex], valueCol: str
    ) -> "TSDF":
        """
        Function to fourier transform the time series to its frequency domain representation.
        :param timestep: timestep value to be used for getting the frequency scale
        :param valueCol: name of the time domain data column which will be transformed
        """

        def tempo_fourier_util(
            pdf: pd.DataFrame,
        ) -> pd.DataFrame:
            """
            This method is a vanilla python logic implementing fourier transform on a numpy array using the scipy module.
            This method is meant to be called from Tempo TSDF as a pandas function API on Spark
            """
            select_cols = list(pdf.columns)
            pdf.sort_values(by=["tpoints"], inplace=True, ascending=True)
            y = np.array(pdf["tdval"])
            tran = fft(y)
            r = tran.real
            i = tran.imag
            pdf["ft_real"] = r
            pdf["ft_imag"] = i
            N = tran.shape
            # fftfreq expects a float for the spacing parameter
            if isinstance(timestep, complex):
                spacing = abs(timestep)  # Use magnitude for complex numbers
            else:
                spacing = float(timestep)
            xf = fftfreq(N[0], spacing)
            pdf["freq"] = xf
            return pdf[select_cols + ["freq", "ft_real", "ft_imag"]]

        valueCol = self.__validated_column(self.df, valueCol)
        data = self.df
        if self.sequence_col:
            if self.partitionCols == []:
                data = data.withColumn("dummy_group", sfn.lit("dummy_val"))
                data = (
                    data.select(
                        sfn.col("dummy_group"),
                        self.ts_col,
                        self.sequence_col,
                        sfn.col(valueCol),
                    )
                    .withColumn("tdval", sfn.col(valueCol))
                    .withColumn("tpoints", sfn.col(self.ts_col))
                )
                return_schema = ",".join(
                    [f"{i[0]} {i[1]}" for i in data.dtypes]
                    + ["freq double", "ft_real double", "ft_imag double"]
                )
                result = data.groupBy("dummy_group").applyInPandas(
                    tempo_fourier_util, return_schema
                )
                result = result.drop("dummy_group", "tdval", "tpoints")
            else:
                group_cols = self.partitionCols
                data = (
                    data.select(
                        *group_cols,
                        self.ts_col,
                        self.sequence_col,
                        sfn.col(valueCol),
                    )
                    .withColumn("tdval", sfn.col(valueCol))
                    .withColumn("tpoints", sfn.col(self.ts_col))
                )
                return_schema = ",".join(
                    [f"{i[0]} {i[1]}" for i in data.dtypes]
                    + ["freq double", "ft_real double", "ft_imag double"]
                )
                result = data.groupBy(*group_cols).applyInPandas(
                    tempo_fourier_util, return_schema
                )
                result = result.drop("tdval", "tpoints")
>>>>>>> 85973888
        else:
            grouping_cols = []
        grouping_cols.append(
            sfn.window(
                timeColumn=self.ts_col,
                windowDuration=length,
                slideDuration=period,
                startTime=offset,
            )
        )

        # return the DataFrame grouped accordingly
        return self.df.groupBy(grouping_cols)

    def aggByCycles(
        self,
        length: str,
        *exprs: Union[Column, Dict[str, str]],
        period: Optional[str] = None,
        offset: Optional[str] = None,
        bySeries: bool = True,
    ) -> IntervalsDF:
        """

        :param length:
        :param exprs:
        :param period:
        :param offset:
        :param bySeries:
        :return:
        """
        # build aggregated DataFrame
        agged_df = self.groupByCycles(length, period, offset, bySeries).agg(exprs)

        # if we have aggregated over series, we return a TSDF without series
        if bySeries:
            return IntervalsDF.fromNestedBoundariesDF(
                agged_df, "window", self.series_ids
            )
        else:
            return IntervalsDF.fromNestedBoundariesDF(agged_df, "window")

    def applyToCycles(
        self,
        length: str,
        func: PandasGroupedMapFunction,
        schema: Union[StructType, str],
        period: Optional[str] = None,
        offset: Optional[str] = None,
        bySeries: bool = True,
    ) -> IntervalsDF:
        """

        :param length:
        :param func:
        :param schema:
        :param period:
        :param offset:
        :param bySeries:
        :return:
        """
        # apply function to get DataFrame of results
        applied_df = self.groupByCycles(length, period, offset, bySeries).applyInPandas(
            func, schema
        )

        # if we have applied over series, we return a TSDF without series
        if bySeries:
            return IntervalsDF.fromNestedBoundariesDF(
                applied_df, "window", self.series_ids
            )
        else:
            return IntervalsDF.fromNestedBoundariesDF(applied_df, "window")

    #
    # utility functions
    #

    def write(
        self,
        spark: SparkSession,
        tabName: str,
        optimizationCols: Optional[List[str]] = None,
    ) -> None:
        t_io.write(self, spark, tabName, optimizationCols)

    def extractStateIntervals(
        self,
        *metric_cols: str,
        state_definition: Union[str, Callable[[Column, Column], Column]] = "=",
    ) -> DataFrame:
        """
        Extracts intervals from a :class:`~tsdf.TSDF` based on some notion of "state", as defined by the :param
        state_definition: parameter. The state definition consists of a comparison operation between the current and
        previous values of a metric. If the comparison operation evaluates to true across all metric columns,
        then we consider both points to be in the same "state". Changes of state occur when the comparison operator
        returns false for any given metric column. So, the default state definition ('=') entails that intervals of
        time wherein the metrics all remained constant. A state definition of '>=' would extract intervals wherein
        the metrics were all monotonically increasing.

        :param: metric_cols: the set of metric columns to evaluate for state changes
        :param: state_definition: the comparison function used to evaluate individual metrics for state changes.

        Either a string, giving a standard PySpark column comparison operation, or a binary function with the
        signature: `(x1: Column, x2: Column) -> Column` where the returned column expression evaluates to a
        :class:`~pyspark.sql.types.BooleanType`

        :return: a :class:`~pyspark.sql.DataFrame` object containing the resulting intervals
        """

        # https://spark.apache.org/docs/latest/sql-ref-null-semantics.html#comparison-operators-
        def null_safe_equals(col1: Column, col2: Column) -> Column:
            return (
                sfn.when(col1.isNull() & col2.isNull(), True)
                .when(col1.isNull() | col2.isNull(), False)
                .otherwise(operator.eq(col1, col2))
            )

        operator_dict = {
            # https://spark.apache.org/docs/latest/api/sql/#_2
            "!=": operator.ne,
            # https://spark.apache.org/docs/latest/api/sql/#_11
            "<>": operator.ne,
            # https://spark.apache.org/docs/latest/api/sql/#_8
            "<": operator.lt,
            # https://spark.apache.org/docs/latest/api/sql/#_9
            "<=": operator.le,
            # https://spark.apache.org/docs/latest/api/sql/#_10
            "<=>": null_safe_equals,
            # https://spark.apache.org/docs/latest/api/sql/#_12
            "=": operator.eq,
            # https://spark.apache.org/docs/latest/api/sql/#_13
            "==": operator.eq,
            # https://spark.apache.org/docs/latest/api/sql/#_14
            ">": operator.gt,
            # https://spark.apache.org/docs/latest/api/sql/#_15
            ">=": operator.ge,
        }

        # Validate state definition and construct state comparison function
        if type(state_definition) is str:
            if state_definition not in operator_dict.keys():
                raise ValueError(
                    f"Invalid comparison operator for `state_definition` argument: {state_definition}."
                )

            def state_comparison_fn(a: CT, b: CT) -> Callable[[Column, Column], Column]:
                return operator_dict[state_definition](a, b)

        elif callable(state_definition):
            state_comparison_fn = state_definition  # type: ignore

        else:
            raise TypeError(
                f"The `state_definition` argument can be of type `str` or `callable`, "
                f"but received value of type {type(state_definition)}"
            )

        w = self.baseWindow()

        data = self.df

        # Get previous timestamp to identify start time of the interval
        data = data.withColumn(
            "previous_ts",
            sfn.lag(sfn.col(self.ts_col), offset=1).over(w),
        )

        # Determine state intervals using user-provided the state comparison function
        # The comparison occurs on the current and previous record per metric column
        temp_metric_compare_cols = []
        for mc in metric_cols:
            temp_metric_compare_col = f"__{mc}_compare"
            data = data.withColumn(
                temp_metric_compare_col,
                state_comparison_fn(sfn.col(mc), sfn.lag(sfn.col(mc), 1).over(w)),
            )
            temp_metric_compare_cols.append(temp_metric_compare_col)

        # Remove first record which will have no state change
        # and produces `null` for all state comparisons
        data = data.filter(sfn.col("previous_ts").isNotNull())

        # Each state comparison should return True if state remained constant
        data = data.withColumn(
            "state_change",
            sfn.array_contains(sfn.array(*temp_metric_compare_cols), False),
        )

        # Count the distinct state changes to get the unique intervals
        data = data.withColumn(
            "state_incrementer",
            sfn.sum(sfn.col("state_change").cast("int")).over(w),
        ).filter(~sfn.col("state_change"))

        # Find the start and end timestamp of the interval
        result = (
            data.groupBy(*self.series_ids, "state_incrementer")
            .agg(
                sfn.min("previous_ts").alias("start_ts"),
                sfn.max(self.ts_col).alias("end_ts"),
            )
            .drop("state_incrementer")
        )

        return result


class Comparable(metaclass=ABCMeta):
    """For typing functions generated by operator_dict"""

    @abstractmethod
    def __ne__(self, other: Any) -> bool:
        pass

    @abstractmethod
    def __lt__(self, other: Any) -> bool:
        pass

    @abstractmethod
    def __le__(self, other: Any) -> bool:
        pass

    @abstractmethod
    def __eq__(self, other: Any) -> bool:
        pass

    @abstractmethod
    def __gt__(self, other: Any) -> bool:
        pass

    @abstractmethod
    def __ge__(self, other: Any) -> bool:
        pass


CT = TypeVar("CT", bound=Comparable)<|MERGE_RESOLUTION|>--- conflicted
+++ resolved
@@ -21,14 +21,16 @@
 from pyspark.sql.dataframe import DataFrame
 from pyspark.sql.types import AtomicType, DataType, StructType
 from pyspark.sql.window import Window, WindowSpec
-<<<<<<< HEAD
-=======
+
+import numpy as np
 from scipy.fft import fft, fftfreq
->>>>>>> 85973888
 
 import tempo.io as t_io
+import tempo.interpolation as t_interpolation
+import tempo.resample as t_resample
 import tempo.utils as t_utils
 from tempo.intervals import IntervalsDF
+from tempo.resample import _ResampledTSDF
 from tempo.tsschema import (
     DEFAULT_TIMESTAMP_FORMAT,
     is_time_format,
@@ -1348,7 +1350,6 @@
             cols = self.metric_cols
         return self.df.select(cols).groupBy()
 
-<<<<<<< HEAD
     def agg(self, *exprs: Union[Column, Dict[str, str]]) -> DataFrame:
         """
 
@@ -1450,7 +1451,230 @@
         # build our set of grouping columns
         if bySeries:
             grouping_cols = [sfn.col(series_col) for series_col in self.series_ids]
-=======
+        else:
+            grouping_cols = []
+        grouping_cols.append(
+            sfn.window(
+                timeColumn=self.ts_col,
+                windowDuration=length,
+                slideDuration=period,
+                startTime=offset,
+            )
+        )
+
+        # return the DataFrame grouped accordingly
+        return self.df.groupBy(grouping_cols)
+
+    def aggByCycles(
+        self,
+        length: str,
+        *exprs: Union[Column, Dict[str, str]],
+        period: Optional[str] = None,
+        offset: Optional[str] = None,
+        bySeries: bool = True,
+    ) -> IntervalsDF:
+        """
+
+        :param length:
+        :param exprs:
+        :param period:
+        :param offset:
+        :param bySeries:
+        :return:
+        """
+        # build aggregated DataFrame
+        agged_df = self.groupByCycles(length, period, offset, bySeries).agg(exprs)
+
+        # if we have aggregated over series, we return a TSDF without series
+        if bySeries:
+            return IntervalsDF.fromNestedBoundariesDF(
+                agged_df, "window", self.series_ids
+            )
+        else:
+            return IntervalsDF.fromNestedBoundariesDF(agged_df, "window")
+
+    def applyToCycles(
+        self,
+        length: str,
+        func: PandasGroupedMapFunction,
+        schema: Union[StructType, str],
+        period: Optional[str] = None,
+        offset: Optional[str] = None,
+        bySeries: bool = True,
+    ) -> IntervalsDF:
+        """
+
+        :param length:
+        :param func:
+        :param schema:
+        :param period:
+        :param offset:
+        :param bySeries:
+        :return:
+        """
+        # apply function to get DataFrame of results
+        applied_df = self.groupByCycles(length, period, offset, bySeries).applyInPandas(
+            func, schema
+        )
+
+        # if we have applied over series, we return a TSDF without series
+        if bySeries:
+            return IntervalsDF.fromNestedBoundariesDF(
+                applied_df, "window", self.series_ids
+            )
+        else:
+            return IntervalsDF.fromNestedBoundariesDF(applied_df, "window")
+
+    #
+    # utility functions
+    #
+
+    def write(
+        self,
+        spark: SparkSession,
+        tabName: str,
+        optimizationCols: Optional[List[str]] = None,
+    ) -> None:
+        t_io.write(self, spark, tabName, optimizationCols)
+
+    def resample(
+        self,
+        freq: str,
+        func: Union[Callable | str],
+        metricCols: Optional[List[str]] = None,
+        prefix: Optional[str] = None,
+        fill: Optional[bool] = None,
+        perform_checks: bool = True,
+    ) -> "TSDF":
+        """
+        function to upsample based on frequency and aggregate function similar to pandas
+        :param freq: frequency for upsample - valid inputs are "hr", "min", "sec" corresponding to hour, minute, or second
+        :param func: function used to aggregate input
+        :param metricCols supply a smaller list of numeric columns if the entire set of numeric columns should not be returned for the resample function
+        :param prefix - supply a prefix for the newly sampled columns
+        :param fill - Boolean - set to True if the desired output should contain filled in gaps (with 0s currently)
+        :param perform_checks: calculate time horizon and warnings if True (default is True)
+        :return: TSDF object with sample data using aggregate function
+        """
+        t_resample.validateFuncExists(func)
+
+        # Throw warning for user to validate that the expected number of output rows is valid.
+        if fill is True and perform_checks is True:
+            t_utils.calculate_time_horizon(
+                self.df, self.ts_col, freq, self.partitionCols
+            )
+
+        enriched_df: DataFrame = t_resample.aggregate(
+            self, freq, func, metricCols, prefix, fill
+        )
+        return _ResampledTSDF(
+            enriched_df,
+            ts_col=self.ts_col,
+            partition_cols=self.partitionCols,
+            freq=freq,
+            func=func,
+        )
+
+    def interpolate(
+        self,
+        method: str,
+        freq: Optional[str] = None,
+        func: Optional[Union[Callable | str]] = None,
+        target_cols: Optional[List[str]] = None,
+        ts_col: Optional[str] = None,
+        partition_cols: Optional[List[str]] = None,
+        show_interpolated: bool = False,
+        perform_checks: bool = True,
+    ) -> "TSDF":
+        """
+        Function to interpolate based on frequency, aggregation, and fill similar to pandas. Data will first be aggregated using resample, then missing values
+        will be filled based on the fill calculation.
+
+        :param freq: frequency for upsample - valid inputs are "hr", "min", "sec" corresponding to hour, minute, or second
+        :param func: function used to aggregate input
+        :param method: function used to fill missing values e.g. linear, null, zero, bfill, ffill
+        :param target_cols [optional]: columns that should be interpolated, by default interpolates all numeric columns
+        :param ts_col [optional]: specify other ts_col, by default this uses the ts_col within the TSDF object
+        :param partition_cols [optional]: specify other partition_cols, by default this uses the partition_cols within the TSDF object
+        :param show_interpolated [optional]: if true will include an additional column to show which rows have been fully interpolated.
+        :param perform_checks: calculate time horizon and warnings if True (default is True)
+        :return: new TSDF object containing interpolated data
+        """
+
+        # Set defaults for target columns, timestamp column and partition columns when not provided
+        if freq is None:
+            raise ValueError("freq must be provided")
+        if func is None:
+            raise ValueError("func must be provided")
+        if ts_col is None:
+            ts_col = self.ts_col
+        if partition_cols is None:
+            partition_cols = self.partitionCols
+        if target_cols is None:
+            prohibited_cols: List[str] = partition_cols + [ts_col]
+            summarizable_types = ["int", "bigint", "float", "double"]
+
+            # get summarizable find summarizable columns
+            target_cols = [
+                datatype[0]
+                for datatype in self.df.dtypes
+                if (
+                    (datatype[1] in summarizable_types)
+                    and (datatype[0].lower() not in prohibited_cols)
+                )
+            ]
+
+        interpolate_service = t_interpolation.Interpolation(is_resampled=False)
+        tsdf_input = TSDF(self.df, ts_col=ts_col, partition_cols=partition_cols)
+        interpolated_df: DataFrame = interpolate_service.interpolate(
+            tsdf_input,
+            ts_col,
+            partition_cols,
+            target_cols,
+            freq,
+            func,
+            method,
+            show_interpolated,
+            perform_checks,
+        )
+
+        return TSDF(interpolated_df, ts_col=ts_col, partition_cols=partition_cols)
+
+    def calc_bars(
+        tsdf,
+        freq: str,
+        metricCols: Optional[List[str]] = None,
+        fill: Optional[bool] = None,
+    ) -> "TSDF":
+        resample_open = tsdf.resample(
+            freq=freq, func="floor", metricCols=metricCols, prefix="open", fill=fill
+        )
+        resample_low = tsdf.resample(
+            freq=freq, func="min", metricCols=metricCols, prefix="low", fill=fill
+        )
+        resample_high = tsdf.resample(
+            freq=freq, func="max", metricCols=metricCols, prefix="high", fill=fill
+        )
+        resample_close = tsdf.resample(
+            freq=freq, func="ceil", metricCols=metricCols, prefix="close", fill=fill
+        )
+
+        join_cols = resample_open.partitionCols + [resample_open.ts_col]
+        bars = (
+            resample_open.df.join(resample_high.df, join_cols)
+            .join(resample_low.df, join_cols)
+            .join(resample_close.df, join_cols)
+        )
+        non_part_cols = set(set(bars.columns) - set(resample_open.partitionCols)) - set(
+            [resample_open.ts_col]
+        )
+        sel_and_sort = (
+            resample_open.partitionCols + [resample_open.ts_col] + sorted(non_part_cols)
+        )
+        bars = bars.select(sel_and_sort)
+
+        return TSDF(bars, resample_open.ts_col, resample_open.partitionCols)
+
     def fourier_transform(
         self, timestep: Union[int, float, complex], valueCol: str
     ) -> "TSDF":
@@ -1528,92 +1752,39 @@
                     tempo_fourier_util, return_schema
                 )
                 result = result.drop("tdval", "tpoints")
->>>>>>> 85973888
         else:
-            grouping_cols = []
-        grouping_cols.append(
-            sfn.window(
-                timeColumn=self.ts_col,
-                windowDuration=length,
-                slideDuration=period,
-                startTime=offset,
-            )
-        )
-
-        # return the DataFrame grouped accordingly
-        return self.df.groupBy(grouping_cols)
-
-    def aggByCycles(
-        self,
-        length: str,
-        *exprs: Union[Column, Dict[str, str]],
-        period: Optional[str] = None,
-        offset: Optional[str] = None,
-        bySeries: bool = True,
-    ) -> IntervalsDF:
-        """
-
-        :param length:
-        :param exprs:
-        :param period:
-        :param offset:
-        :param bySeries:
-        :return:
-        """
-        # build aggregated DataFrame
-        agged_df = self.groupByCycles(length, period, offset, bySeries).agg(exprs)
-
-        # if we have aggregated over series, we return a TSDF without series
-        if bySeries:
-            return IntervalsDF.fromNestedBoundariesDF(
-                agged_df, "window", self.series_ids
-            )
-        else:
-            return IntervalsDF.fromNestedBoundariesDF(agged_df, "window")
-
-    def applyToCycles(
-        self,
-        length: str,
-        func: PandasGroupedMapFunction,
-        schema: Union[StructType, str],
-        period: Optional[str] = None,
-        offset: Optional[str] = None,
-        bySeries: bool = True,
-    ) -> IntervalsDF:
-        """
-
-        :param length:
-        :param func:
-        :param schema:
-        :param period:
-        :param offset:
-        :param bySeries:
-        :return:
-        """
-        # apply function to get DataFrame of results
-        applied_df = self.groupByCycles(length, period, offset, bySeries).applyInPandas(
-            func, schema
-        )
-
-        # if we have applied over series, we return a TSDF without series
-        if bySeries:
-            return IntervalsDF.fromNestedBoundariesDF(
-                applied_df, "window", self.series_ids
-            )
-        else:
-            return IntervalsDF.fromNestedBoundariesDF(applied_df, "window")
-
-    #
-    # utility functions
-    #
-
-    def write(
-        self,
-        spark: SparkSession,
-        tabName: str,
-        optimizationCols: Optional[List[str]] = None,
-    ) -> None:
-        t_io.write(self, spark, tabName, optimizationCols)
+            if self.partitionCols == []:
+                data = data.withColumn("dummy_group", sfn.lit("dummy_val"))
+                data = (
+                    data.select(sfn.col("dummy_group"), self.ts_col, sfn.col(valueCol))
+                    .withColumn("tdval", sfn.col(valueCol))
+                    .withColumn("tpoints", sfn.col(self.ts_col))
+                )
+                return_schema = ",".join(
+                    [f"{i[0]} {i[1]}" for i in data.dtypes]
+                    + ["freq double", "ft_real double", "ft_imag double"]
+                )
+                result = data.groupBy("dummy_group").applyInPandas(
+                    tempo_fourier_util, return_schema
+                )
+                result = result.drop("dummy_group", "tdval", "tpoints")
+            else:
+                group_cols = self.partitionCols
+                data = (
+                    data.select(*group_cols, self.ts_col, sfn.col(valueCol))
+                    .withColumn("tdval", sfn.col(valueCol))
+                    .withColumn("tpoints", sfn.col(self.ts_col))
+                )
+                return_schema = ",".join(
+                    [f"{i[0]} {i[1]}" for i in data.dtypes]
+                    + ["freq double", "ft_real double", "ft_imag double"]
+                )
+                result = data.groupBy(*group_cols).applyInPandas(
+                    tempo_fourier_util, return_schema
+                )
+                result = result.drop("tdval", "tpoints")
+
+        return TSDF(result, self.ts_col, self.partitionCols, self.sequence_col)
 
     def extractStateIntervals(
         self,
