from __future__ import annotations

import logging
import operator
from abc import ABCMeta, abstractmethod
from typing import Any, Callable, List, Optional, Sequence, TypeVar, Union

import numpy as np
import pandas as pd
import pyspark.sql.functions as sfn
from IPython.core.display import HTML  # type: ignore
from IPython.display import display as ipydisplay  # type: ignore
from pyspark.sql import SparkSession
from pyspark.sql.column import Column
from pyspark.sql.dataframe import DataFrame
from pyspark.sql.types import StringType, TimestampType
from pyspark.sql.window import Window, WindowSpec
from scipy.fft import fft, fftfreq

import tempo.interpol as t_interpolation
import tempo.io as t_io
import tempo.resample as t_resample
import tempo.utils as t_utils

logger = logging.getLogger(__name__)


class TSDF:
    """
    This object is the main wrapper over a Spark data frame which allows a user to parallelize time series computations on a Spark data frame by various dimensions. The two dimensions required are partition_cols (list of columns by which to summarize) and ts_col (timestamp column, which can be epoch or TimestampType).
    """

    def __init__(
        self,
        df: DataFrame,
        ts_col: str = "event_ts",
        partition_cols: Optional[list[str]] = None,
        sequence_col: Optional[str] = None,
    ):
        """
        Constructor
        :param df:
        :param ts_col:
        :param partition_cols:
        :sequence_col every tsdf allows for a tie-breaker secondary sort key
        """
        self.ts_col = self.__validated_column(df, ts_col)
        self.partitionCols = (
            []
            if partition_cols is None
            else self.__validated_columns(df, partition_cols.copy())
        )

        self.df = df
        self.sequence_col = "" if sequence_col is None else sequence_col

        # Add customized check for string type for the timestamp.
        # If we see a string, we will proactively created a double
        # version of the string timestamp for sorting purposes and
        # rename to ts_col

        # TODO : we validate the string is of a specific format. Spark will
        # convert a valid formatted timestamp string to timestamp type so
        # this if clause seems unneeded. Perhaps we should check for non-valid
        # Timestamp string matching then do some pattern matching to extract
        # the time stamp.
        if isinstance(df.schema[ts_col].dataType, StringType):  # pragma: no cover
            sample_ts = df.select(ts_col).limit(1).collect()[0][0]
            self.__validate_ts_string(sample_ts)
            self.df = (
                self.__add_double_ts()
                .drop(self.ts_col)
                .withColumnRenamed("double_ts", self.ts_col)
            )

        """
    Make sure DF is ordered by its respective ts_col and partition columns.
    """

    #
    # Helper functions
    #

    @staticmethod
    def parse_nanos_timestamp(
        df: DataFrame,
        str_ts_col: str,
        ts_fmt: str = "yyyy-MM-dd HH:mm:ss",
        double_ts_col: Optional[str] = None,
        parsed_ts_col: Optional[str] = None,
    ) -> DataFrame:
        """
        Parse a string timestamp column with nanosecond precision into a double timestamp column.

        :param df: DataFrame containing the string timestamp column
        :param str_ts_col: Name of the string timestamp column
        :param ts_fmt: Format of the string timestamp column (default: "yyyy-MM-dd HH:mm:ss")
        :param double_ts_col: Name of the double timestamp column to create, if None
                the source string column will be overwritten
        :param parsed_ts_col: Name of the parsed timestamp column to create, if None
                no parsed timestamp column will be kept

        :return: DataFrame with the double timestamp column
        """

        # add a parsed timestamp column if requested
        src_df = (
            df.withColumn(parsed_ts_col, sfn.to_timestamp(sfn.col(str_ts_col), ts_fmt))
            if parsed_ts_col
            else df
        )

        return (
            src_df.withColumn(
                "nanos",
                sfn.when(
                    sfn.col(str_ts_col).contains("."),
                    sfn.concat(sfn.lit("0."), sfn.split(sfn.col(str_ts_col), r"\.")[1]),
                )
                .otherwise(0)
                .cast("double"),
            )
            .withColumn("long_ts", sfn.unix_timestamp(str_ts_col, ts_fmt))
            .withColumn(
                (double_ts_col or str_ts_col), sfn.col("long_ts") + sfn.col("nanos")
            )
        )

    def __add_double_ts(self) -> DataFrame:
        """Add a double (epoch) version of the string timestamp out to nanos"""
        return (
            self.df.withColumn(
                "nanos",
                (
                    sfn.when(
                        sfn.col(self.ts_col).contains("."),
                        sfn.concat(
                            sfn.lit("0."),
                            sfn.split(sfn.col(self.ts_col), r"\.")[1],
                        ),
                    ).otherwise(0)
                ).cast("double"),
            )
            .withColumn("long_ts", sfn.col(self.ts_col).cast("timestamp").cast("long"))
            .withColumn("double_ts", sfn.col("long_ts") + sfn.col("nanos"))
            .drop("nanos")
            .drop("long_ts")
        )

    @staticmethod
    def __validate_ts_string(ts_text: str) -> None:
        """Validate the format for the string using Regex matching for ts_string"""
        import re

        ts_pattern = r"^(\d{4}-\d{2}-\d{2}[T| ]\d{2}:\d{2}:\d{2})(\.\d+)?$"
        if re.match(ts_pattern, ts_text) is None:
            raise ValueError(
                "Incorrect data format, should be YYYY-MM-DD HH:MM:SS[.nnnnnnnn]"
            )

    @staticmethod
    def __validated_column(df: DataFrame, colname: str) -> str:
        if not isinstance(colname, str):
            raise TypeError(
                f"Column names must be of type str; found {type(colname)} instead!"
            )
        if colname.lower() not in [col.lower() for col in df.columns]:
            raise ValueError(f"Column {colname} not found in Dataframe")
        return colname

    def __validated_columns(
        self, df: DataFrame, colnames: Optional[Union[str, List[str]]]
    ) -> List[str]:
        # if provided a string, treat it as a single column
        if isinstance(colnames, str):
            colnames = [colnames]
        # otherwise we really should have a list or None
        elif colnames is None:
            colnames = []
        elif not isinstance(colnames, list):
            raise TypeError(
                f"Columns must be of type list, str, or None; found {type(colnames)} instead!"
            )
        # validate each column
        for col in colnames:
            self.__validated_column(df, col)
        return colnames

    def __checkPartitionCols(self, tsdf_right: "TSDF") -> None:
        for left_col, right_col in zip(self.partitionCols, tsdf_right.partitionCols):
            if left_col != right_col:
                raise ValueError(
                    "left and right dataframe partition columns should have same name in same order"
                )

    def __validateTsColMatch(self, right_tsdf: "TSDF") -> None:
        left_ts_datatype = self.df.select(self.ts_col).dtypes[0][1]
        right_ts_datatype = right_tsdf.df.select(self.ts_col).dtypes[0][1]
        if left_ts_datatype != right_ts_datatype:
            raise ValueError(
                "left and right dataframe timestamp index columns should have same type"
            )

    def __addPrefixToColumns(self, col_list: list[str], prefix: str) -> "TSDF":
        """
        Add prefix to all specified columns.
        """
        # no-op if no prefix
        if not prefix:
            return self

        # build a column rename map
        col_map = {col: "_".join([prefix, col]) for col in col_list}
        # TODO - In the future (when Spark 3.4+ is standard) we should implement batch rename using:
        # df = self.df.withColumnsRenamed(col_map)

        # build a list of column expressions to rename columns in a select
        select_exprs = [
            sfn.col(col).alias(col_map[col]) if col in col_map else sfn.col(col)
            for col in self.df.columns
        ]
        # select the renamed columns
        renamed_df = self.df.select(*select_exprs)

        # find the structural columns
        ts_col = col_map.get(self.ts_col, self.ts_col)
        partition_cols = [col_map.get(c, c) for c in self.partitionCols]
        sequence_col = col_map.get(self.sequence_col, self.sequence_col)
        return TSDF(renamed_df, ts_col, partition_cols, sequence_col=sequence_col)

    def __addColumnsFromOtherDF(self, other_cols: Sequence[str]) -> "TSDF":
        """
        Add columns from some other DF as lit(None), as pre-step before union.
        """

        # build a list of column expressions to rename columns in a select
        current_cols = [sfn.col(col) for col in self.df.columns]
        new_cols = [sfn.lit(None).alias(col) for col in other_cols]
        new_df = self.df.select(current_cols + new_cols)

        return TSDF(new_df, self.ts_col, self.partitionCols)

    def __combineTSDF(self, ts_df_right: "TSDF", combined_ts_col: str) -> "TSDF":
        combined_df = self.df.unionByName(ts_df_right.df).withColumn(
            combined_ts_col, sfn.coalesce(self.ts_col, ts_df_right.ts_col)
        )

        return TSDF(combined_df, combined_ts_col, self.partitionCols)

    def __getLastRightRow(
        self,
        left_ts_col: str,
        right_cols: list[str],
        sequence_col: str,
        tsPartitionVal: Optional[int],
        ignoreNulls: bool,
        suppress_null_warning: bool,
    ) -> "TSDF":
        """Get last right value of each right column (inc. right timestamp) for each self.ts_col value

        self.ts_col, which is the combined time-stamp column of both left and right dataframe, is dropped at the end
        since it is no longer used in subsequent methods.
        """
        ptntl_sort_keys = [self.ts_col, "rec_ind"]
        if sequence_col:
            ptntl_sort_keys.append(sequence_col)

        sort_keys = [
            sfn.col(col_name) for col_name in ptntl_sort_keys if col_name != ""
        ]

        window_spec = (
            Window.partitionBy(self.partitionCols)
            .orderBy(sort_keys)
            .rowsBetween(Window.unboundedPreceding, Window.currentRow)
        )

        # generate expressions to find the last value of each right-hand column
        if ignoreNulls is False:
            if tsPartitionVal is not None:
                raise ValueError(
                    "Disabling null skipping with a partition value is not supported yet."
                )
            mod_right_cols = [
                sfn.last(
                    sfn.when(sfn.col("rec_ind") == -1, sfn.struct(col)).otherwise(None),
                    True,
                )
                .over(window_spec)[col]
                .alias(col)
                for col in right_cols
            ]
        elif tsPartitionVal is None:
            mod_right_cols = [
                sfn.last(col, ignoreNulls).over(window_spec).alias(col)
                for col in right_cols
            ]
        else:
            mod_right_cols = [
                sfn.last(col, ignoreNulls).over(window_spec).alias(col)
                for col in right_cols
            ]
            # non-null count columns, these will be dropped below
            mod_right_cols += [
                sfn.count(col).over(window_spec).alias("non_null_ct" + col)
                for col in right_cols
            ]

        # select the left-hand side columns, and the modified right-hand side columns
        non_right_cols = list(set(self.df.columns) - set(right_cols))
        df = self.df.select(non_right_cols + mod_right_cols)
        # drop the null left-hand side rows
        df = (df.filter(sfn.col(left_ts_col).isNotNull()).drop(self.ts_col)).drop(
            "rec_ind"
        )

        # remove the null_ct stats used to record missing values in partitioned as of join
        if tsPartitionVal is not None:
            for column in df.columns:
                if column.startswith("non_null"):
                    # Avoid collect() calls when explicitly ignoring the warnings about null values due to lookback
                    # window. if setting suppress_null_warning to True and warning logger is enabled for other part
                    # of the code, it would make sense to not log warning in this function while allowing other part
                    # of the code to continue to log warning. So it makes more sense for and than or on this line
                    if not suppress_null_warning and logger.isEnabledFor(
                        logging.WARNING
                    ):
                        any_blank_vals = df.agg({column: "min"}).collect()[0][0] == 0
                        newCol = column.replace("non_null_ct", "")
                        if any_blank_vals:
                            logger.warning(
                                "Column "
                                + newCol
                                + " had no values within the lookback window. Consider using a larger window to avoid missing values. If this is the first record in the data frame, this warning can be ignored."
                            )
                    df = df.drop(column)

        return TSDF(df, left_ts_col, self.partitionCols)

    def __getTimePartitions(self, tsPartitionVal: int, fraction: float = 0.1) -> "TSDF":
        """
        Create time-partitions for our data-set. We put our time-stamps into brackets of <tsPartitionVal>. Timestamps
        are rounded down to the nearest <tsPartitionVal> seconds.

        We cast our timestamp column to double instead of using f.unix_timestamp, since it provides more precision.

        Additionally, we make these partitions overlapping by adding a remainder df. This way when calculating the
        last right timestamp we will not end up with nulls for the first left timestamp in each partition.

        TODO: change ts_partition to accommodate for higher precision than seconds.
        """
        partition_df = (
            self.df.withColumn(
                "ts_col_double", sfn.col(self.ts_col).cast("double")
            )  # double is preferred over unix_timestamp
            .withColumn(
                "ts_partition",
                sfn.lit(tsPartitionVal)
                * (sfn.col("ts_col_double") / sfn.lit(tsPartitionVal)).cast("integer"),
            )
            .withColumn(
                "partition_remainder",
                (sfn.col("ts_col_double") - sfn.col("ts_partition"))
                / sfn.lit(tsPartitionVal),
            )
            .withColumn("is_original", sfn.lit(1))
        ).cache()  # cache it because it's used twice.

        # add [1 - fraction] of previous time partition to the next partition.
        remainder_df = (
            partition_df.filter(sfn.col("partition_remainder") >= sfn.lit(1 - fraction))
            .withColumn(
                "ts_partition", sfn.col("ts_partition") + sfn.lit(tsPartitionVal)
            )
            .withColumn("is_original", sfn.lit(0))
        )

        df = partition_df.union(remainder_df).drop(
            "partition_remainder", "ts_col_double"
        )
        return TSDF(df, self.ts_col, self.partitionCols + ["ts_partition"])

    #
    # Slicing & Selection
    #

    def select(self, *cols: Union[str, List[str]]) -> "TSDF":
        """
        pyspark.sql.DataFrame.select() method's equivalent for TSDF objects

        :param cols: str or list of strs column names (string). If one of the column names is '*', that
            column is expanded to include all columns in the current :class:`TSDF`.

        ## Examples
        .. code-block:: python
        tsdf.select('*').collect()
        [Row(age=2, name='Alice'), Row(age=5, name='Bob')]
        tsdf.select('name', 'age').collect()
        [Row(name='Alice', age=2), Row(name='Bob', age=5)]

        """

        # The columns which will be a mandatory requirement while selecting from TSDFs
        seq_col_stub = [] if bool(self.sequence_col) is False else [self.sequence_col]
        mandatory_cols = [self.ts_col] + self.partitionCols + seq_col_stub
        if set(mandatory_cols).issubset(set(cols)):
            return TSDF(
                self.df.select(*cols),
                self.ts_col,
                self.partitionCols,
                self.sequence_col,
            )
        else:
            raise Exception(
                "In TSDF's select statement original ts_col, partitionCols and seq_col_stub(optional) must be present"
            )

    def __slice(self, op: str, target_ts: Union[str, int]) -> "TSDF":
        """
        Private method to slice TSDF by time

        :param op: string symbol of the operation to perform
        :type op: str
        :param target_ts: timestamp on which to filter

        :return: a TSDF object containing only those records within the time slice specified
        """
        # quote our timestamp if its a string
        target_expr = f"'{target_ts}'" if isinstance(target_ts, str) else target_ts
        slice_expr = sfn.expr(f"{self.ts_col} {op} {target_expr}")
        sliced_df = self.df.where(slice_expr)
        return TSDF(
            sliced_df,
            ts_col=self.ts_col,
            partition_cols=self.partitionCols,
            sequence_col=self.sequence_col,
        )

    def at(self, ts: Union[str, int]) -> "TSDF":
        """
        Select only records at a given time

        :param ts: timestamp of the records to select

        :return: a :class:`~tsdf.TSDF` object containing just the records at the given time
        """
        return self.__slice("==", ts)

    def before(self, ts: Union[str, int]) -> "TSDF":
        """
        Select only records before a given time

        :param ts: timestamp on which to filter records

        :return: a :class:`~tsdf.TSDF` object containing just the records before the given time
        """
        return self.__slice("<", ts)

    def atOrBefore(self, ts: Union[str, int]) -> "TSDF":
        """
        Select only records at or before a given time

        :param ts: timestamp on which to filter records

        :return: a :class:`~tsdf.TSDF` object containing just the records at or before the given time
        """
        return self.__slice("<=", ts)

    def after(self, ts: Union[str, int]) -> "TSDF":
        """
        Select only records after a given time

        :param ts: timestamp on which to filter records

        :return: a :class:`~tsdf.TSDF` object containing just the records after the given time
        """
        return self.__slice(">", ts)

    def atOrAfter(self, ts: Union[str, int]) -> "TSDF":
        """
        Select only records at or after a given time

        :param ts: timestamp on which to filter records

        :return: a :class:`~tsdf.TSDF` object containing just the records at or after the given time
        """
        return self.__slice(">=", ts)

    def between(
        self, start_ts: Union[str, int], end_ts: Union[str, int], inclusive: bool = True
    ) -> "TSDF":
        """
        Select only records in a given range

        :param start_ts: starting time of the range to select
        :param end_ts: ending time of the range to select
        :param inclusive: whether the range is inclusive of the endpoints or not, defaults to True
        :type inclusive: bool

        :return: a :class:`~tsdf.TSDF` object containing just the records within the range specified
        """
        if inclusive:
            return self.atOrAfter(start_ts).atOrBefore(end_ts)
        return self.after(start_ts).before(end_ts)

    def __top_rows_per_series(self, win: WindowSpec, n: int) -> "TSDF":
        """
        Private method to select just the top n rows per series (as defined by a window ordering)

        :param win: the window on which we order the rows in each series
        :param n: the number of rows to return

        :return: a :class:`~tsdf.TSDF` object containing just the top n rows in each series
        """
        row_num_col = "__row_num"
        prev_records_df = (
            self.df.withColumn(row_num_col, sfn.row_number().over(win))
            .where(sfn.col(row_num_col) <= sfn.lit(n))
            .drop(row_num_col)
        )
        return TSDF(
            prev_records_df,
            ts_col=self.ts_col,
            partition_cols=self.partitionCols,
            sequence_col=self.sequence_col,
        )

    def earliest(self, n: int = 1) -> "TSDF":
        """
        Select the earliest n records for each series

        :param n: number of records to select (default is 1)

        :return: a :class:`~tsdf.TSDF` object containing the earliest n records for each series
        """
        prev_window = self.__baseWindow(reverse=False)
        return self.__top_rows_per_series(prev_window, n)

    def latest(self, n: int = 1) -> "TSDF":
        """
        Select the latest n records for each series

        :param n: number of records to select (default is 1)

        :return: a :class:`~tsdf.TSDF` object containing the latest n records for each series
        """
        next_window = self.__baseWindow(reverse=True)
        return self.__top_rows_per_series(next_window, n)

    def priorTo(self, ts: Union[str, int], n: int = 1) -> "TSDF":
        """
        Select the n most recent records prior to a given time
        You can think of this like an 'asOf' select - it selects the records as of a particular time

        :param ts: timestamp on which to filter records
        :param n: number of records to select (default is 1)

        :return: a :class:`~tsdf.TSDF` object containing the n records prior to the given time
        """
        return self.atOrBefore(ts).latest(n)

    def subsequentTo(self, ts: Union[str, int], n: int = 1) -> "TSDF":
        """
        Select the n records subsequent to a give time

        :param ts: timestamp on which to filter records
        :param n: number of records to select (default is 1)

        :return: a :class:`~tsdf.TSDF` object containing the n records subsequent to the given time
        """
        return self.atOrAfter(ts).earliest(n)

    #
    # Display functions
    #

    def show(
        self, n: int = 20, k: int = 5, truncate: bool = True, vertical: bool = False
    ) -> None:
        """
        pyspark.sql.DataFrame.show() method's equivalent for TSDF objects

        :param n: Number of rows to show. (default: 20)
        :param truncate: If set to True, truncate strings longer than 20 chars by default.
            If set to a number greater than one, truncates long strings to length truncate
            and align cells right.
        :param vertical: If set to True, print output rows vertically (one line per column value).

        ## Example to show usage:
        .. code-block:: python
        from pyspark.sql.functions import *

        phone_accel_df = spark.read.format("csv").option("header", "true").load("dbfs:/home/tempo/Phones_accelerometer") \n
            .withColumn("event_ts", (col("Arrival_Time").cast("double")/1000).cast("timestamp")) \n
            .withColumn("x", col("x").cast("double")) \n
            .withColumn("y", col("y").cast("double")) \n
            .withColumn("z", col("z").cast("double")) \n
            .withColumn("event_ts_dbl", col("event_ts").cast("double"))

        from tempo import *

        phone_accel_tsdf = TSDF(phone_accel_df, ts_col="event_ts", partition_cols = ["User"])

        # Call show method here
        phone_accel_tsdf.show()
        """

        # validate k <= n
        if k > n:
            raise ValueError(f"Parameter k {k} cannot be greater than parameter n {n}")

        if not t_utils.IS_DATABRICKS and t_utils.ENV_CAN_RENDER_HTML:
            # In Jupyter notebooks, for wide dataframes the below line will enable
            # rendering the output in a scrollable format.
            ipydisplay(
                HTML("<style>pre { white-space: pre !important; }</style>")
            )  # pragma: no cover
        t_utils.get_display_df(self, k).show(n, truncate, vertical)

    def describe(self) -> DataFrame:
        """
        Describe a TSDF object using a global summary across all time series (anywhere from 10 to millions) as well as the standard Spark data frame stats. Missing vals
        Summary
        global - unique time series based on partition columns, min/max times, granularity - lowest precision in the time series timestamp column
        count / mean / stddev / min / max - standard Spark data frame describe() output
        missing_vals_pct - percentage (from 0 to 100) of missing values.
        """
        # extract the double version of the timestamp column to summarize
        double_ts_col = self.ts_col + "_dbl"

        this_df = self.df.withColumn(double_ts_col, sfn.col(self.ts_col).cast("double"))

        # summary missing value percentages
        missing_vals = this_df.select(
            [
                (
                    100
                    * sfn.count(sfn.when(sfn.col(c[0]).isNull(), c[0]))
                    / sfn.count(sfn.lit(1))
                ).alias(c[0])
                for c in this_df.dtypes
                if c[1] != "timestamp"
            ]
        ).select(sfn.lit("missing_vals_pct").alias("summary"), "*")

        # describe stats
        desc_stats = this_df.describe().union(missing_vals)
        unique_ts = this_df.select(*self.partitionCols).distinct().count()

        max_ts = this_df.select(
            sfn.max(sfn.col(self.ts_col)).alias("max_ts")
        ).collect()[0][0]
        min_ts = this_df.select(
            sfn.min(sfn.col(self.ts_col)).alias("max_ts")
        ).collect()[0][0]
        gran = this_df.selectExpr(
            """min(case when {0} - cast({0} as integer) > 0 then '1-millis'
                  when {0} % 60 != 0 then '2-seconds'
                  when {0} % 3600 != 0 then '3-minutes'
                  when {0} % 86400 != 0 then '4-hours'
                  else '5-days' end) granularity""".format(
                double_ts_col
            )
        ).collect()[0][0][2:]

        non_summary_cols = [c for c in desc_stats.columns if c != "summary"]

        desc_stats = desc_stats.select(
            sfn.col("summary"),
            sfn.lit(" ").alias("unique_ts_count"),
            sfn.lit(" ").alias("min_ts"),
            sfn.lit(" ").alias("max_ts"),
            sfn.lit(" ").alias("granularity"),
            *non_summary_cols,
        )

        # add in single record with global summary attributes and the previously computed missing value and Spark data frame describe stats
        global_smry_rec = desc_stats.limit(1).select(
            sfn.lit("global").alias("summary"),
            sfn.lit(unique_ts).alias("unique_ts_count"),
            sfn.lit(min_ts).alias("min_ts"),
            sfn.lit(max_ts).alias("max_ts"),
            sfn.lit(gran).alias("granularity"),
            *[sfn.lit(" ").alias(c) for c in non_summary_cols],
        )

        full_smry = global_smry_rec.union(desc_stats)
        full_smry = full_smry.withColumnRenamed(
            "unique_ts_count", "unique_time_series_count"
        )

        try:  # pragma: no cover
            dbutils.fs.ls("/")  # type: ignore
            return full_smry
        # TODO: Can we raise something other than generic Exception?
        #  perhaps refactor to check for IS_DATABRICKS
        except Exception:
            return full_smry

    def __getSparkPlan(self, df: DataFrame, spark: SparkSession) -> str:
        """
        Internal helper function to obtain the Spark plan for the input data frame

        Parameters
        :param df - input Spark data frame - the AS OF join has 2 data frames; this will be called for each
        :param spark - Spark session which is used to query the view obtained from the Spark data frame
        """

        df.createOrReplaceTempView("view")
        plan = spark.sql("explain cost select * from view").collect()[0][0]

        return plan

    def __getBytesFromPlan(self, df: DataFrame, spark: SparkSession) -> float:
        """
        Internal helper function to obtain how many bytes in memory the Spark data
        frame is likely to take up. This is an upper bound and is obtained from the
        plan details in Spark

        Parameters
        :param df - input Spark data frame - the AS OF join has 2 data frames; this will be called for each
        :param spark - Spark session which is used to query the view obtained from the Spark data frame
        """

        plan = self.__getSparkPlan(df, spark)

        import re

        search_result = re.search(r"sizeInBytes=.*(['\)])", plan, re.MULTILINE)
        if search_result is not None:
            result = search_result.group(0).replace(")", "")
        else:
            raise ValueError("Unable to obtain sizeInBytes from Spark plan")

        size = result.split("=")[1].split(" ")[0]
        units = result.split("=")[1].split(" ")[1]

        # perform to MB for threshold check
        if units == "GiB":
            plan_bytes = float(size) * 1024 * 1024 * 1024
        elif units == "MiB":
            plan_bytes = float(size) * 1024 * 1024
        elif units == "KiB":
            plan_bytes = float(size) * 1024
        else:
            plan_bytes = float(size)

        return plan_bytes

    def asofJoin(
        self,
        right_tsdf: "TSDF",
        left_prefix: Optional[str] = None,
        right_prefix: str = "right",
        tsPartitionVal: Optional[int] = None,
        fraction: float = 0.5,
        skipNulls: bool = True,
        sql_join_opt: bool = False,
        suppress_null_warning: bool = False,
        tolerance: Optional[int] = None,
    ) -> "TSDF":
        """
        Performs an as-of join between two time-series. If a tsPartitionVal is
        specified, it will do this partitioned by time brackets, which can help alleviate skew.

        NOTE: partition cols have to be the same for both Dataframes. We are
        collecting stats when the WARNING level is enabled also.

        Parameters
        :param right_tsdf - right-hand data frame containing columns to merge in
        :param left_prefix - optional prefix for base data frame
        :param right_prefix - optional prefix for right-hand data frame
        :param tsPartitionVal - value to break up each partition into time brackets
        :param fraction - overlap fraction
        :param skipNulls - whether to skip nulls when joining in values
        :param sql_join_opt - if set to True, will use standard Spark SQL join if it is estimated to be efficient
        :param suppress_null_warning - when tsPartitionVal is specified, will collect min of each column and raise warnings about null values, set to True to avoid
        :param tolerance - only join values within this tolerance range (inclusive), expressed in number of seconds as a double
        """

        # first block of logic checks whether a standard range join will suffice
        left_df = self.df
        right_df = right_tsdf.df

        # test if the broadcast join will be efficient
        if sql_join_opt:
            spark = SparkSession.builder.getOrCreate()
            left_bytes = self.__getBytesFromPlan(left_df, spark)
            right_bytes = self.__getBytesFromPlan(right_df, spark)

            # choose 30MB as the cutoff for the broadcast
            bytes_threshold = 30 * 1024 * 1024
            if (left_bytes < bytes_threshold) or (right_bytes < bytes_threshold):
                spark.conf.set("spark.databricks.optimizer.rangeJoin.binSize", 60)
                partition_cols = right_tsdf.partitionCols
                left_cols = list(set(left_df.columns) - set(self.partitionCols))
                right_cols = list(set(right_df.columns) - set(right_tsdf.partitionCols))

                left_prefix = left_prefix + "_" if left_prefix else ""
                right_prefix = right_prefix + "_" if right_prefix else ""

                w = Window.partitionBy(*partition_cols).orderBy(
                    right_prefix + right_tsdf.ts_col
                )

                new_left_ts_col = left_prefix + self.ts_col
                new_left_cols = [
                    sfn.col(c).alias(left_prefix + c) for c in left_cols
                ] + partition_cols
                new_right_cols = [
                    sfn.col(c).alias(right_prefix + c) for c in right_cols
                ] + partition_cols
                quotes_df_w_lag = right_df.select(*new_right_cols).withColumn(
                    "lead_" + right_tsdf.ts_col,
                    sfn.lead(right_prefix + right_tsdf.ts_col).over(w),
                )
                left_df = left_df.select(*new_left_cols)
                res = (
                    left_df.join(quotes_df_w_lag, partition_cols)
                    .where(
                        left_df[new_left_ts_col].between(
                            sfn.col(right_prefix + right_tsdf.ts_col),
                            sfn.coalesce(
                                sfn.col("lead_" + right_tsdf.ts_col),
                                sfn.lit("2099-01-01").cast("timestamp"),
                            ),
                        )
                    )
                    .drop("lead_" + right_tsdf.ts_col)
                )
                return TSDF(
                    res, partition_cols=self.partitionCols, ts_col=new_left_ts_col
                )

        # end of block checking to see if standard Spark SQL join will work

        if tsPartitionVal is not None:
            logger.warning(
                "You are using the skew version of the AS OF join. This may result in null values if there are any "
                "values outside of the maximum lookback. For maximum efficiency, choose smaller values of maximum "
                "lookback, trading off performance and potential blank AS OF values for sparse keys"
            )

        # Check whether partition columns have same name in both dataframes
        self.__checkPartitionCols(right_tsdf)

        # prefix non-partition columns, to avoid duplicated columns.
        left_df = self.df
        right_df = right_tsdf.df

        # validate timestamp datatypes match
        self.__validateTsColMatch(right_tsdf)

        orig_left_col_diff = list(
            set(left_df.columns).difference(set(self.partitionCols))
        )
        orig_right_col_diff = list(
            set(right_df.columns).difference(set(self.partitionCols))
        )

        left_tsdf = (
            (self.__addPrefixToColumns([self.ts_col] + orig_left_col_diff, left_prefix))
            if left_prefix is not None
            else self
        )
        right_tsdf = right_tsdf.__addPrefixToColumns(
            [right_tsdf.ts_col] + orig_right_col_diff, right_prefix
        )

        left_columns = list(
            set(left_tsdf.df.columns).difference(set(self.partitionCols))
        )
        right_columns = list(
            set(right_tsdf.df.columns).difference(set(self.partitionCols))
        )

        # Union both dataframes, and create a combined TS column
        combined_ts_col = "combined_ts"
        combined_df = left_tsdf.__addColumnsFromOtherDF(right_columns).__combineTSDF(
            right_tsdf.__addColumnsFromOtherDF(left_columns), combined_ts_col
        )
        combined_df.df = combined_df.df.withColumn(
            "rec_ind",
            sfn.when(sfn.col(left_tsdf.ts_col).isNotNull(), 1).otherwise(-1),
        )

        # perform asof join.
        if tsPartitionVal is None:
            asofDF = combined_df.__getLastRightRow(
                left_tsdf.ts_col,
                right_columns,
                right_tsdf.sequence_col,
                tsPartitionVal,
                skipNulls,
                suppress_null_warning,
            )
        else:
            tsPartitionDF = combined_df.__getTimePartitions(
                tsPartitionVal, fraction=fraction
            )
            asofDF = tsPartitionDF.__getLastRightRow(
                left_tsdf.ts_col,
                right_columns,
                right_tsdf.sequence_col,
                tsPartitionVal,
                skipNulls,
                suppress_null_warning,
            )

            # Get rid of overlapped data and the extra columns generated from timePartitions
            df = asofDF.df.filter(sfn.col("is_original") == 1).drop(
                "ts_partition", "is_original"
            )

            asofDF = TSDF(df, asofDF.ts_col, combined_df.partitionCols)

        if tolerance is not None:
            df = asofDF.df
            left_ts_col = left_tsdf.ts_col
            right_ts_col = right_tsdf.ts_col
            tolerance_condition = (
                df[left_ts_col].cast("double") - df[right_ts_col].cast("double")
                > tolerance
            )

            for right_col in right_columns:
                # First set right non-timestamp columns to null for rows outside of tolerance band
                if right_col != right_ts_col:
                    df = df.withColumn(
                        right_col,
                        sfn.when(tolerance_condition, sfn.lit(None)).otherwise(
                            df[right_col]
                        ),
                    )

            # Finally, set right timestamp column to null for rows outside of tolerance band
            df = df.withColumn(
                right_ts_col,
                sfn.when(tolerance_condition, sfn.lit(None)).otherwise(
                    df[right_ts_col]
                ),
            )
            asofDF.df = df

        return asofDF

    def __baseWindow(
        self, sort_col: Optional[str] = None, reverse: bool = False
    ) -> WindowSpec:
        # figure out our sorting columns
        primary_sort_col = self.ts_col if not sort_col else sort_col
        sort_cols = (
            [primary_sort_col, self.sequence_col]
            if self.sequence_col
            else [primary_sort_col]
        )

        # are we ordering forwards (default) or reveresed?
        col_fn = sfn.col
        if reverse:
            col_fn = lambda colname: sfn.col(colname).desc()  # noqa E731

        # our window will be sorted on our sort_cols in the appropriate direction
        w = Window().orderBy([col_fn(col) for col in sort_cols])
        # and partitioned by any series IDs
        if self.partitionCols:
            w = w.partitionBy([sfn.col(elem) for elem in self.partitionCols])
        return w

    def __rangeBetweenWindow(
        self,
        range_from: int,
        range_to: int,
        sort_col: Optional[str] = None,
        reverse: bool = False,
    ) -> WindowSpec:
        return self.__baseWindow(sort_col=sort_col, reverse=reverse).rangeBetween(
            range_from, range_to
        )

    def __rowsBetweenWindow(
        self,
        rows_from: int,
        rows_to: int,
        reverse: bool = False,
    ) -> WindowSpec:
        return self.__baseWindow(reverse=reverse).rowsBetween(rows_from, rows_to)

    def withPartitionCols(self, partitionCols: list[str]) -> "TSDF":
        """
        Sets certain columns of the TSDF as partition columns. Partition columns are those that differentiate distinct timeseries
        from each other.
        :param partitionCols: a list of columns used to partition distinct timeseries
        :return: a TSDF object with the given partition columns
        """
        return TSDF(self.df, self.ts_col, partitionCols)

    def vwap(
        self,
        frequency: str = "m",
        volume_col: str = "volume",
        price_col: str = "price",
    ) -> "TSDF":
        # set pre_vwap as self or enrich with the frequency
        pre_vwap = self.df
        if frequency == "m":
            pre_vwap = self.df.withColumn(
                "time_group",
                sfn.concat(
                    sfn.lpad(sfn.hour(sfn.col(self.ts_col)), 2, "0"),
                    sfn.lit(":"),
                    sfn.lpad(sfn.minute(sfn.col(self.ts_col)), 2, "0"),
                ),
            )
        elif frequency == "H":
            pre_vwap = self.df.withColumn(
                "time_group",
                sfn.concat(sfn.lpad(sfn.hour(sfn.col(self.ts_col)), 2, "0")),
            )
        elif frequency == "D":
            pre_vwap = self.df.withColumn(
                "time_group",
                sfn.concat(sfn.lpad(sfn.day(sfn.col(self.ts_col)), 2, "0")),
            )

        group_cols = ["time_group"]
        if self.partitionCols:
            group_cols.extend(self.partitionCols)
        vwapped = (
            pre_vwap.withColumn("dllr_value", sfn.col(price_col) * sfn.col(volume_col))
            .groupby(group_cols)
            .agg(
                sfn.sum("dllr_value").alias("dllr_value"),
                sfn.sum(volume_col).alias(volume_col),
                sfn.max(price_col).alias("_".join(["max", price_col])),
            )
            .withColumn("vwap", sfn.col("dllr_value") / sfn.col(volume_col))
        )

        return TSDF(vwapped, self.ts_col, self.partitionCols)

    def EMA(self, colName: str, window: int = 30, exp_factor: float = 0.2) -> "TSDF":
        """
        Constructs an approximate EMA in the fashion of:
        EMA = e * lag(col,0) + e * (1 - e) * lag(col, 1) + e * (1 - e)^2 * lag(col, 2) etc, up until window
        TODO: replace case when statement with coalesce
        TODO: add in time partitions functionality (what is the overlap fraction?)
        """

        emaColName = "_".join(["EMA", colName])
        df = self.df.withColumn(emaColName, sfn.lit(0)).orderBy(self.ts_col)
        w = self.__baseWindow()
        # Generate all the lag columns:
        for i in range(window):
            lagColName = "_".join(["lag", colName, str(i)])
            weight = exp_factor * (1 - exp_factor) ** i
            df = df.withColumn(
                lagColName, weight * sfn.lag(sfn.col(colName), i).over(w)
            )
            df = df.withColumn(
                emaColName,
                sfn.col(emaColName)
                + sfn.when(sfn.col(lagColName).isNull(), sfn.lit(0)).otherwise(
                    sfn.col(lagColName)
                ),
            ).drop(lagColName)
            # Nulls are currently removed

        return TSDF(df, self.ts_col, self.partitionCols)

    def withLookbackFeatures(
        self,
        featureCols: List[str],
        lookbackWindowSize: int,
        exactSize: bool = True,
        featureColName: str = "features",
    ) -> Union[DataFrame | "TSDF"]:
        """
        Creates a 2-D feature tensor suitable for training an ML model to predict current values from the history of
        some set of features. This function creates a new column containing, for each observation, a 2-D array of the values
        of some number of other columns over a trailing "lookback" window from the previous observation up to some maximum
        number of past observations.

        :param featureCols: the names of one or more feature columns to be aggregated into the feature column
        :param lookbackWindowSize: The size of lookback window (in terms of past observations). Must be an integer >= 1
        :param exactSize: If True (the default), then the resulting DataFrame will only include observations where the
          generated feature column contains arrays of length lookbackWindowSize. This implies that it will truncate
          observations that occurred less than lookbackWindowSize from the start of the timeseries. If False, no truncation
          occurs, and the column may contain arrays less than lookbackWindowSize in length.
        :param featureColName: The name of the feature column to be generated. Defaults to "features"
        :return: a DataFrame with a feature column named featureColName containing the lookback feature tensor
        """
        # first, join all featureCols into a single array column
        tempArrayColName = "__TempArrayCol"
        feat_array_tsdf = self.df.withColumn(tempArrayColName, sfn.array(featureCols))

        # construct a lookback array
        lookback_win = self.__rowsBetweenWindow(-lookbackWindowSize, -1)
        lookback_tsdf = feat_array_tsdf.withColumn(
            featureColName,
            sfn.collect_list(sfn.col(tempArrayColName)).over(lookback_win),
        ).drop(tempArrayColName)

        # make sure only windows of exact size are allowed
        if exactSize:
            return lookback_tsdf.where(sfn.size(featureColName) == lookbackWindowSize)

        return TSDF(lookback_tsdf, self.ts_col, self.partitionCols)

    def withRangeStats(
        self,
        type: str = "range",
        colsToSummarize: Optional[List[Column]] = None,
        rangeBackWindowSecs: int = 1000,
    ) -> "TSDF":
        """
        Create a wider set of stats based on all numeric columns by default
        Users can choose which columns they want to summarize also. These stats are:
        mean/count/min/max/sum/std deviation/zscore
        :param type - this is created in case we want to extend these stats to lookback over a fixed number of rows instead of ranging over column values
        :param colsToSummarize - list of user-supplied columns to compute stats for. All numeric columns are used if no list is provided
        :param rangeBackWindowSecs - lookback this many seconds in time to summarize all stats. Note this will look back from the floor of the base event timestamp (as opposed to the exact time since we cast to long)
        Assumptions:

        1. The features are summarized over a rolling window that ranges back
        2. The range back window can be specified by the user
        3. Sequence numbers are not yet supported for the sort
        4. There is a cast to long from timestamp so microseconds or more likely breaks down - this could be more easily handled with a string timestamp or sorting the timestamp itself. If using a 'rows preceding' window, this wouldn't be a problem
        """

        # identify columns to summarize if not provided
        # these should include all numeric columns that
        # are not the timestamp column and not any of the partition columns
        if colsToSummarize is None:
            # columns we should never summarize
            prohibited_cols = [self.ts_col.lower()]
            if self.partitionCols:
                prohibited_cols.extend([pc.lower() for pc in self.partitionCols])
            # types that can be summarized
            summarizable_types = ["int", "bigint", "float", "double"]
            # filter columns to find summarizable columns
            colsToSummarize = [
                datatype[0]
                for datatype in self.df.dtypes
                if (
                    (datatype[1] in summarizable_types)
                    and (datatype[0].lower() not in prohibited_cols)
                )
            ]

        # build window
        if isinstance(self.df.schema[self.ts_col].dataType, TimestampType):
            self.df = self.__add_double_ts()
            prohibited_cols.extend(["double_ts"])
            w = self.__rangeBetweenWindow(
                -1 * rangeBackWindowSecs, 0, sort_col="double_ts"
            )
        else:
            w = self.__rangeBetweenWindow(-1 * rangeBackWindowSecs, 0)

        # compute column summaries
        selectedCols = self.df.columns
        derivedCols = []
        for metric in colsToSummarize:
            selectedCols.append(sfn.mean(metric).over(w).alias("mean_" + metric))
            selectedCols.append(sfn.count(metric).over(w).alias("count_" + metric))
            selectedCols.append(sfn.min(metric).over(w).alias("min_" + metric))
            selectedCols.append(sfn.max(metric).over(w).alias("max_" + metric))
            selectedCols.append(sfn.sum(metric).over(w).alias("sum_" + metric))
            selectedCols.append(sfn.stddev(metric).over(w).alias("stddev_" + metric))
            derivedCols.append(
                (
                    (sfn.col(metric) - sfn.col("mean_" + metric))
                    / sfn.col("stddev_" + metric)
                ).alias("zscore_" + metric)
            )
        selected_df = self.df.select(*selectedCols)
        summary_df = selected_df.select(*selected_df.columns, *derivedCols).drop(
            "double_ts"
        )

        return TSDF(summary_df, self.ts_col, self.partitionCols)

    def withGroupedStats(
        self,
        metricCols: Optional[List[str]] = None,
        freq: Optional[str] = None,
    ) -> "TSDF":
        """
        Create a wider set of stats based on all numeric columns by default
        Users can choose which columns they want to summarize also. These stats are:
        mean/count/min/max/sum/std deviation
        :param metricCols - list of user-supplied columns to compute stats for. All numeric columns are used if no list is provided
        :param freq - frequency (provide a string of the form '1 min', '30 seconds' and we interpret the window to use to aggregate
        """

        # identify columns to summarize if not provided
        # these should include all numeric columns that
        # are not the timestamp column and not any of the partition columns
        if metricCols is None:
            # columns we should never summarize
            prohibited_cols = [self.ts_col.lower()]
            if self.partitionCols:
                prohibited_cols.extend([pc.lower() for pc in self.partitionCols])
            # types that can be summarized
            summarizable_types = ["int", "bigint", "float", "double"]
            # filter columns to find summarizable columns
            metricCols = [
                datatype[0]
                for datatype in self.df.dtypes
                if (
                    (datatype[1] in summarizable_types)
                    and (datatype[0].lower() not in prohibited_cols)
                )
            ]

        # build window
        parsed_freq = t_resample.checkAllowableFreq(freq)
        period, unit = parsed_freq[0], parsed_freq[1]
        agg_window = sfn.window(
            sfn.col(self.ts_col),
            "{} {}".format(
                period, t_resample.freq_dict[unit]  # type: ignore[literal-required]
            ),
        )

        # compute column summaries
        selectedCols = []
        for metric in metricCols:
            selectedCols.extend(
                [
                    sfn.mean(sfn.col(metric)).alias("mean_" + metric),
                    sfn.count(sfn.col(metric)).alias("count_" + metric),
                    sfn.min(sfn.col(metric)).alias("min_" + metric),
                    sfn.max(sfn.col(metric)).alias("max_" + metric),
                    sfn.sum(sfn.col(metric)).alias("sum_" + metric),
                    sfn.stddev(sfn.col(metric)).alias("stddev_" + metric),
                ]
            )

        selected_df = self.df.groupBy(self.partitionCols + [agg_window]).agg(
            *selectedCols
        )
        summary_df = (
            selected_df.select(*selected_df.columns)
            .withColumn(self.ts_col, sfn.col("window").start)
            .drop("window")
        )

        return TSDF(summary_df, self.ts_col, self.partitionCols)

    def write(
        self,
        spark: SparkSession,
        tabName: str,
        optimizationCols: Optional[List[str]] = None,
    ) -> None:
        t_io.write(self, spark, tabName, optimizationCols)

    def resample(
        self,
        freq: str,
        func: Union[Callable | str],
        metricCols: Optional[List[str]] = None,
        prefix: Optional[str] = None,
        fill: Optional[bool] = None,
        perform_checks: bool = True,
    ) -> "TSDF":
        """
        function to upsample based on frequency and aggregate function similar to pandas
        :param freq: frequency for upsample - valid inputs are "hr", "min", "sec" corresponding to hour, minute, or second
        :param func: function used to aggregate input
        :param metricCols supply a smaller list of numeric columns if the entire set of numeric columns should not be returned for the resample function
        :param prefix - supply a prefix for the newly sampled columns
        :param fill - Boolean - set to True if the desired output should contain filled in gaps (with 0s currently)
        :param perform_checks: calculate time horizon and warnings if True (default is True)
        :return: TSDF object with sample data using aggregate function
        """
        t_resample.validateFuncExists(func)

        # Throw warning for user to validate that the expected number of output rows is valid.
        if fill is True and perform_checks is True:
            t_utils.calculate_time_horizon(
                self.df, self.ts_col, freq, self.partitionCols
            )

        enriched_df: DataFrame = t_resample.aggregate(
            self, freq, func, metricCols, prefix, fill
        )
        return _ResampledTSDF(
            enriched_df,
            ts_col=self.ts_col,
            partition_cols=self.partitionCols,
            freq=freq,
            func=func,
        )

    def interpolate(
        self,
        method: str,
        freq: Optional[str] = None,
        func: Optional[Union[Callable | str]] = None,
        target_cols: Optional[List[str]] = None,
        ts_col: Optional[str] = None,
        partition_cols: Optional[List[str]] = None,
        show_interpolated: bool = False,
        perform_checks: bool = True,
    ) -> "TSDF":
        """
        Function to interpolate based on frequency, aggregation, and fill similar to pandas. Data will first be aggregated using resample, then missing values
        will be filled based on the fill calculation.

        :param freq: frequency for upsample - valid inputs are "hr", "min", "sec" corresponding to hour, minute, or second
        :param func: function used to aggregate input
        :param method: function used to fill missing values e.g. linear, null, zero, bfill, ffill
        :param target_cols [optional]: columns that should be interpolated, by default interpolates all numeric columns
        :param ts_col [optional]: specify other ts_col, by default this uses the ts_col within the TSDF object
        :param partition_cols [optional]: specify other partition_cols, by default this uses the partition_cols within the TSDF object
        :param show_interpolated [optional]: if true will include an additional column to show which rows have been fully interpolated.
        :param perform_checks: calculate time horizon and warnings if True (default is True)
        :return: new TSDF object containing interpolated data
        """

        # Set defaults for target columns, timestamp column and partition columns when not provided
        if freq is None:
            raise ValueError("freq must be provided")
        if func is None:
            raise ValueError("func must be provided")
        if ts_col is None:
            ts_col = self.ts_col
        if partition_cols is None:
            partition_cols = self.partitionCols
        if target_cols is None:
            prohibited_cols: List[str] = partition_cols + [ts_col]
            summarizable_types = ["int", "bigint", "float", "double"]

            # get summarizable find summarizable columns
            target_cols = [
                datatype[0]
                for datatype in self.df.dtypes
                if (
                    (datatype[1] in summarizable_types)
                    and (datatype[0].lower() not in prohibited_cols)
                )
            ]

        interpolate_service = t_interpolation.Interpolation(is_resampled=False)
        tsdf_input = TSDF(self.df, ts_col=ts_col, partition_cols=partition_cols)
        interpolated_df: DataFrame = interpolate_service.interpolate(
            tsdf_input,
            ts_col,
            partition_cols,
            target_cols,
            freq,
            func,
            method,
            show_interpolated,
            perform_checks,
        )

        return TSDF(interpolated_df, ts_col=ts_col, partition_cols=partition_cols)

    def calc_bars(
        tsdf,
        freq: str,
        metricCols: Optional[List[str]] = None,
        fill: Optional[bool] = None,
    ) -> "TSDF":
        resample_open = tsdf.resample(
            freq=freq, func="floor", metricCols=metricCols, prefix="open", fill=fill
        )
        resample_low = tsdf.resample(
            freq=freq, func="min", metricCols=metricCols, prefix="low", fill=fill
        )
        resample_high = tsdf.resample(
            freq=freq, func="max", metricCols=metricCols, prefix="high", fill=fill
        )
        resample_close = tsdf.resample(
            freq=freq, func="ceil", metricCols=metricCols, prefix="close", fill=fill
        )

        join_cols = resample_open.partitionCols + [resample_open.ts_col]
        bars = (
            resample_open.df.join(resample_high.df, join_cols)
            .join(resample_low.df, join_cols)
            .join(resample_close.df, join_cols)
        )
        non_part_cols = set(set(bars.columns) - set(resample_open.partitionCols)) - set(
            [resample_open.ts_col]
        )
        sel_and_sort = (
            resample_open.partitionCols + [resample_open.ts_col] + sorted(non_part_cols)
        )
        bars = bars.select(sel_and_sort)

        return TSDF(bars, resample_open.ts_col, resample_open.partitionCols)

<<<<<<< HEAD
    def fourier_transform(self, timestep: Union[float, int], valueCol: str) -> "TSDF":
=======
    def fourier_transform(
        self, timestep: Union[int, float, complex], valueCol: str
    ) -> "TSDF":
>>>>>>> 85973888
        """
        Function to fourier transform the time series to its frequency domain representation.
        :param timestep: timestep value to be used for getting the frequency scale
        :param valueCol: name of the time domain data column which will be transformed
        """

        def tempo_fourier_util(
            pdf: pd.DataFrame,
        ) -> pd.DataFrame:
            """
            This method is a vanilla python logic implementing fourier transform on a numpy array using the scipy module.
            This method is meant to be called from Tempo TSDF as a pandas function API on Spark
            """
            select_cols = list(pdf.columns)
            pdf.sort_values(by=["tpoints"], inplace=True, ascending=True)
            y = np.array(pdf["tdval"])
            tran = fft(y)
            r = tran.real
            i = tran.imag
            pdf["ft_real"] = r
            pdf["ft_imag"] = i
            N = tran.shape
            # fftfreq expects a float for the spacing parameter
            if isinstance(timestep, complex):
                spacing = abs(timestep)  # Use magnitude for complex numbers
            else:
                spacing = float(timestep)
            xf = fftfreq(N[0], spacing)
            pdf["freq"] = xf
            return pdf[select_cols + ["freq", "ft_real", "ft_imag"]]

        valueCol = self.__validated_column(self.df, valueCol)
        data = self.df
        if self.sequence_col:
            if self.partitionCols == []:
                data = data.withColumn("dummy_group", sfn.lit("dummy_val"))
                data = (
                    data.select(
                        sfn.col("dummy_group"),
                        self.ts_col,
                        self.sequence_col,
                        sfn.col(valueCol),
                    )
                    .withColumn("tdval", sfn.col(valueCol))
                    .withColumn("tpoints", sfn.col(self.ts_col))
                )
                return_schema = ",".join(
                    [f"{i[0]} {i[1]}" for i in data.dtypes]
                    + ["freq double", "ft_real double", "ft_imag double"]
                )
                result = data.groupBy("dummy_group").applyInPandas(
                    tempo_fourier_util, return_schema
                )
                result = result.drop("dummy_group", "tdval", "tpoints")
            else:
                group_cols = self.partitionCols
                data = (
                    data.select(
                        *group_cols,
                        self.ts_col,
                        self.sequence_col,
                        sfn.col(valueCol),
                    )
                    .withColumn("tdval", sfn.col(valueCol))
                    .withColumn("tpoints", sfn.col(self.ts_col))
                )
                return_schema = ",".join(
                    [f"{i[0]} {i[1]}" for i in data.dtypes]
                    + ["freq double", "ft_real double", "ft_imag double"]
                )
                result = data.groupBy(*group_cols).applyInPandas(
                    tempo_fourier_util, return_schema
                )
                result = result.drop("tdval", "tpoints")
        else:
            if self.partitionCols == []:
                data = data.withColumn("dummy_group", sfn.lit("dummy_val"))
                data = (
                    data.select(sfn.col("dummy_group"), self.ts_col, sfn.col(valueCol))
                    .withColumn("tdval", sfn.col(valueCol))
                    .withColumn("tpoints", sfn.col(self.ts_col))
                )
                return_schema = ",".join(
                    [f"{i[0]} {i[1]}" for i in data.dtypes]
                    + ["freq double", "ft_real double", "ft_imag double"]
                )
                result = data.groupBy("dummy_group").applyInPandas(
                    tempo_fourier_util, return_schema
                )
                result = result.drop("dummy_group", "tdval", "tpoints")
            else:
                group_cols = self.partitionCols
                data = (
                    data.select(*group_cols, self.ts_col, sfn.col(valueCol))
                    .withColumn("tdval", sfn.col(valueCol))
                    .withColumn("tpoints", sfn.col(self.ts_col))
                )
                return_schema = ",".join(
                    [f"{i[0]} {i[1]}" for i in data.dtypes]
                    + ["freq double", "ft_real double", "ft_imag double"]
                )
                result = data.groupBy(*group_cols).applyInPandas(
                    tempo_fourier_util, return_schema
                )
                result = result.drop("tdval", "tpoints")

        return TSDF(result, self.ts_col, self.partitionCols, self.sequence_col)

    def extractStateIntervals(
        self,
        *metric_cols: str,
        state_definition: Union[str, Callable[[Column, Column], Column]] = "=",
    ) -> DataFrame:
        """
        Extracts intervals from a :class:`~tsdf.TSDF` based on some notion of "state", as defined by the :param
        state_definition: parameter. The state definition consists of a comparison operation between the current and
        previous values of a metric. If the comparison operation evaluates to true across all metric columns,
        then we consider both points to be in the same "state". Changes of state occur when the comparison operator
        returns false for any given metric column. So, the default state definition ('=') entails that intervals of
        time wherein the metrics all remained constant. A state definition of '>=' would extract intervals wherein
        the metrics were all monotonically increasing.

        :param: metric_cols: the set of metric columns to evaluate for state changes
        :param: state_definition: the comparison function used to evaluate individual metrics for state changes.

        Either a string, giving a standard PySpark column comparison operation, or a binary function with the
        signature: `(x1: Column, x2: Column) -> Column` where the returned column expression evaluates to a
        :class:`~pyspark.sql.types.BooleanType`

        :return: a :class:`~pyspark.sql.DataFrame` object containing the resulting intervals
        """

        # https://spark.apache.org/docs/latest/sql-ref-null-semantics.html#comparison-operators-
        def null_safe_equals(col1: Column, col2: Column) -> Column:
            return (
                sfn.when(col1.isNull() & col2.isNull(), True)
                .when(col1.isNull() | col2.isNull(), False)
                .otherwise(operator.eq(col1, col2))
            )

        operator_dict = {
            # https://spark.apache.org/docs/latest/api/sql/#_2
            "!=": operator.ne,
            # https://spark.apache.org/docs/latest/api/sql/#_11
            "<>": operator.ne,
            # https://spark.apache.org/docs/latest/api/sql/#_8
            "<": operator.lt,
            # https://spark.apache.org/docs/latest/api/sql/#_9
            "<=": operator.le,
            # https://spark.apache.org/docs/latest/api/sql/#_10
            "<=>": null_safe_equals,
            # https://spark.apache.org/docs/latest/api/sql/#_12
            "=": operator.eq,
            # https://spark.apache.org/docs/latest/api/sql/#_13
            "==": operator.eq,
            # https://spark.apache.org/docs/latest/api/sql/#_14
            ">": operator.gt,
            # https://spark.apache.org/docs/latest/api/sql/#_15
            ">=": operator.ge,
        }

        # Validate state definition and construct state comparison function
        if type(state_definition) is str:
            if state_definition not in operator_dict.keys():
                raise ValueError(
                    f"Invalid comparison operator for `state_definition` argument: {state_definition}."
                )

            def state_comparison_fn(a: CT, b: CT) -> Callable[[Column, Column], Column]:
                return operator_dict[state_definition](a, b)

        elif callable(state_definition):
            state_comparison_fn = state_definition  # type: ignore

        else:
            raise TypeError(
                f"The `state_definition` argument can be of type `str` or `callable`, "
                f"but received value of type {type(state_definition)}"
            )

        w = self.__baseWindow()

        data = self.df

        # Get previous timestamp to identify start time of the interval
        data = data.withColumn(
            "previous_ts",
            sfn.lag(sfn.col(self.ts_col), offset=1).over(w),
        )

        # Determine state intervals using user-provided the state comparison function
        # The comparison occurs on the current and previous record per metric column
        temp_metric_compare_cols = []
        for mc in metric_cols:
            temp_metric_compare_col = f"__{mc}_compare"
            data = data.withColumn(
                temp_metric_compare_col,
                state_comparison_fn(sfn.col(mc), sfn.lag(sfn.col(mc), 1).over(w)),
            )
            temp_metric_compare_cols.append(temp_metric_compare_col)

        # Remove first record which will have no state change
        # and produces `null` for all state comparisons
        data = data.filter(sfn.col("previous_ts").isNotNull())

        # Each state comparison should return True if state remained constant
        data = data.withColumn(
            "state_change",
            sfn.array_contains(sfn.array(*temp_metric_compare_cols), False),
        )

        # Count the distinct state changes to get the unique intervals
        data = data.withColumn(
            "state_incrementer",
            sfn.sum(sfn.col("state_change").cast("int")).over(w),
        ).filter(~sfn.col("state_change"))

        # Find the start and end timestamp of the interval
        result = (
            data.groupBy(*self.partitionCols, "state_incrementer")
            .agg(
                sfn.min("previous_ts").alias("start_ts"),
                sfn.max(self.ts_col).alias("end_ts"),
            )
            .drop("state_incrementer")
        )

        return result


class _ResampledTSDF(TSDF):
    def __init__(
        self,
        df: DataFrame,
        freq: str,
        func: Union[Callable | str],
        ts_col: str = "event_ts",
        partition_cols: Optional[List[str]] = None,
        sequence_col: Optional[str] = None,
    ):
        super(_ResampledTSDF, self).__init__(df, ts_col, partition_cols, sequence_col)
        self.__freq = freq
        self.__func = func

    def interpolate(
        self,
        method: str,
        freq: Optional[str] = None,
        func: Optional[Union[Callable | str]] = None,
        target_cols: Optional[List[str]] = None,
        ts_col: Optional[str] = None,
        partition_cols: Optional[List[str]] = None,
        show_interpolated: bool = False,
        perform_checks: bool = True,
    ) -> "TSDF":
        """
        Function to interpolate based on frequency, aggregation, and fill similar to pandas. This method requires an already sampled data set in order to use.

        :param method: function used to fill missing values e.g. linear, null, zero, bfill, ffill
        :param target_cols [optional]: columns that should be interpolated, by default interpolates all numeric columns
        :param show_interpolated [optional]: if true will include an additional column to show which rows have been fully interpolated.
        :param perform_checks: calculate time horizon and warnings if True (default is True)
        :return: new TSDF object containing interpolated data
        """

        if freq is None:
            freq = self.__freq

        if func is None:
            func = self.__func

        if ts_col is None:
            ts_col = self.ts_col

        if partition_cols is None:
            partition_cols = self.partitionCols

        # Set defaults for target columns, timestamp column and partition columns when not provided
        if target_cols is None:
            prohibited_cols: List[str] = self.partitionCols + [self.ts_col]
            summarizable_types = ["int", "bigint", "float", "double"]

            # get summarizable find summarizable columns
            target_cols = [
                datatype[0]
                for datatype in self.df.dtypes
                if (
                    (datatype[1] in summarizable_types)
                    and (datatype[0].lower() not in prohibited_cols)
                )
            ]

        interpolate_service = t_interpolation.Interpolation(is_resampled=True)
        tsdf_input = TSDF(
            self.df, ts_col=self.ts_col, partition_cols=self.partitionCols
        )
        interpolated_df = interpolate_service.interpolate(
            tsdf=tsdf_input,
            ts_col=self.ts_col,
            partition_cols=self.partitionCols,
            target_cols=target_cols,
            freq=freq,
            func=func,
            method=method,
            show_interpolated=show_interpolated,
            perform_checks=perform_checks,
        )

        return TSDF(
            interpolated_df, ts_col=self.ts_col, partition_cols=self.partitionCols
        )


class Comparable(metaclass=ABCMeta):
    """For typing functions generated by operator_dict"""

    @abstractmethod
    def __ne__(self, other: Any) -> bool:
        pass

    @abstractmethod
    def __lt__(self, other: Any) -> bool:
        pass

    @abstractmethod
    def __le__(self, other: Any) -> bool:
        pass

    @abstractmethod
    def __eq__(self, other: Any) -> bool:
        pass

    @abstractmethod
    def __gt__(self, other: Any) -> bool:
        pass

    @abstractmethod
    def __ge__(self, other: Any) -> bool:
        pass


CT = TypeVar("CT", bound=Comparable)<|MERGE_RESOLUTION|>--- conflicted
+++ resolved
@@ -1395,13 +1395,9 @@
 
         return TSDF(bars, resample_open.ts_col, resample_open.partitionCols)
 
-<<<<<<< HEAD
-    def fourier_transform(self, timestep: Union[float, int], valueCol: str) -> "TSDF":
-=======
     def fourier_transform(
         self, timestep: Union[int, float, complex], valueCol: str
     ) -> "TSDF":
->>>>>>> 85973888
         """
         Function to fourier transform the time series to its frequency domain representation.
         :param timestep: timestep value to be used for getting the frequency scale
