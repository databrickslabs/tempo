from __future__ import annotations

import copy
import logging
import operator
from abc import ABCMeta, abstractmethod
from functools import cached_property
from typing import Any, Callable, List, Optional, Sequence, TypeVar, Union
from typing import Collection, Dict, overload

import pyspark.sql.functions as sfn
from IPython.core.display import HTML
from IPython.display import display as ipydisplay
from pyspark.sql import GroupedData
from pyspark.sql import SparkSession
from pyspark.sql.column import Column
from pyspark.sql.dataframe import DataFrame
from pyspark.sql.types import DataType, StructType
from pyspark.sql.window import Window, WindowSpec

import tempo.as_of_join as t_as_of_join
import tempo.interpol as t_interpolation
import tempo.io as t_io
import tempo.resample as t_resample
import tempo.utils as t_utils
from tempo.intervals import IntervalsDF
from tempo.tsschema import DEFAULT_TIMESTAMP_FORMAT, is_time_format, sub_seconds_precision_digits, \
    CompositeTSIndex, ParsedTSIndex, TSIndex, TSSchema, WindowBuilder
from tempo.typing import ColumnOrName, PandasMapIterFunction, PandasGroupedMapFunction

logger = logging.getLogger(__name__)

# default column name for constructed timeseries index struct columns
DEFAULT_TS_IDX_COL = "ts_idx"

def makeStructFromCols(df: DataFrame,
                       struct_col_name: str,
                       cols_to_move: Collection[str]) -> DataFrame:
    """
    Transform a :class:`DataFrame` by moving certain columns into a struct

    :param df: the :class:`DataFrame` to transform
    :param struct_col_name: name of the struct column to create
    :param cols_to_move: name of the columns to move into the struct

    :return: the transformed :class:`DataFrame`
    """
    return (df.withColumn(struct_col_name,
                          sfn.struct(*cols_to_move))
              .drop(*cols_to_move))

class TSDF(WindowBuilder):
    """
    This object is the main wrapper over a Spark data frame which allows a user to parallelize time series computations on a Spark data frame by various dimensions. The two dimensions required are partition_cols (list of columns by which to summarize) and ts_col (timestamp column, which can be epoch or TimestampType).
    """

    def __init__(
        self,
        df: DataFrame,
        ts_schema: Optional[TSSchema] = None,
        ts_col: Optional[str] = None,
        series_ids: Optional[Collection[str]] = None,
    ) -> None:
        self.df = df
        # construct schema if we don't already have one
        if ts_schema:
            self.ts_schema = ts_schema
        else:
            assert ts_col is not None
            self.ts_schema = TSSchema.fromDFSchema(self.df.schema, ts_col, series_ids)
        # validate that this schema works for this DataFrame
        self.ts_schema.validate(df.schema)

    def __repr__(self) -> str:
        return f"{self.__class__.__name__}(df={self.df}, ts_schema={self.ts_schema})"

    def __eq__(self, other: Any) -> bool:
        if not isinstance(other, TSDF):
            return False
        return self.ts_schema == other.ts_schema and self.df == other.df

    def __withTransformedDF(self, new_df: DataFrame) -> "TSDF":
        """
        This helper function will create a new :class:`TSDF` using the current schema, but a new / transformed :class:`DataFrame`

        :param new_df: the new / transformed :class:`DataFrame` to

        :return: a new TSDF object with the transformed DataFrame
        """
        return TSDF(new_df, ts_schema=copy.deepcopy(self.ts_schema))

    def __withStandardizedColOrder(self) -> TSDF:
        """
        Standardizes the column ordering as such:
        * series_ids,
        * ts_index,
        * observation columns

        :return: a :class:`TSDF` with the columns reordered into "standard order" (as described above)
        """
        std_ordered_cols = (
            list(self.series_ids)
            + [self.ts_index.colname]
            + list(self.observational_cols)
        )

        return self.__withTransformedDF(self.df.select(std_ordered_cols))

    @classmethod
    def makeCompositeIndexTSDF(
        cls,
        df: DataFrame,
        ts_index_cols: Collection[str],
        series_ids: Collection[str] = None,
        other_index_cols: Collection[str] = None,
        composite_index_name: str = DEFAULT_TS_IDX_COL) -> "TSDF":
        """
        Construct a TSDF with a composite index from the specified columns
        """
        # move all the index columns into a struct
        all_composite_cols = set(ts_index_cols).union(set(other_index_cols or []))
        with_struct_df = makeStructFromCols(df, composite_index_name, all_composite_cols)
        # construct an appropriate TSIndex
        ts_idx_struct = with_struct_df.schema[DEFAULT_TS_IDX_COL]
        comp_idx = CompositeTSIndex(ts_idx_struct, *ts_index_cols)
        # construct & return the TSDF with appropriate schema
        return TSDF(with_struct_df, ts_schema=TSSchema(comp_idx, series_ids))

    @classmethod
    def fromSubsequenceCol(
        cls,
        df: DataFrame,
        ts_col: str,
        subsequence_col: str,
        series_ids: Optional[Collection[str]] = None,
    ) -> "TSDF":
<<<<<<< HEAD
        return cls.makeCompositeIndexTSDF(df, [ts_col, subsequence_col], series_ids)
=======
        # construct a struct with the ts_col and subsequence_col
        struct_col_name = cls.__DEFAULT_TS_IDX_COL
        with_subseq_struct_df = cls.__makeStructFromCols(df,
                                                         struct_col_name,
                                                         [ts_col, subsequence_col])
        # construct an appropriate TSIndex
        subseq_struct = with_subseq_struct_df.schema[struct_col_name]
        subseq_idx = CompositeTSIndex(subseq_struct, ts_col, subsequence_col)
        # construct & return the TSDF with appropriate schema
        return TSDF(with_subseq_struct_df, ts_schema=TSSchema(subseq_idx, series_ids))
>>>>>>> fa5dff3c

    # default column name for parsed timeseries column
    __DEFAULT_PARSED_TS_COL = "parsed_ts"

    @classmethod
    def fromStringTimestamp(
        cls,
        df: DataFrame,
        ts_col: str,
        series_ids: Optional[Collection[str]] = None,
        ts_fmt: str = DEFAULT_TIMESTAMP_FORMAT
    ) -> "TSDF":
        # parse the ts_col based on the pattern
        if is_time_format(ts_fmt):
            # if the ts_fmt is a time format, we can use to_timestamp
            ts_expr = sfn.to_timestamp(sfn.col(ts_col), ts_fmt)
        else:
            # otherwise, we'll use to_date
            ts_expr = sfn.to_date(sfn.col(ts_col), ts_fmt)
        # parse the ts_col give the expression
        parsed_ts_col = cls.__DEFAULT_PARSED_TS_COL
        parsed_df = df.withColumn(parsed_ts_col, ts_expr)
        # move the ts cols into a struct
        struct_col_name = cls.__DEFAULT_TS_IDX_COL
        with_parsed_struct_df = cls.__makeStructFromCols(parsed_df,
                                                         struct_col_name,
                                                         [ts_col, parsed_ts_col])
        # construct an appropriate TSIndex
        parsed_struct = with_parsed_struct_df.schema[struct_col_name]
        parsed_ts_idx = ParsedTSIndex.fromParsedTimestamp(parsed_struct,
                                                          parsed_ts_col,
                                                          ts_col)
        # construct & return the TSDF with appropriate schema
        return TSDF(with_parsed_struct_df, ts_schema=TSSchema(parsed_ts_idx, series_ids))

    @property
    def ts_index(self) -> "TSIndex":
        return self.ts_schema.ts_idx

    @property
    def ts_col(self) -> str:
<<<<<<< HEAD
        return self.ts_index.colname
=======
        # TODO - this should be replaced TSIndex expressions
        pass
>>>>>>> fa5dff3c

    @property
    def columns(self) -> List[str]:
        return self.df.columns

    @property
    def series_ids(self) -> List[str]:
        return self.ts_schema.series_ids

    @property
    def structural_cols(self) -> List[str]:
        return self.ts_schema.structural_columns

    @cached_property
    def observational_cols(self) -> List[str]:
        return self.ts_schema.find_observational_columns(self.df.schema)

    @cached_property
    def metric_cols(self) -> List[str]:
        return self.ts_schema.find_metric_columns(self.df.schema)

    #
    # Helper functions
    #

    def __checkPartitionCols(self, tsdf_right):
        for left_col, right_col in zip(self.series_ids, tsdf_right.series_ids):
            if left_col != right_col:
                raise ValueError(
                    "left and right dataframe partition columns should have same name in same order"
                )

    def __validateTsColMatch(self, right_tsdf):
        # TODO - can simplify this to get types from schema object
        left_ts_datatype = self.df.select(self.ts_col).dtypes[0][1]
        right_ts_datatype = right_tsdf.df.select(right_tsdf.ts_col).dtypes[0][1]
        if left_ts_datatype != right_ts_datatype:
            raise ValueError(
                "left and right dataframe timestamp index columns should have same type"
            )

    def __addPrefixToColumns(self, col_list: list[str], prefix: str) -> "TSDF":
        """
        Add prefix to all specified columns.
        """
        # no-op if no prefix
        if not prefix:
            return self

        # build a column rename map
        col_map = {col: "_".join([prefix, col]) for col in col_list}
        # TODO - In the future (when Spark 3.4+ is standard) we should implement batch rename using:
        # df = self.df.withColumnsRenamed(col_map)

        # build a list of column expressions to rename columns in a select
        select_exprs = [
            sfn.col(col).alias(col_map[col]) if col in col_map else sfn.col(col)
            for col in self.df.columns
        ]
        # select the renamed columns
        renamed_df = self.df.select(*select_exprs)

        # find the structural columns
        ts_col = col_map.get(self.ts_col, self.ts_col)
        partition_cols = [col_map.get(c, c) for c in self.partitionCols]
        sequence_col = col_map.get(self.sequence_col, self.sequence_col)
        return TSDF(renamed_df, ts_col, partition_cols, sequence_col=sequence_col)

    def __addColumnsFromOtherDF(self, other_cols: Sequence[str]) -> "TSDF":
        """
        Add columns from some other DF as lit(None), as pre-step before union.
        """

        # build a list of column expressions to rename columns in a select
        current_cols = [sfn.col(col) for col in self.df.columns]
        new_cols = [sfn.lit(None).alias(col) for col in other_cols]
        new_df = self.df.select(current_cols + new_cols)

        return self.__withTransformedDF(new_df)

    def __combineTSDF(self, ts_df_right: "TSDF", combined_ts_col: str) -> "TSDF":
        combined_df = self.df.unionByName(ts_df_right.df).withColumn(
            combined_ts_col, sfn.coalesce(self.ts_col, ts_df_right.ts_col)
        )

        return TSDF(combined_df, ts_col=combined_ts_col, series_ids=self.series_ids)

    def __getLastRightRow(
        self,
        left_ts_col: str,
        right_cols: list[str],
        sequence_col: str,
        tsPartitionVal: Optional[int],
        ignoreNulls: bool,
        suppress_null_warning: bool,
    ) -> "TSDF":
        """Get last right value of each right column (inc. right timestamp) for each self.ts_col value

        self.ts_col, which is the combined time-stamp column of both left and right dataframe, is dropped at the end
        since it is no longer used in subsequent methods.
        """
        ptntl_sort_keys = [self.ts_col, "rec_ind", sequence_col]
        sort_keys = [sfn.col(col_name) for col_name in ptntl_sort_keys if col_name]

        window_spec = (
            Window.partitionBy(self.series_ids)
            .orderBy(sort_keys)
            .rowsBetween(Window.unboundedPreceding, Window.currentRow)
        )

        # generate expressions to find the last value of each right-hand column
        if ignoreNulls is False:
            if tsPartitionVal is not None:
                raise ValueError(
                    "Disabling null skipping with a partition value is not supported yet."
                )
            mod_right_cols = [
                sfn.last(
                    sfn.when(sfn.col("rec_ind") == -1, sfn.struct(col)).otherwise(None),
                    True,
                )
                .over(window_spec)[col]
                .alias(col)
                for col in right_cols
            ]
        elif tsPartitionVal is None:
            mod_right_cols = [
                sfn.last(col, ignoreNulls).over(window_spec).alias(col)
                for col in right_cols
            ]
        else:
            mod_right_cols = [
                sfn.last(col, ignoreNulls).over(window_spec).alias(col)
                for col in right_cols
            ]
            # non-null count columns, these will be dropped below
            mod_right_cols += [
                sfn.count(col).over(window_spec).alias("non_null_ct" + col)
                for col in right_cols
            ]

        # select the left-hand side columns, and the modified right-hand side columns
        non_right_cols = list(set(self.df.columns) - set(right_cols))
        df = self.df.select(non_right_cols + mod_right_cols)
        # drop the null left-hand side rows
        df = (df.filter(sfn.col(left_ts_col).isNotNull()).drop(self.ts_col)).drop(
            "rec_ind"
        )

        # remove the null_ct stats used to record missing values in partitioned as of join
        if tsPartitionVal is not None:
            for column in df.columns:
                if column.startswith("non_null"):
                    # Avoid collect() calls when explicitly ignoring the warnings about null values due to lookback
                    # window. if setting suppress_null_warning to True and warning logger is enabled for other part
                    # of the code, it would make sense to not log warning in this function while allowing other part
                    # of the code to continue to log warning. So it makes more sense for and than or on this line
                    if not suppress_null_warning and logger.isEnabledFor(
                        logging.WARNING
                    ):
                        any_blank_vals = df.agg({column: "min"}).collect()[0][0] == 0
                        newCol = column.replace("non_null_ct", "")
                        if any_blank_vals:
                            logger.warning(
                                "Column "
                                + newCol
                                + " had no values within the lookback window. Consider using a larger window to avoid missing values. If this is the first record in the data frame, this warning can be ignored."
                            )
                    df = df.drop(column)

        return TSDF(df, ts_col=left_ts_col, series_ids=self.series_ids)

    def __getTimePartitions(self, tsPartitionVal: int, fraction: float = 0.1) -> "TSDF":
        """
        Create time-partitions for our data-set. We put our time-stamps into brackets of <tsPartitionVal>. Timestamps
        are rounded down to the nearest <tsPartitionVal> seconds.

        We cast our timestamp column to double instead of using f.unix_timestamp, since it provides more precision.

        Additionally, we make these partitions overlapping by adding a remainder df. This way when calculating the
        last right timestamp we will not end up with nulls for the first left timestamp in each partition.

        TODO: change ts_partition to accommodate for higher precision than seconds.
        """
        partition_df = (
            self.df.withColumn(
                "ts_col_double", sfn.col(self.ts_col).cast("double")
            )  # double is preferred over unix_timestamp
            .withColumn(
                "ts_partition",
                sfn.lit(tsPartitionVal)
                * (sfn.col("ts_col_double") / sfn.lit(tsPartitionVal)).cast("integer"),
            )
            .withColumn(
                "partition_remainder",
                (sfn.col("ts_col_double") - sfn.col("ts_partition"))
                / sfn.lit(tsPartitionVal),
            )
            .withColumn("is_original", sfn.lit(1))
        ).cache()  # cache it because it's used twice.

        # add [1 - fraction] of previous time partition to the next partition.
        remainder_df = (
            partition_df.filter(sfn.col("partition_remainder") >= sfn.lit(1 - fraction))
            .withColumn(
                "ts_partition", sfn.col("ts_partition") + sfn.lit(tsPartitionVal)
            )
            .withColumn("is_original", sfn.lit(0))
        )

        df = partition_df.union(remainder_df).drop(
            "partition_remainder", "ts_col_double"
        )
        return TSDF(
            df, ts_col=self.ts_col, series_ids=self.series_ids + ["ts_partition"]
        )

    #
    # Slicing & Selection
    #

    def select(self, *cols: Union[str, Column]) -> TSDF:
        """
        pyspark.sql.DataFrame.select() method's equivalent for TSDF objects
        Parameters
        ----------
        cols : str or list of strs
        column names (string).
        If one of the column names is '*', that column is expanded to include all columns
        in the current :class:`TSDF`.

        Examples
        --------
        tsdf.select('*').collect()
        [Row(age=2, name='Alice'), Row(age=5, name='Bob')]
        tsdf.select('name', 'age').collect()
        [Row(name='Alice', age=2), Row(name='Bob', age=5)]

        """
        # The columns which will be a mandatory requirement while selecting from TSDFs
        selected_df = self.df.select(*cols)
        return self.__withTransformedDF(selected_df)

    def where(self, condition: ColumnOrName) -> "TSDF":
        """
        Selects rows using the given condition.

        :param condition: a :class:`Column` of :class:`types.BooleanType` or a string of SQL expression.

        :return: a new :class:`TSDF` object
        :rtype: :class:`TSDF`
        """
        where_df = self.df.where(condition)
        return self.__withTransformedDF(where_df)

    def at(self, ts: Any) -> "TSDF":
        """
        Select only records at a given time

        :param ts: timestamp of the records to select

        :return: a :class:`~tsdf.TSDF` object containing just the records at the given time
        """
        return self.where(self.ts_index == ts)

    def before(self, ts: Any) -> "TSDF":
        """
        Select only records before a given time

        :param ts: timestamp on which to filter records

        :return: a :class:`~tsdf.TSDF` object containing just the records before the given time
        """
        return self.where(self.ts_index < ts)

    def atOrBefore(self, ts: Any) -> "TSDF":
        """
        Select only records at or before a given time

        :param ts: timestamp on which to filter records

        :return: a :class:`~tsdf.TSDF` object containing just the records at or before the given time
        """
        return self.where(self.ts_index <= ts)

    def after(self, ts: Any) -> "TSDF":
        """
        Select only records after a given time

        :param ts: timestamp on which to filter records

        :return: a :class:`~tsdf.TSDF` object containing just the records after the given time
        """
        return self.where(self.ts_index > ts)

    def atOrAfter(self, ts: Any) -> "TSDF":
        """
        Select only records at or after a given time

        :param ts: timestamp on which to filter records

        :return: a :class:`~tsdf.TSDF` object containing just the records at or after the given time
        """
        return self.where(self.ts_index >= ts)

    def between(
        self, start_ts: Any, end_ts: Any, inclusive: bool = True
    ) -> "TSDF":
        """
        Select only records in a given range

        :param start_ts: starting time of the range to select
        :param end_ts: ending time of the range to select
        :param inclusive: whether the range is inclusive of the endpoints or not, defaults to True
        :type inclusive: bool

        :return: a :class:`~tsdf.TSDF` object containing just the records within the range specified
        """
        if inclusive:
            return self.atOrAfter(start_ts).atOrBefore(end_ts)
        return self.after(start_ts).before(end_ts)

    def __top_rows_per_series(self, win: WindowSpec, n: int) -> "TSDF":
        """
        Private method to select just the top n rows per series (as defined by a window ordering)

        :param win: the window on which we order the rows in each series
        :param n: the number of rows to return

        :return: a :class:`~tsdf.TSDF` object containing just the top n rows in each series
        """
        row_num_col = "__row_num"
        prev_records_df = (
            self.df.withColumn(row_num_col, sfn.row_number().over(win))
            .where(sfn.col(row_num_col) <= sfn.lit(n))
            .drop(row_num_col)
        )
        return self.__withTransformedDF(prev_records_df)

    def earliest(self, n: int = 1) -> "TSDF":
        """
        Select the earliest n records for each series

        :param n: number of records to select (default is 1)

        :return: a :class:`~tsdf.TSDF` object containing the earliest n records for each series
        """
        prev_window = self.baseWindow(reverse=False)
        return self.__top_rows_per_series(prev_window, n)

    def latest(self, n: int = 1) -> "TSDF":
        """
        Select the latest n records for each series

        :param n: number of records to select (default is 1)

        :return: a :class:`~tsdf.TSDF` object containing the latest n records for each series
        """
        next_window = self.baseWindow(reverse=True)
        return self.__top_rows_per_series(next_window, n)

    def priorTo(self, ts: Any, n: int = 1) -> "TSDF":
        """
        Select the n most recent records prior to a given time
        You can think of this like an 'asOf' select - it selects the records as of a particular time

        :param ts: timestamp on which to filter records
        :param n: number of records to select (default is 1)

        :return: a :class:`~tsdf.TSDF` object containing the n records prior to the given time
        """
        return self.atOrBefore(ts).latest(n)

    def subsequentTo(self, ts: Any, n: int = 1) -> "TSDF":
        """
        Select the n records subsequent to a give time

        :param ts: timestamp on which to filter records
        :param n: number of records to select (default is 1)

        :return: a :class:`~tsdf.TSDF` object containing the n records subsequent to the given time
        """
        return self.atOrAfter(ts).earliest(n)

    #
    # Display functions
    #

    def show(
        self, n: int = 20, k: int = 5, truncate: bool = True, vertical: bool = False
    ) -> None:
        """
        pyspark.sql.DataFrame.show() method's equivalent for TSDF objects

        Parameters
        ----------
        n : int, optional
        Number of rows to show.
        truncate : bool or int, optional
        If set to ``True``, truncate strings longer than 20 chars by default.
        If set to a number greater than one, truncates long strings to length ``truncate``
        and align cells right.
        vertical : bool, optional
        If set to ``True``, print output rows vertically (one line
        per column value).

        Example to show usage
        ---------------------
        from pyspark.sql.functions import *

        phone_accel_df = spark.read.format("csv").option("header", "true").load("dbfs:/home/tempo/Phones_accelerometer").withColumn("event_ts", (col("Arrival_Time").cast("double")/1000).cast("timestamp")).withColumn("x", col("x").cast("double")).withColumn("y", col("y").cast("double")).withColumn("z", col("z").cast("double")).withColumn("event_ts_dbl", col("event_ts").cast("double"))

        from tempo import *

        phone_accel_tsdf = TSDF(phone_accel_df, ts_col="event_ts", partition_cols = ["User"])

        # Call show method here
        phone_accel_tsdf.show()

        """
        # validate k <= n
        if k > n:
            raise ValueError(f"Parameter k {k} cannot be greater than parameter n {n}")

        if not t_utils.IS_DATABRICKS and t_utils.ENV_CAN_RENDER_HTML:
            # In Jupyter notebooks, for wide dataframes the below line will enable
            # rendering the output in a scrollable format.
            ipydisplay(
                HTML("<style>pre { white-space: pre !important; }</style>")
            )  # pragma: no cover
        t_utils.get_display_df(self, k).show(n, truncate, vertical)

    # def describe(self) -> DataFrame:
    #     """
    #     Describe a TSDF object using a global summary across all time series (anywhere from 10 to millions) as well as the standard Spark data frame stats. Missing vals
    #     Summary
    #     global - unique time series based on partition columns, min/max times, granularity - lowest precision in the time series timestamp column
    #     count / mean / stddev / min / max - standard Spark data frame describe() output
    #     missing_vals_pct - percentage (from 0 to 100) of missing values.
    #     """
    #     # extract the double version of the timestamp column to summarize
    #     double_ts_col = self.ts_col + "_dbl"
    #
    #     this_df = self.df.withColumn(double_ts_col, sfn.col(self.ts_col).cast("double"))
    #
    #     # summary missing value percentages
    #     missing_vals = this_df.select(
    #         [
    #             (
    #                 100
    #                 * sfn.count(sfn.when(sfn.col(c[0]).isNull(), c[0]))
    #                 / sfn.count(sfn.lit(1))
    #             ).alias(c[0])
    #             for c in this_df.dtypes
    #             if c[1] != "timestamp"
    #         ]
    #     ).select(sfn.lit("missing_vals_pct").alias("summary"), "*")
    #
    #     # describe stats
    #     desc_stats = this_df.describe().union(missing_vals)
    #     unique_ts = this_df.select(*self.series_ids).distinct().count()
    #
    #     max_ts = this_df.select(
    #         sfn.max(sfn.col(self.ts_col)).alias("max_ts")
    #     ).collect()[0][0]
    #     min_ts = this_df.select(
    #         sfn.min(sfn.col(self.ts_col)).alias("max_ts")
    #     ).collect()[0][0]
    #     gran = this_df.selectExpr(
    #         """min(case when {0} - cast({0} as integer) > 0 then '1-millis'
    #               when {0} % 60 != 0 then '2-seconds'
    #               when {0} % 3600 != 0 then '3-minutes'
    #               when {0} % 86400 != 0 then '4-hours'
    #               else '5-days' end) granularity""".format(
    #             double_ts_col
    #         )
    #     ).collect()[0][0][2:]
    #
    #     non_summary_cols = [c for c in desc_stats.columns if c != "summary"]
    #
    #     desc_stats = desc_stats.select(
    #         sfn.col("summary"),
    #         sfn.lit(" ").alias("unique_ts_count"),
    #         sfn.lit(" ").alias("min_ts"),
    #         sfn.lit(" ").alias("max_ts"),
    #         sfn.lit(" ").alias("granularity"),
    #         *non_summary_cols,
    #     )
    #
    #     # add in single record with global summary attributes and the previously computed missing value and Spark data frame describe stats
    #     global_smry_rec = desc_stats.limit(1).select(
    #         sfn.lit("global").alias("summary"),
    #         sfn.lit(unique_ts).alias("unique_ts_count"),
    #         sfn.lit(min_ts).alias("min_ts"),
    #         sfn.lit(max_ts).alias("max_ts"),
    #         sfn.lit(gran).alias("granularity"),
    #         *[sfn.lit(" ").alias(c) for c in non_summary_cols],
    #     )
    #
    #     full_smry = global_smry_rec.union(desc_stats)
    #     full_smry = full_smry.withColumnRenamed(
    #         "unique_ts_count", "unique_time_series_count"
    #     )
    #
    #     try:  # pragma: no cover
    #         dbutils.fs.ls("/")  # type: ignore
    #         return full_smry
    #     # TODO: Can we raise something other than generic Exception?
    #     #  perhaps refactor to check for IS_DATABRICKS
    #     except Exception:
    #         return full_smry

    def asofJoin(
        self,
        right_tsdf: "TSDF",
        left_prefix: Optional[str] = None,
        right_prefix: str = "right",
        tsPartitionVal: Optional[int] = None,
        fraction: float = 0.5,
        skipNulls: bool = True,
        sql_join_opt: bool = False,
        suppress_null_warning: bool = False,
        tolerance: Optional[int] = None,
    ) -> "TSDF":
        """
        Performs an as-of join between two time-series. If a tsPartitionVal is
        specified, it will do this partitioned by time brackets, which can help alleviate skew.

        NOTE: partition cols have to be the same for both Dataframes. We are
        collecting stats when the WARNING level is enabled also.

        Parameters
        :param right_tsdf - right-hand data frame containing columns to merge in
        :param left_prefix - optional prefix for base data frame
        :param right_prefix - optional prefix for right-hand data frame
        :param tsPartitionVal - value to break up each partition into time brackets
        :param fraction - overlap fraction
        :param skipNulls - whether to skip nulls when joining in values
        :param sql_join_opt - if set to True, will use standard Spark SQL join if it is estimated to be efficient
        :param suppress_null_warning - when tsPartitionVal is specified, will collect min of each column and raise warnings about null values, set to True to avoid
        :param tolerance - only join values within this tolerance range (inclusive), expressed in number of seconds as a double
        """
        # select the appropriate join function
        joiner = t_as_of_join.choose_as_of_join_strategy(self,
                                                         right_tsdf,
                                                         left_prefix=left_prefix,
                                                         right_prefix=right_prefix,
                                                         tsPartitionVal=tsPartitionVal,
                                                         fraction=fraction,
                                                         skipNulls=skipNulls,
                                                         sql_join_opt=sql_join_opt,
                                                         suppress_null_warning=suppress_null_warning,
                                                         tolerance=tolerance)
        return joiner(self, right_tsdf)

        # # first block of logic checks whether a standard range join will suffice
        # left_df = self.df
        # right_df = right_tsdf.df
        #
        # # test if the broadcast join will be efficient
        # if sql_join_opt:
        #     spark = SparkSession.builder.getOrCreate()
        #     left_bytes = self.__getBytesFromPlan(left_df, spark)
        #     right_bytes = self.__getBytesFromPlan(right_df, spark)
        #
        #     # choose 30MB as the cutoff for the broadcast
        #     bytes_threshold = 30 * 1024 * 1024
        #     if (left_bytes < bytes_threshold) or (right_bytes < bytes_threshold):
        #         # TODO - call broadcast join here
        #
        # # end of block checking to see if standard Spark SQL join will work
        #
        # if tsPartitionVal is not None:
        #     logger.warning(
        #         "You are using the skew version of the AS OF join. This may result in null values if there are any "
        #         "values outside of the maximum lookback. For maximum efficiency, choose smaller values of maximum "
        #         "lookback, trading off performance and potential blank AS OF values for sparse keys"
        #     )

        # Check whether partition columns have same name in both dataframes
        # self.__checkPartitionCols(right_tsdf)
        #
        # # prefix non-partition columns, to avoid duplicated columns.
        # left_df = self.df
        # right_df = right_tsdf.df
        #
        # # validate timestamp datatypes match
        # self.__validateTsColMatch(right_tsdf)
        #
        # orig_left_col_diff = list(
        #     set(left_df.columns) - set(self.series_ids)
        # )
        # orig_right_col_diff = list(
        #     set(right_df.columns) - set(self.series_ids)
        # )
        #
        # left_tsdf = (
        #     (self.__addPrefixToColumns([self.ts_col] + orig_left_col_diff, left_prefix))
        #     if left_prefix is not None
        #     else self
        # )
        # right_tsdf = right_tsdf.__addPrefixToColumns(
        #     [right_tsdf.ts_col] + orig_right_col_diff, right_prefix
        # )
        #
        # left_nonpartition_cols = list(
        #     set(left_tsdf.df.columns) - set(self.series_ids)
        # )
        # right_nonpartition_cols = list(
        #     set(right_tsdf.df.columns) - set(self.series_ids)
        # )

        # For both dataframes get all non-partition columns (including ts_col)
        # left_columxxmns = [left_tsdf.ts_col] + left_nonpartition_cols
        # right_columns = [right_tsdf.ts_col] + right_nonpartition_cols
        #
        # # Union both dataframes, and create a combined TS column
        # combined_ts_col = "combined_ts"
        # combined_df = left_tsdf.__addColumnsFromOtherDF(right_columns).__combineTSDF(
        #     right_tsdf.__addColumnsFromOtherDF(left_columns), combined_ts_col
        # )
        # combined_df.df = combined_df.df.withColumn(
        #     "rec_ind",
        #     sfn.when(sfn.col(left_tsdf.ts_col).isNotNull(), 1).otherwise(-1),
        # )

        # perform asof join.
<<<<<<< HEAD
        # if tsPartitionVal is None:
        #     seq_col = None
        #     if isinstance(combined_df.ts_index, CompositeTSIndex):
        #         seq_col = cast(CompositeTSIndex, combined_df.ts_index).ts_component(1)
        #     asofDF = combined_df.__getLastRightRow(
        #         left_tsdf.ts_col,
        #         right_columns,
        #         seq_col,
        #         tsPartitionVal,
        #         skipNulls,
        #         suppress_null_warning,
        #     )
        # else:
        #     tsPartitionDF = combined_df.__getTimePartitions(
        #         tsPartitionVal, fraction=fraction
        #     )
        #     seq_col = None
        #     if isinstance(tsPartitionDF.ts_index, CompositeTSIndex):
        #         seq_col = cast(CompositeTSIndex, tsPartitionDF.ts_index).ts_component(1)
        #     asofDF = tsPartitionDF.__getLastRightRow(
        #         left_tsdf.ts_col,
        #         right_columns,
        #         seq_col,
        #         tsPartitionVal,
        #         skipNulls,
        #         suppress_null_warning,
        #     )
        #
        #     # Get rid of overlapped data and the extra columns generated from timePartitions
        #     df = asofDF.df.filter(sfn.col("is_original") == 1).drop(
        #         "ts_partition", "is_original"
        #     )
        #
        #     asofDF = TSDF(df, ts_col=asofDF.ts_col, series_ids=combined_df.series_ids)
        #
        # if tolerance is not None:
        #     df = asofDF.df
        #     left_ts_col = left_tsdf.ts_col
        #     right_ts_col = right_tsdf.ts_col
        #     tolerance_condition = (
        #         df[left_ts_col].cast("double") - df[right_ts_col].cast("double")
        #         > tolerance
        #     )
        #
        #     for right_col in right_columns:
        #         # First set right non-timestamp columns to null for rows outside of tolerance band
        #         if right_col != right_ts_col:
        #             df = df.withColumn(
        #                 right_col,
        #                 sfn.when(tolerance_condition, sfn.lit(None)).otherwise(
        #                     df[right_col]
        #                 ),
        #             )
        #
        #     # Finally, set right timestamp column to null for rows outside of tolerance band
        #     df = df.withColumn(
        #         right_ts_col,
        #         sfn.when(tolerance_condition, sfn.lit(None)).otherwise(
        #             df[right_ts_col]
        #         ),
        #     )
        #     asofDF.df = df
        #
        # return asofDF
=======
        if tsPartitionVal is None:
            seq_col = None
            if isinstance(combined_df.ts_index, CompositeTSIndex):
                seq_col = cast(CompositeTSIndex, combined_df.ts_index).get_ts_component(1)
            asofDF = combined_df.__getLastRightRow(
                left_tsdf.ts_col,
                right_columns,
                seq_col,
                tsPartitionVal,
                skipNulls,
                suppress_null_warning,
            )
        else:
            tsPartitionDF = combined_df.__getTimePartitions(
                tsPartitionVal, fraction=fraction
            )
            seq_col = None
            if isinstance(tsPartitionDF.ts_index, CompositeTSIndex):
                seq_col = cast(CompositeTSIndex, tsPartitionDF.ts_index).get_ts_component(1)
            asofDF = tsPartitionDF.__getLastRightRow(
                left_tsdf.ts_col,
                right_columns,
                seq_col,
                tsPartitionVal,
                skipNulls,
                suppress_null_warning,
            )

            # Get rid of overlapped data and the extra columns generated from timePartitions
            df = asofDF.df.filter(sfn.col("is_original") == 1).drop(
                "ts_partition", "is_original"
            )

            asofDF = TSDF(df, ts_col=asofDF.ts_col, series_ids=combined_df.series_ids)

        if tolerance is not None:
            df = asofDF.df
            left_ts_col = left_tsdf.ts_col
            right_ts_col = right_tsdf.ts_col
            tolerance_condition = (
                df[left_ts_col].cast("double") - df[right_ts_col].cast("double")
                > tolerance
            )

            for right_col in right_columns:
                # First set right non-timestamp columns to null for rows outside of tolerance band
                if right_col != right_ts_col:
                    df = df.withColumn(
                        right_col,
                        sfn.when(tolerance_condition, sfn.lit(None)).otherwise(
                            df[right_col]
                        ),
                    )

            # Finally, set right timestamp column to null for rows outside of tolerance band
            df = df.withColumn(
                right_ts_col,
                sfn.when(tolerance_condition, sfn.lit(None)).otherwise(
                    df[right_ts_col]
                ),
            )
            asofDF.df = df

        return asofDF
>>>>>>> fa5dff3c

    def baseWindow(self, reverse: bool = False) -> WindowSpec:
        return self.ts_schema.baseWindow(reverse=reverse)

    def rowsBetweenWindow(
        self, start: int, end: int, reverse: bool = False
    ) -> WindowSpec:
        return self.ts_schema.rowsBetweenWindow(start, end, reverse=reverse)

    def rangeBetweenWindow(
        self, start: int, end: int, reverse: bool = False
    ) -> WindowSpec:
        return self.ts_schema.rangeBetweenWindow(start, end, reverse=reverse)

    #
    # Core Transformations
    #

    def withNaturalOrdering(self, reverse: bool = False) -> "TSDF":
        order_expr = [sfn.col(c) for c in self.series_ids]
        ts_idx_expr = self.ts_index.orderByExpr(reverse)
        if isinstance(ts_idx_expr, list):
            order_expr.extend(ts_idx_expr)
        else:
            order_expr.append(ts_idx_expr)

        return self.__withTransformedDF(self.df.orderBy(order_expr))

    def withColumn(self, colName: str, col: Column) -> "TSDF":
        """
        Returns a new :class:`TSDF` by adding a column or replacing the
        existing column that has the same name.

        :param colName: the name of the new column (or existing column to be replaced)
        :param col: a :class:`Column` expression for the new column definition
        """
        new_df = self.df.withColumn(colName, col)
        return self.__withTransformedDF(new_df)

    def withColumnRenamed(self, existing: str, new: str) -> "TSDF":
        """
        Returns a new :class:`TSDF` with the given column renamed.

        :param existing: name of the existing column to renmame
        :param new: new name for the column
        """

        # create new TSIndex
        new_ts_index = copy.deepcopy(self.ts_index)
        if existing == self.ts_index.colname:
            new_ts_index = new_ts_index.renamed(new)

        # and for series ids
        new_series_ids = self.series_ids
        if existing in self.series_ids:
            # replace column name in series
            new_series_ids = self.series_ids
            new_series_ids[new_series_ids.index(existing)] = new

        # rename the column in the underlying DF
        new_df = self.df.withColumnRenamed(existing, new)

        # return new TSDF
        new_schema = TSSchema(new_ts_index, new_series_ids)
        return TSDF(new_df, ts_schema=new_schema)

    def withColumnTypeChanged(self, colName: str, newType: Union[DataType, str]):
        """

        :param colName:
        :param newType:
        :return:
        """
        new_df = self.df.withColumn(colName, sfn.col(colName).cast(newType))
        return self.__withTransformedDF(new_df)

    @overload
    def drop(self, cols: ColumnOrName) -> TSDF:
        ...

    @overload
    def drop(self, *cols: str) -> TSDF:
        ...

    def drop(self, *cols: ColumnOrName) -> TSDF:
        """
        Returns a new :class:`TSDF` that drops the specified column.

        :param cols: name of the column to drop

        :return: new :class:`TSDF` with the column dropped
        :rtype: TSDF
        """
        dropped_df = self.df.drop(*cols)
        return self.__withTransformedDF(dropped_df)

    def mapInPandas(
        self, func: PandasMapIterFunction, schema: Union[StructType, str]
    ) -> TSDF:
        """

        :param func:
        :param schema:
        :return:
        """
        mapped_df = self.df.mapInPandas(func, schema)
        return self.__withTransformedDF(mapped_df)

    def union(self, other: TSDF) -> TSDF:
        # union of the underlying DataFrames
        union_df = self.df.union(other.df)
        return self.__withTransformedDF(union_df)

    def unionByName(self, other: TSDF, allowMissingColumns: bool = False) -> TSDF:
        # union of the underlying DataFrames
        union_df = self.df.unionByName(
            other.df, allowMissingColumns=allowMissingColumns
        )
        return self.__withTransformedDF(union_df)

    #
    # Rolling (Windowed) Transformations
    #

    def rollingAgg(
        self, window: WindowSpec, *exprs: Union[Column, Dict[str, str]]
    ) -> TSDF:
        """

        :param window:
        :param exprs:
        :return:
        """
        roll_agg_tsdf = self
        if len(exprs) == 1 and isinstance(exprs[0], dict):
            # dict
            for input_col in exprs.keys():
                expr_str = exprs[input_col]
                new_col_name = f"{expr_str}({input_col})"
                roll_agg_tsdf = roll_agg_tsdf.withColumn(
                    new_col_name, sfn.expr(expr_str).over(window)
                )
        else:
            # Columns
            assert all(
                isinstance(c, Column) for c in exprs
            ), "all exprs should be Column"
            for expr in exprs:
                new_col_name = f"{expr}"
                roll_agg_tsdf = roll_agg_tsdf.withColumn(
                    new_col_name, expr.over(window)
                )

        return roll_agg_tsdf

    def rollingApply(
        self,
        outputCol: str,
        window: WindowSpec,
        func: PandasGroupedMapFunction,
        schema: Union[StructType, str],
        *inputCols: Union[str, Column],
    ) -> TSDF:
        """

        :param outputCol:
        :param window:
        :param func:
        :param schema:
        :param inputCols:
        :return:
        """
        inputCols = [sfn.col(col) for col in inputCols if not isinstance(col, Column)]
        pd_udf = sfn.pandas_udf(func, schema)
        return self.withColumn(outputCol, pd_udf(*inputCols).over(window))

    #
    # Aggregations
    #

    # Aggregations across series and time

    def summarize(self, *cols: Optional[Union[str, List[str]]]) -> GroupedData:
        """
        Groups the underlying :class:`DataFrame` such that the user can compute
        aggregations over the given columns.
        If no columns are specified, all metric columns will be assumed.

        :param cols: columns to summarize. If none are given,
        then all the `metric_cols` will be used
        :type cols: str or List[str]
        :return: a :class:`GroupedData` object that can be used for
        summarizing columns/metrics across all observations from all series
        :rtype: :class:`GroupedData`
        """
        if cols is None or len(cols) < 1:
            cols = self.metric_cols
        return self.df.select(cols).groupBy()

    def agg(self, *exprs: Union[Column, Dict[str, str]]) -> DataFrame:
        """

        :param exprs:
        :return:
        """
        return self.df.agg(exprs)

    def describe(self, *cols: Optional[Union[str, List[str]]]) -> DataFrame:
        """

        :param cols:
        :return:
        """
        if cols is None or len(cols) < 1:
            cols = self.metric_cols
        return self.df.describe(cols)

    def metricSummary(self, *statistics: str) -> DataFrame:
        """

        :param statistics:
        :return:
        """
        return self.df.select(self.metric_cols).summary(statistics)

    # Aggregations by series

    def groupBySeries(self) -> GroupedData:
        """
        Groups the underlying :class:`DataFrame` by the series IDs

        :return: a :class:`GroupedData` object that can be used for
        aggregating within Series
        :rtype: :class:`GroupedData`
        """
        return self.df.groupBy(self.series_ids)

    def aggBySeries(self, *exprs: Union[Column, Dict[str, str]]) -> DataFrame:
        """
        Compute aggregates of each series.

        :param exprs: a dict mapping from column name (string) to aggregate functions (string),
        or a list of :class:`Column`.
        :return: a :class:`DataFrame` of the resulting aggregates
        :rtype: :class:`DataFrame`
        """
        return self.groupBySeries().agg(exprs)

    def applyToSeries(
        self, func: PandasGroupedMapFunction, schema: Union[StructType, str]
    ) -> DataFrame:
        """
        Maps each series using a pandas udf and returns the result as a `DataFrame`.

        The function should take a `pandas.DataFrame` and return another
        `pandas.DataFrame`. Alternatively, the user can pass a function that takes
        a tuple of the grouping key(s) and a `pandas.DataFrame`.
        For each group, all columns are passed together as a `pandas.DataFrame`
        to the user-function and the returned `pandas.DataFrame` are combined as a
        :class:`DataFrame`.

        The `schema` should be a :class:`StructType` describing the schema of the returned
        `pandas.DataFrame`. The column labels of the returned `pandas.DataFrame` must either match
        the field names in the defined schema if specified as strings, or match the
        field data types by position if not strings, e.g. integer indices.
        The length of the returned `pandas.DataFrame` can be arbitrary.

        :param func: a Python native function that takes a `pandas.DataFrame` and outputs a
        `pandas.DataFrame`, or that takes one tuple (grouping keys) and a
        `pandas.DataFrame` and outputs a `pandas.DataFrame`.
        :type func: function
        :param schema: the return type of the `func` in PySpark. The value can be either a
        :class:`pyspark.sql.types.DataType` object or a DDL-formatted type string.
        :type schema: :class:`pyspark.sql.types.DataType` or str
        :return: a :class:`pyspark.sql.DataFrame` (of the given schema)
        containing the results of applying the given function per series
        :rtype: :class:`pyspark.sql.DataFrame`
        """
        return self.groupBySeries().applyInPandas(func, schema)

    # Cyclical Aggregtion

    def groupByCycles(
        self,
        length: str,
        period: Optional[str] = None,
        offset: Optional[str] = None,
        bySeries: bool = True,
    ) -> GroupedData:
        """

        :param length:
        :param period:
        :param offset:
        :param bySeries:
        :return:
        """
        # build our set of grouping columns
        if bySeries:
            grouping_cols = [sfn.col(series_col) for series_col in self.series_ids]
        else:
            grouping_cols = []
        grouping_cols.append(
            sfn.window(
                timeColumn=self.ts_col,
                windowDuration=length,
                slideDuration=period,
                startTime=offset,
            )
        )

        # return the DataFrame grouped accordingly
        return self.df.groupBy(grouping_cols)

    def aggByCycles(
        self,
        length: str,
        *exprs: Union[Column, Dict[str, str]],
        period: Optional[str] = None,
        offset: Optional[str] = None,
        bySeries: bool = True,
    ) -> IntervalsDF:
        """

        :param length:
        :param exprs:
        :param period:
        :param offset:
        :param bySeries:
        :return:
        """
        # build aggregated DataFrame
        agged_df = self.groupByCycles(length, period, offset, bySeries).agg(exprs)

        # if we have aggregated over series, we return a TSDF without series
        if bySeries:
            return IntervalsDF.fromNestedBoundariesDF(
                agged_df, "window", self.series_ids
            )
        else:
            return IntervalsDF.fromNestedBoundariesDF(agged_df, "window")

    def applyToCycles(
        self,
        length: str,
        func: PandasGroupedMapFunction,
        schema: Union[StructType, str],
        period: Optional[str] = None,
        offset: Optional[str] = None,
        bySeries: bool = True,
    ) -> IntervalsDF:
        """

        :param length:
        :param func:
        :param schema:
        :param period:
        :param offset:
        :param bySeries:
        :return:
        """
        # apply function to get DataFrame of results
        applied_df = self.groupByCycles(length, period, offset, bySeries).applyInPandas(
            func, schema
        )

        # if we have applied over series, we return a TSDF without series
        if bySeries:
            return IntervalsDF.fromNestedBoundariesDF(
                applied_df, "window", self.series_ids
            )
        else:
            return IntervalsDF.fromNestedBoundariesDF(applied_df, "window")

    #
    # utility functions
    #

    def write(
        self,
        spark: SparkSession,
        tabName: str,
        optimizationCols: Optional[List[str]] = None,
    ) -> None:
        t_io.write(self, spark, tabName, optimizationCols)

    def resample(
        self,
        freq: str,
        func: Union[Callable | str],
        metricCols: Optional[List[str]] = None,
        prefix: Optional[str] = None,
        fill: Optional[bool] = None,
        perform_checks: bool = True,
    ) -> "TSDF":
        """
        function to upsample based on frequency and aggregate function similar to pandas
        :param freq: frequency for upsample - valid inputs are "hr", "min", "sec" corresponding to hour, minute, or second
        :param func: function used to aggregate input
        :param metricCols supply a smaller list of numeric columns if the entire set of numeric columns should not be returned for the resample function
        :param prefix - supply a prefix for the newly sampled columns
        :param fill - Boolean - set to True if the desired output should contain filled in gaps (with 0s currently)
        :param perform_checks: calculate time horizon and warnings if True (default is True)
        :return: TSDF object with sample data using aggregate function
        """
        t_resample.validateFuncExists(func)

        # Throw warning for user to validate that the expected number of output rows is valid.
        if fill is True and perform_checks is True:
            t_utils.calculate_time_horizon(self, freq)

        enriched_df: DataFrame = t_resample.aggregate(
            self, freq, func, metricCols, prefix, fill
        )
        return _ResampledTSDF(
            enriched_df,
            ts_col=self.ts_col,
            series_ids=self.series_ids,
            freq=freq,
            func=func,
        )

    def interpolate(
        self,
        method: str,
        freq: Optional[str] = None,
        func: Optional[Union[Callable | str]] = None,
        target_cols: Optional[List[str]] = None,
        ts_col: Optional[str] = None,
        series_ids: Optional[List[str]] = None,
        show_interpolated: bool = False,
        perform_checks: bool = True,
    ) -> "TSDF":
        """
        Function to interpolate based on frequency, aggregation, and fill similar to pandas. Data will first be aggregated using resample, then missing values
        will be filled based on the fill calculation.

        :param freq: frequency for upsample - valid inputs are "hr", "min", "sec" corresponding to hour, minute, or second
        :param func: function used to aggregate input
        :param method: function used to fill missing values e.g. linear, null, zero, bfill, ffill
        :param target_cols [optional]: columns that should be interpolated, by default interpolates all numeric columns
        :param ts_col [optional]: specify other ts_col, by default this uses the ts_col within the TSDF object
        :param partition_cols [optional]: specify other partition_cols, by default this uses the partition_cols within the TSDF object
        :param show_interpolated [optional]: if true will include an additional column to show which rows have been fully interpolated.
        :param perform_checks: calculate time horizon and warnings if True (default is True)
        :return: new TSDF object containing interpolated data
        """

        # Set defaults for target columns, timestamp column and partition columns when not provided
        if freq is None:
            raise ValueError("freq must be provided")
        if func is None:
            raise ValueError("func must be provided")
        if ts_col is None:
            ts_col = self.ts_col
        if series_ids is None:
            series_ids = self.series_ids
        if target_cols is None:
            prohibited_cols: List[str] = series_ids + [ts_col]
            summarizable_types = ["int", "bigint", "float", "double"]

            # get summarizable find summarizable columns
            target_cols = [
                datatype[0]
                for datatype in self.df.dtypes
                if (
                    (datatype[1] in summarizable_types)
                    and (datatype[0].lower() not in prohibited_cols)
                )
            ]

        interpolate_service = t_interpolation.Interpolation(is_resampled=False)
        tsdf_input = TSDF(self.df, ts_col=ts_col, series_ids=series_ids)
        interpolated_df: DataFrame = interpolate_service.interpolate(
            tsdf_input,
            ts_col,
            series_ids,
            target_cols,
            freq,
            func,
            method,
            show_interpolated,
            perform_checks,
        )

        return TSDF(interpolated_df, ts_col=ts_col, series_ids=series_ids)

    def extractStateIntervals(
        self,
        *metric_cols: str,
        state_definition: Union[str, Callable[[Column, Column], Column]] = "=",
    ) -> DataFrame:
        """
        Extracts intervals from a :class:`~tsdf.TSDF` based on some notion of "state", as defined by the :param
        state_definition: parameter. The state definition consists of a comparison operation between the current and
        previous values of a metric. If the comparison operation evaluates to true across all metric columns,
        then we consider both points to be in the same "state". Changes of state occur when the comparison operator
        returns false for any given metric column. So, the default state definition ('=') entails that intervals of
        time wherein the metrics all remained constant. A state definition of '>=' would extract intervals wherein
        the metrics were all monotonically increasing.

        :param: metric_cols: the set of metric columns to evaluate for state changes
        :param: state_definition: the comparison function used to evaluate individual metrics for state changes.

        Either a string, giving a standard PySpark column comparison operation, or a binary function with the
        signature: `(x1: Column, x2: Column) -> Column` where the returned column expression evaluates to a
        :class:`~pyspark.sql.types.BooleanType`

        :return: a :class:`~pyspark.sql.DataFrame` object containing the resulting intervals
        """

        # https://spark.apache.org/docs/latest/sql-ref-null-semantics.html#comparison-operators-
        def null_safe_equals(col1: Column, col2: Column) -> Column:
            return (
                sfn.when(col1.isNull() & col2.isNull(), True)
                .when(col1.isNull() | col2.isNull(), False)
                .otherwise(operator.eq(col1, col2))
            )

        operator_dict = {
            # https://spark.apache.org/docs/latest/api/sql/#_2
            "!=": operator.ne,
            # https://spark.apache.org/docs/latest/api/sql/#_11
            "<>": operator.ne,
            # https://spark.apache.org/docs/latest/api/sql/#_8
            "<": operator.lt,
            # https://spark.apache.org/docs/latest/api/sql/#_9
            "<=": operator.le,
            # https://spark.apache.org/docs/latest/api/sql/#_10
            "<=>": null_safe_equals,
            # https://spark.apache.org/docs/latest/api/sql/#_12
            "=": operator.eq,
            # https://spark.apache.org/docs/latest/api/sql/#_13
            "==": operator.eq,
            # https://spark.apache.org/docs/latest/api/sql/#_14
            ">": operator.gt,
            # https://spark.apache.org/docs/latest/api/sql/#_15
            ">=": operator.ge,
        }

        # Validate state definition and construct state comparison function
        if type(state_definition) is str:
            if state_definition not in operator_dict.keys():
                raise ValueError(
                    f"Invalid comparison operator for `state_definition` argument: {state_definition}."
                )

            def state_comparison_fn(a: CT, b: CT) -> Callable[[Column, Column], Column]:
                return operator_dict[state_definition](a, b)

        elif callable(state_definition):
            state_comparison_fn = state_definition  # type: ignore

        else:
            raise TypeError(
                f"The `state_definition` argument can be of type `str` or `callable`, "
                f"but received value of type {type(state_definition)}"
            )

        w = self.baseWindow()

        data = self.df

        # Get previous timestamp to identify start time of the interval
        data = data.withColumn(
            "previous_ts",
            sfn.lag(sfn.col(self.ts_col), offset=1).over(w),
        )

        # Determine state intervals using user-provided the state comparison function
        # The comparison occurs on the current and previous record per metric column
        temp_metric_compare_cols = []
        for mc in metric_cols:
            temp_metric_compare_col = f"__{mc}_compare"
            data = data.withColumn(
                temp_metric_compare_col,
                state_comparison_fn(sfn.col(mc), sfn.lag(sfn.col(mc), 1).over(w)),
            )
            temp_metric_compare_cols.append(temp_metric_compare_col)

        # Remove first record which will have no state change
        # and produces `null` for all state comparisons
        data = data.filter(sfn.col("previous_ts").isNotNull())

        # Each state comparison should return True if state remained constant
        data = data.withColumn(
            "state_change",
            sfn.array_contains(sfn.array(*temp_metric_compare_cols), False),
        )

        # Count the distinct state changes to get the unique intervals
        data = data.withColumn(
            "state_incrementer",
            sfn.sum(sfn.col("state_change").cast("int")).over(w),
        ).filter(~sfn.col("state_change"))

        # Find the start and end timestamp of the interval
        result = (
            data.groupBy(*self.series_ids, "state_incrementer")
            .agg(
                sfn.min("previous_ts").alias("start_ts"),
                sfn.max(self.ts_col).alias("end_ts"),
            )
            .drop("state_incrementer")
        )

        return result


class _ResampledTSDF(TSDF):
    def __init__(
        self,
        df: DataFrame,
        freq: str,
        func: Union[Callable | str],
        ts_col: str = "event_ts",
        series_ids: Optional[List[str]] = None,
    ):
        super(_ResampledTSDF, self).__init__(df, ts_col, series_ids)
        self.__freq = freq
        self.__func = func

    def interpolate(
        self,
        method: str,
        freq: Optional[str] = None,
        func: Optional[Union[Callable | str]] = None,
        target_cols: Optional[List[str]] = None,
        ts_col: Optional[str] = None,
        series_ids: Optional[List[str]] = None,
        show_interpolated: bool = False,
        perform_checks: bool = True,
    ) -> "TSDF":
        """
        Function to interpolate based on frequency, aggregation, and fill similar to pandas. This method requires an already sampled data set in order to use.

        :param method: function used to fill missing values e.g. linear, null, zero, bfill, ffill
        :param target_cols [optional]: columns that should be interpolated, by default interpolates all numeric columns
        :param show_interpolated [optional]: if true will include an additional column to show which rows have been fully interpolated.
        :param perform_checks: calculate time horizon and warnings if True (default is True)
        :return: new TSDF object containing interpolated data
        """

        if freq is None:
            freq = self.__freq

        if func is None:
            func = self.__func

        if ts_col is None:
            ts_col = self.ts_col

        if series_ids is None:
            series_ids = self.series_ids

        # Set defaults for target columns, timestamp column and partition columns when not provided
        if target_cols is None:
            prohibited_cols: List[str] = self.series_ids + [self.ts_col]
            summarizable_types = ["int", "bigint", "float", "double"]

            # get summarizable find summarizable columns
            target_cols: List[str] = [
                datatype[0]
                for datatype in self.df.dtypes
                if (
                    (datatype[1] in summarizable_types)
                    and (datatype[0].lower() not in prohibited_cols)
                )
            ]

        interpolate_service = t_interpolation.Interpolation(is_resampled=True)
        tsdf_input = TSDF(self.df, ts_col=ts_col, series_ids=series_ids)
        interpolated_df = interpolate_service.interpolate(
            tsdf=tsdf_input,
            ts_col=ts_col,
            series_ids=series_ids,
            target_cols=target_cols,
            freq=freq,
            func=func,
            method=method,
            show_interpolated=show_interpolated,
            perform_checks=perform_checks,
        )

        return TSDF(interpolated_df, ts_col=self.ts_col, series_ids=self.series_ids)


class Comparable(metaclass=ABCMeta):
    """For typing functions generated by operator_dict"""

    @abstractmethod
    def __ne__(self, other: Any) -> bool:
        pass

    @abstractmethod
    def __lt__(self, other: Any) -> bool:
        pass

    @abstractmethod
    def __le__(self, other: Any) -> bool:
        pass

    @abstractmethod
    def __eq__(self, other: Any) -> bool:
        pass

    @abstractmethod
    def __gt__(self, other: Any) -> bool:
        pass

    @abstractmethod
    def __ge__(self, other: Any) -> bool:
        pass


CT = TypeVar("CT", bound=Comparable)<|MERGE_RESOLUTION|>--- conflicted
+++ resolved
@@ -6,7 +6,7 @@
 from abc import ABCMeta, abstractmethod
 from functools import cached_property
 from typing import Any, Callable, List, Optional, Sequence, TypeVar, Union
-from typing import Collection, Dict, overload
+from typing import Collection, Dict, cast, overload
 
 import pyspark.sql.functions as sfn
 from IPython.core.display import HTML
@@ -18,7 +18,6 @@
 from pyspark.sql.types import DataType, StructType
 from pyspark.sql.window import Window, WindowSpec
 
-import tempo.as_of_join as t_as_of_join
 import tempo.interpol as t_interpolation
 import tempo.io as t_io
 import tempo.resample as t_resample
@@ -30,24 +29,6 @@
 
 logger = logging.getLogger(__name__)
 
-# default column name for constructed timeseries index struct columns
-DEFAULT_TS_IDX_COL = "ts_idx"
-
-def makeStructFromCols(df: DataFrame,
-                       struct_col_name: str,
-                       cols_to_move: Collection[str]) -> DataFrame:
-    """
-    Transform a :class:`DataFrame` by moving certain columns into a struct
-
-    :param df: the :class:`DataFrame` to transform
-    :param struct_col_name: name of the struct column to create
-    :param cols_to_move: name of the columns to move into the struct
-
-    :return: the transformed :class:`DataFrame`
-    """
-    return (df.withColumn(struct_col_name,
-                          sfn.struct(*cols_to_move))
-              .drop(*cols_to_move))
 
 class TSDF(WindowBuilder):
     """
@@ -107,24 +88,24 @@
         return self.__withTransformedDF(self.df.select(std_ordered_cols))
 
     @classmethod
-    def makeCompositeIndexTSDF(
-        cls,
-        df: DataFrame,
-        ts_index_cols: Collection[str],
-        series_ids: Collection[str] = None,
-        other_index_cols: Collection[str] = None,
-        composite_index_name: str = DEFAULT_TS_IDX_COL) -> "TSDF":
-        """
-        Construct a TSDF with a composite index from the specified columns
-        """
-        # move all the index columns into a struct
-        all_composite_cols = set(ts_index_cols).union(set(other_index_cols or []))
-        with_struct_df = makeStructFromCols(df, composite_index_name, all_composite_cols)
-        # construct an appropriate TSIndex
-        ts_idx_struct = with_struct_df.schema[DEFAULT_TS_IDX_COL]
-        comp_idx = CompositeTSIndex(ts_idx_struct, *ts_index_cols)
-        # construct & return the TSDF with appropriate schema
-        return TSDF(with_struct_df, ts_schema=TSSchema(comp_idx, series_ids))
+    def __makeStructFromCols(
+        cls, df: DataFrame, struct_col_name: str, cols_to_move: List[str]
+    ) -> DataFrame:
+        """
+        Transform a :class:`DataFrame` by moving certain columns into a struct
+
+        :param df: the :class:`DataFrame` to transform
+        :param struct_col_name: name of the struct column to create
+        :param cols_to_move: name of the columns to move into the struct
+
+        :return: the transformed :class:`DataFrame`
+        """
+        return df.withColumn(struct_col_name, sfn.struct(*cols_to_move)).drop(
+            *cols_to_move
+        )
+
+    # default column name for constructed timeseries index struct columns
+    __DEFAULT_TS_IDX_COL = "ts_idx"
 
     @classmethod
     def fromSubsequenceCol(
@@ -134,9 +115,6 @@
         subsequence_col: str,
         series_ids: Optional[Collection[str]] = None,
     ) -> "TSDF":
-<<<<<<< HEAD
-        return cls.makeCompositeIndexTSDF(df, [ts_col, subsequence_col], series_ids)
-=======
         # construct a struct with the ts_col and subsequence_col
         struct_col_name = cls.__DEFAULT_TS_IDX_COL
         with_subseq_struct_df = cls.__makeStructFromCols(df,
@@ -147,7 +125,6 @@
         subseq_idx = CompositeTSIndex(subseq_struct, ts_col, subsequence_col)
         # construct & return the TSDF with appropriate schema
         return TSDF(with_subseq_struct_df, ts_schema=TSSchema(subseq_idx, series_ids))
->>>>>>> fa5dff3c
 
     # default column name for parsed timeseries column
     __DEFAULT_PARSED_TS_COL = "parsed_ts"
@@ -189,12 +166,8 @@
 
     @property
     def ts_col(self) -> str:
-<<<<<<< HEAD
-        return self.ts_index.colname
-=======
         # TODO - this should be replaced TSIndex expressions
         pass
->>>>>>> fa5dff3c
 
     @property
     def columns(self) -> List[str]:
@@ -438,7 +411,7 @@
         selected_df = self.df.select(*cols)
         return self.__withTransformedDF(selected_df)
 
-    def where(self, condition: ColumnOrName) -> "TSDF":
+    def where(self, condition: Union[Column, str]) -> "TSDF":
         """
         Selects rows using the given condition.
 
@@ -707,6 +680,56 @@
     #     except Exception:
     #         return full_smry
 
+    def __getSparkPlan(self, df: DataFrame, spark: SparkSession) -> str:
+        """
+        Internal helper function to obtain the Spark plan for the input data frame
+
+        Parameters
+        :param df - input Spark data frame - the AS OF join has 2 data frames; this will be called for each
+        :param spark - Spark session which is used to query the view obtained from the Spark data frame
+        """
+
+        df.createOrReplaceTempView("view")
+        plan = spark.sql("explain cost select * from view").collect()[0][0]
+
+        return plan
+
+    def __getBytesFromPlan(self, df: DataFrame, spark: SparkSession) -> float:
+        """
+        Internal helper function to obtain how many bytes in memory the Spark data
+        frame is likely to take up. This is an upper bound and is obtained from the
+        plan details in Spark
+
+        Parameters
+        :param df - input Spark data frame - the AS OF join has 2 data frames; this will be called for each
+        :param spark - Spark session which is used to query the view obtained from the Spark data frame
+        """
+
+        plan = self.__getSparkPlan(df, spark)
+
+        import re
+
+        search_result = re.search(r"sizeInBytes=.*(['\)])", plan, re.MULTILINE)
+        if search_result is not None:
+            result = search_result.group(0).replace(")", "")
+        else:
+            raise ValueError("Unable to obtain sizeInBytes from Spark plan")
+
+        size = result.split("=")[1].split(" ")[0]
+        units = result.split("=")[1].split(" ")[1]
+
+        # perform to MB for threshold check
+        if units == "GiB":
+            plan_bytes = float(size) * 1024 * 1024 * 1024
+        elif units == "MiB":
+            plan_bytes = float(size) * 1024 * 1024
+        elif units == "KiB":
+            plan_bytes = float(size) * 1024
+        else:
+            plan_bytes = float(size)
+
+        return plan_bytes
+
     def asofJoin(
         self,
         right_tsdf: "TSDF",
@@ -737,157 +760,109 @@
         :param suppress_null_warning - when tsPartitionVal is specified, will collect min of each column and raise warnings about null values, set to True to avoid
         :param tolerance - only join values within this tolerance range (inclusive), expressed in number of seconds as a double
         """
-        # select the appropriate join function
-        joiner = t_as_of_join.choose_as_of_join_strategy(self,
-                                                         right_tsdf,
-                                                         left_prefix=left_prefix,
-                                                         right_prefix=right_prefix,
-                                                         tsPartitionVal=tsPartitionVal,
-                                                         fraction=fraction,
-                                                         skipNulls=skipNulls,
-                                                         sql_join_opt=sql_join_opt,
-                                                         suppress_null_warning=suppress_null_warning,
-                                                         tolerance=tolerance)
-        return joiner(self, right_tsdf)
-
-        # # first block of logic checks whether a standard range join will suffice
-        # left_df = self.df
-        # right_df = right_tsdf.df
-        #
-        # # test if the broadcast join will be efficient
-        # if sql_join_opt:
-        #     spark = SparkSession.builder.getOrCreate()
-        #     left_bytes = self.__getBytesFromPlan(left_df, spark)
-        #     right_bytes = self.__getBytesFromPlan(right_df, spark)
-        #
-        #     # choose 30MB as the cutoff for the broadcast
-        #     bytes_threshold = 30 * 1024 * 1024
-        #     if (left_bytes < bytes_threshold) or (right_bytes < bytes_threshold):
-        #         # TODO - call broadcast join here
-        #
-        # # end of block checking to see if standard Spark SQL join will work
-        #
-        # if tsPartitionVal is not None:
-        #     logger.warning(
-        #         "You are using the skew version of the AS OF join. This may result in null values if there are any "
-        #         "values outside of the maximum lookback. For maximum efficiency, choose smaller values of maximum "
-        #         "lookback, trading off performance and potential blank AS OF values for sparse keys"
-        #     )
+
+        # first block of logic checks whether a standard range join will suffice
+        left_df = self.df
+        right_df = right_tsdf.df
+
+        # test if the broadcast join will be efficient
+        if sql_join_opt:
+            spark = SparkSession.builder.getOrCreate()
+            left_bytes = self.__getBytesFromPlan(left_df, spark)
+            right_bytes = self.__getBytesFromPlan(right_df, spark)
+
+            # choose 30MB as the cutoff for the broadcast
+            bytes_threshold = 30 * 1024 * 1024
+            if (left_bytes < bytes_threshold) or (right_bytes < bytes_threshold):
+                spark.conf.set("spark.databricks.optimizer.rangeJoin.binSize", 60)
+                partition_cols = right_tsdf.series_ids
+                left_cols = list(set(left_df.columns) - set(self.series_ids))
+                right_cols = list(set(right_df.columns) - set(right_tsdf.series_ids))
+
+                left_prefix = left_prefix + "_" if left_prefix else ""
+                right_prefix = right_prefix + "_" if right_prefix else ""
+
+                w = Window.partitionBy(*partition_cols).orderBy(
+                    right_prefix + right_tsdf.ts_col
+                )
+
+                new_left_ts_col = left_prefix + self.ts_col
+                series_cols = [sfn.col(c) for c in self.series_ids]
+                new_left_cols = [
+                    sfn.col(c).alias(left_prefix + c) for c in left_cols
+                ] + series_cols
+                new_right_cols = [
+                    sfn.col(c).alias(right_prefix + c) for c in right_cols
+                ] + series_cols
+                quotes_df_w_lag = right_df.select(*new_right_cols).withColumn(
+                    "lead_" + right_tsdf.ts_col,
+                    sfn.lead(right_prefix + right_tsdf.ts_col).over(w),
+                )
+                left_df = left_df.select(*new_left_cols)
+                res = (
+                    left_df.join(quotes_df_w_lag, partition_cols)
+                    .where(
+                        left_df[new_left_ts_col].between(
+                            sfn.col(right_prefix + right_tsdf.ts_col),
+                            sfn.coalesce(
+                                sfn.col("lead_" + right_tsdf.ts_col),
+                                sfn.lit("2099-01-01").cast("timestamp"),
+                            ),
+                        )
+                    )
+                    .drop("lead_" + right_tsdf.ts_col)
+                )
+                return TSDF(res, ts_col=new_left_ts_col, series_ids=self.series_ids)
+
+        # end of block checking to see if standard Spark SQL join will work
+
+        if tsPartitionVal is not None:
+            logger.warning(
+                "You are using the skew version of the AS OF join. This may result in null values if there are any "
+                "values outside of the maximum lookback. For maximum efficiency, choose smaller values of maximum "
+                "lookback, trading off performance and potential blank AS OF values for sparse keys"
+            )
 
         # Check whether partition columns have same name in both dataframes
-        # self.__checkPartitionCols(right_tsdf)
-        #
-        # # prefix non-partition columns, to avoid duplicated columns.
-        # left_df = self.df
-        # right_df = right_tsdf.df
-        #
-        # # validate timestamp datatypes match
-        # self.__validateTsColMatch(right_tsdf)
-        #
-        # orig_left_col_diff = list(
-        #     set(left_df.columns) - set(self.series_ids)
-        # )
-        # orig_right_col_diff = list(
-        #     set(right_df.columns) - set(self.series_ids)
-        # )
-        #
-        # left_tsdf = (
-        #     (self.__addPrefixToColumns([self.ts_col] + orig_left_col_diff, left_prefix))
-        #     if left_prefix is not None
-        #     else self
-        # )
-        # right_tsdf = right_tsdf.__addPrefixToColumns(
-        #     [right_tsdf.ts_col] + orig_right_col_diff, right_prefix
-        # )
-        #
-        # left_nonpartition_cols = list(
-        #     set(left_tsdf.df.columns) - set(self.series_ids)
-        # )
-        # right_nonpartition_cols = list(
-        #     set(right_tsdf.df.columns) - set(self.series_ids)
-        # )
-
-        # For both dataframes get all non-partition columns (including ts_col)
-        # left_columxxmns = [left_tsdf.ts_col] + left_nonpartition_cols
-        # right_columns = [right_tsdf.ts_col] + right_nonpartition_cols
-        #
-        # # Union both dataframes, and create a combined TS column
-        # combined_ts_col = "combined_ts"
-        # combined_df = left_tsdf.__addColumnsFromOtherDF(right_columns).__combineTSDF(
-        #     right_tsdf.__addColumnsFromOtherDF(left_columns), combined_ts_col
-        # )
-        # combined_df.df = combined_df.df.withColumn(
-        #     "rec_ind",
-        #     sfn.when(sfn.col(left_tsdf.ts_col).isNotNull(), 1).otherwise(-1),
-        # )
+        self.__checkPartitionCols(right_tsdf)
+
+        # prefix non-partition columns, to avoid duplicated columns.
+        left_df = self.df
+        right_df = right_tsdf.df
+
+        # validate timestamp datatypes match
+        self.__validateTsColMatch(right_tsdf)
+
+        orig_left_col_diff = list(set(left_df.columns) - set(self.series_ids))
+        orig_right_col_diff = list(set(right_df.columns) - set(self.series_ids))
+
+        left_tsdf = (
+            (self.__addPrefixToColumns([self.ts_col] + orig_left_col_diff, left_prefix))
+            if left_prefix is not None
+            else self
+        )
+        right_tsdf = right_tsdf.__addPrefixToColumns(
+            [right_tsdf.ts_col] + orig_right_col_diff, right_prefix
+        )
+
+        left_columns = list(
+            set(left_tsdf.df.columns).difference(set(self.partitionCols))
+        )
+        right_columns = list(
+            set(right_tsdf.df.columns).difference(set(self.partitionCols))
+        )
+
+        # Union both dataframes, and create a combined TS column
+        combined_ts_col = "combined_ts"
+        combined_df = left_tsdf.__addColumnsFromOtherDF(right_columns).__combineTSDF(
+            right_tsdf.__addColumnsFromOtherDF(left_columns), combined_ts_col
+        )
+        combined_df.df = combined_df.df.withColumn(
+            "rec_ind",
+            sfn.when(sfn.col(left_tsdf.ts_col).isNotNull(), 1).otherwise(-1),
+        )
 
         # perform asof join.
-<<<<<<< HEAD
-        # if tsPartitionVal is None:
-        #     seq_col = None
-        #     if isinstance(combined_df.ts_index, CompositeTSIndex):
-        #         seq_col = cast(CompositeTSIndex, combined_df.ts_index).ts_component(1)
-        #     asofDF = combined_df.__getLastRightRow(
-        #         left_tsdf.ts_col,
-        #         right_columns,
-        #         seq_col,
-        #         tsPartitionVal,
-        #         skipNulls,
-        #         suppress_null_warning,
-        #     )
-        # else:
-        #     tsPartitionDF = combined_df.__getTimePartitions(
-        #         tsPartitionVal, fraction=fraction
-        #     )
-        #     seq_col = None
-        #     if isinstance(tsPartitionDF.ts_index, CompositeTSIndex):
-        #         seq_col = cast(CompositeTSIndex, tsPartitionDF.ts_index).ts_component(1)
-        #     asofDF = tsPartitionDF.__getLastRightRow(
-        #         left_tsdf.ts_col,
-        #         right_columns,
-        #         seq_col,
-        #         tsPartitionVal,
-        #         skipNulls,
-        #         suppress_null_warning,
-        #     )
-        #
-        #     # Get rid of overlapped data and the extra columns generated from timePartitions
-        #     df = asofDF.df.filter(sfn.col("is_original") == 1).drop(
-        #         "ts_partition", "is_original"
-        #     )
-        #
-        #     asofDF = TSDF(df, ts_col=asofDF.ts_col, series_ids=combined_df.series_ids)
-        #
-        # if tolerance is not None:
-        #     df = asofDF.df
-        #     left_ts_col = left_tsdf.ts_col
-        #     right_ts_col = right_tsdf.ts_col
-        #     tolerance_condition = (
-        #         df[left_ts_col].cast("double") - df[right_ts_col].cast("double")
-        #         > tolerance
-        #     )
-        #
-        #     for right_col in right_columns:
-        #         # First set right non-timestamp columns to null for rows outside of tolerance band
-        #         if right_col != right_ts_col:
-        #             df = df.withColumn(
-        #                 right_col,
-        #                 sfn.when(tolerance_condition, sfn.lit(None)).otherwise(
-        #                     df[right_col]
-        #                 ),
-        #             )
-        #
-        #     # Finally, set right timestamp column to null for rows outside of tolerance band
-        #     df = df.withColumn(
-        #         right_ts_col,
-        #         sfn.when(tolerance_condition, sfn.lit(None)).otherwise(
-        #             df[right_ts_col]
-        #         ),
-        #     )
-        #     asofDF.df = df
-        #
-        # return asofDF
-=======
         if tsPartitionVal is None:
             seq_col = None
             if isinstance(combined_df.ts_index, CompositeTSIndex):
@@ -952,7 +927,6 @@
             asofDF.df = df
 
         return asofDF
->>>>>>> fa5dff3c
 
     def baseWindow(self, reverse: bool = False) -> WindowSpec:
         return self.ts_schema.baseWindow(reverse=reverse)
