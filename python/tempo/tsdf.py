from __future__ import annotations

import copy
import logging
import operator
from abc import ABCMeta, abstractmethod
<<<<<<< HEAD
from functools import cached_property, reduce
from typing import Any, Callable, Collection, Dict, List, Optional, Sequence, TypeVar, \
    Union, \
    cast, overload

import pyspark.sql.functions as sfn
from IPython.core.display import HTML
from IPython.display import display as ipydisplay
from pyspark.sql import GroupedData, SparkSession
=======
from typing import Any, Callable, List, Optional, Sequence, TypeVar, Union

import numpy as np
import pandas as pd
import pyspark.sql.functions as sfn
from IPython.core.display import HTML
from IPython.display import display as ipydisplay
from pyspark.sql import SparkSession
>>>>>>> d5722332
from pyspark.sql.column import Column
from pyspark.sql.dataframe import DataFrame
from pyspark.sql.types import DataType, StructType
from pyspark.sql.window import Window, WindowSpec
from scipy.fft import fft, fftfreq  # type: ignore

import tempo.interpol as t_interpolation
import tempo.io as t_io
import tempo.resample as t_resample
import tempo.utils as t_utils
from tempo.intervals import IntervalsDF
from tempo.tsschema import CompositeTSIndex, TSIndex, TSSchema, WindowBuilder

logger = logging.getLogger(__name__)


class TSDF(WindowBuilder):
    """
    This object is the main wrapper over a Spark data frame which allows a user to parallelize time series computations on a Spark data frame by various dimensions. The two dimensions required are partition_cols (list of columns by which to summarize) and ts_col (timestamp column, which can be epoch or TimestampType).
    """

    def __init__(self,
                 df: DataFrame,
                 ts_schema: Optional[TSSchema] = None,
                 ts_col: Optional[str] = None,
                 series_ids: Optional[Collection[str]] = None) -> None:
        self.df = df
        # construct schema if we don't already have one
        if ts_schema:
            self.ts_schema = ts_schema
        else:
            self.ts_schema = TSSchema.fromDFSchema(self.df.schema, ts_col, series_ids)
        # validate that this schema works for this DataFrame
        self.ts_schema.validate(df.schema)

    def __repr__(self) -> str:
        return self.__str__()

    def __str__(self) -> str:
        return f"""TSDF({id(self)}):
        TS Index: {self.ts_index}
        Series IDs: {self.series_ids}
        Observational Cols: {self.observational_cols}
        DataFrame: {self.df.schema}"""

    def __withTransformedDF(self, new_df: DataFrame) -> "TSDF":
        """
        This helper function will create a new :class:`TSDF` using the current schema, but a new / transformed :class:`DataFrame`

        :param new_df: the new / transformed :class:`DataFrame` to

        :return: a new TSDF object with the transformed DataFrame
        """
        return TSDF(new_df, ts_schema=copy.deepcopy(self.ts_schema))

    def __withStandardizedColOrder(self) -> TSDF:
        """
        Standardizes the column ordering as such:
        * series_ids,
        * ts_index,
        * observation columns

        :return: a :class:`TSDF` with the columns reordered into "standard order" (as described above)
        """
        std_ordered_cols = (
            list(self.series_ids) + [self.ts_index.colname] + list(self.observational_cols)
        )

        return self.__withTransformedDF(self.df.select(std_ordered_cols))

    @classmethod
    def __makeStructFromCols(
        cls, df: DataFrame, struct_col_name: str, cols_to_move: List[str]
    ) -> DataFrame:
        """
        Transform a :class:`DataFrame` by moving certain columns into a struct

        :param df: the :class:`DataFrame` to transform
        :param struct_col_name: name of the struct column to create
        :param cols_to_move: name of the columns to move into the struct

        :return: the transformed :class:`DataFrame`
        """
        return (df.withColumn(struct_col_name, sfn.struct(*cols_to_move))
                  .drop(*cols_to_move))

    # default column name for constructed timeseries index struct columns
    __DEFAULT_TS_IDX_COL = "ts_idx"

    @classmethod
    def fromSubsequenceCol(
        cls,
        df: DataFrame,
        ts_col: str,
        subsequence_col: str,
        series_ids: Collection[str] = None,
    ) -> "TSDF":
        # construct a struct with the ts_col and subsequence_col
        struct_col_name = cls.__DEFAULT_TS_IDX_COL
        with_subseq_struct_df = cls.__makeStructFromCols(
            df, struct_col_name, [ts_col, subsequence_col]
        )
        # construct an appropriate TSIndex
        subseq_struct = with_subseq_struct_df.schema[struct_col_name]
        subseq_idx = CompositeTSIndex(subseq_struct, ts_col, subsequence_col)
        # construct & return the TSDF with appropriate schema
        return TSDF(with_subseq_struct_df, ts_schema=TSSchema(subseq_idx, series_ids))

    @classmethod
    def fromTimestampString(
        cls,
        df: DataFrame,
        ts_col: str,
        series_ids: Collection[str] = None,
        ts_fmt: str = "YYYY-MM-DDThh:mm:ss[.SSSSSS]",
    ) -> "TSDF":
        pass

    @classmethod
    def fromDateString(
        cls,
        df: DataFrame,
        ts_col: str,
        series_ids: Collection[str],
        date_fmt: str = "YYYY-MM-DD",
    ) -> "TSDF ":
        pass

    @property
    def ts_index(self) -> "TSIndex":
        return self.ts_schema.ts_idx

<<<<<<< HEAD
    @property
    def ts_col(self) -> str:
        return self.ts_index.ts_col

    @property
    def columns(self) -> List[str]:
        return self.df.columns

    @property
    def series_ids(self) -> List[str]:
        return self.ts_schema.series_ids

    @property
    def structural_cols(self) -> List[str]:
        return self.ts_schema.structural_columns

    @cached_property
    def observational_cols(self) -> List[str]:
        return self.ts_schema.find_observational_columns(self.df.schema)
=======
    @staticmethod
    def __validated_column(df: DataFrame, colname: str) -> str:
        if not isinstance(colname, str):
            raise TypeError(
                f"Column names must be of type str; found {type(colname)} instead!"
            )
        if colname.lower() not in [col.lower() for col in df.columns]:
            raise ValueError(f"Column {colname} not found in Dataframe")
        return colname

    def __validated_columns(
        self, df: DataFrame, colnames: Optional[Union[str, List[str]]]
    ) -> List[str]:
        # if provided a string, treat it as a single column
        if isinstance(colnames, str):
            colnames = [colnames]
        # otherwise we really should have a list or None
        elif colnames is None:
            colnames = []
        elif not isinstance(colnames, list):
            raise TypeError(
                f"Columns must be of type list, str, or None; found {type(colnames)} instead!"
            )
        # validate each column
        for col in colnames:
            self.__validated_column(df, col)
        return colnames
>>>>>>> d5722332

    @cached_property
    def metric_cols(self) -> List[str]:
        return self.ts_schema.find_metric_columns(self.df.schema)

    #
    # Helper functions
    #

    def __checkPartitionCols(self, tsdf_right):
        for left_col, right_col in zip(self.series_ids, tsdf_right.series_ids):
            if left_col != right_col:
                raise ValueError(
                    "left and right dataframe partition columns should have same name in same order"
                )

    def __validateTsColMatch(self, right_tsdf):
        # TODO - can simplify this to get types from schema object
        left_ts_datatype = self.df.select(self.ts_col).dtypes[0][1]
        right_ts_datatype = right_tsdf.df.select(right_tsdf.ts_col).dtypes[0][1]
        if left_ts_datatype != right_ts_datatype:
            raise ValueError(
                "left and right dataframe timestamp index columns should have same type"
            )

    def __addPrefixToColumns(self, col_list: list[str], prefix: str) -> "TSDF":
        """
        Add prefix to all specified columns.
        """
        # no-op if no prefix
        if not prefix:
            return self

        # build a column rename map
        col_map = {col: "_".join([prefix, col]) for col in col_list}
        # TODO - In the future (when Spark 3.4+ is standard) we should implement batch rename using:
        # df = self.df.withColumnsRenamed(col_map)

<<<<<<< HEAD
        if prefix == "":
            ts_col = self.ts_col
        else:
            ts_col = "".join([prefix, self.ts_col])

        return TSDF(df, ts_col=ts_col, series_ids=self.series_ids)
=======
        # build a list of column expressions to rename columns in a select
        select_exprs = [
            sfn.col(col).alias(col_map[col]) if col in col_map else sfn.col(col)
            for col in self.df.columns
        ]
        # select the renamed columns
        renamed_df = self.df.select(*select_exprs)

        # find the structural columns
        ts_col = col_map.get(self.ts_col, self.ts_col)
        partition_cols = [col_map.get(c, c) for c in self.partitionCols]
        sequence_col = col_map.get(self.sequence_col, self.sequence_col)
        return TSDF(renamed_df, ts_col, partition_cols, sequence_col=sequence_col)
>>>>>>> d5722332

    def __addColumnsFromOtherDF(self, other_cols: Sequence[str]) -> "TSDF":
        """
        Add columns from some other DF as lit(None), as pre-step before union.
        """

        # build a list of column expressions to rename columns in a select
        current_cols = [sfn.col(col) for col in self.df.columns]
        new_cols = [sfn.lit(None).alias(col) for col in other_cols]
        new_df = self.df.select(current_cols + new_cols)

        return self.__withTransformedDF(new_df)

    def __combineTSDF(self, ts_df_right: "TSDF", combined_ts_col: str) -> "TSDF":
        combined_df = self.df.unionByName(ts_df_right.df).withColumn(
            combined_ts_col, sfn.coalesce(self.ts_col, ts_df_right.ts_col)
        )

        return TSDF(combined_df, ts_col=combined_ts_col, series_ids=self.series_ids)

    def __getLastRightRow(
        self,
        left_ts_col: str,
        right_cols: list[str],
        sequence_col: str,
        tsPartitionVal: Optional[int],
        ignoreNulls: bool,
        suppress_null_warning: bool,
    ) -> "TSDF":
        """Get last right value of each right column (inc. right timestamp) for each self.ts_col value

        self.ts_col, which is the combined time-stamp column of both left and right dataframe, is dropped at the end
        since it is no longer used in subsequent methods.
        """
        ptntl_sort_keys = [self.ts_col, "rec_ind", sequence_col]
        sort_keys = [sfn.col(col_name) for col_name in ptntl_sort_keys if col_name]

        window_spec = (
            Window.partitionBy(self.series_ids)
            .orderBy(sort_keys)
            .rowsBetween(Window.unboundedPreceding, Window.currentRow)
        )

        # generate expressions to find the last value of each right-hand column
        if ignoreNulls is False:
            if tsPartitionVal is not None:
                raise ValueError(
                    "Disabling null skipping with a partition value is not supported yet."
                )
            mod_right_cols = [
                sfn.last(
                    sfn.when(sfn.col("rec_ind") == -1, sfn.struct(col)).otherwise(None),
                    True,
                )
                .over(window_spec)[col]
                .alias(col)
                for col in right_cols
            ]
        elif tsPartitionVal is None:
            mod_right_cols = [
                sfn.last(col, ignoreNulls).over(window_spec).alias(col)
                for col in right_cols
            ]
        else:
            mod_right_cols = [
                sfn.last(col, ignoreNulls).over(window_spec).alias(col)
                for col in right_cols
            ]
            # non-null count columns, these will be dropped below
            mod_right_cols += [
                sfn.count(col).over(window_spec).alias("non_null_ct" + col)
                for col in right_cols
            ]

        # select the left-hand side columns, and the modified right-hand side columns
        non_right_cols = list(set(self.df.columns) - set(right_cols))
        df = self.df.select(non_right_cols + mod_right_cols)
        # drop the null left-hand side rows
        df = (df.filter(sfn.col(left_ts_col).isNotNull()).drop(self.ts_col)).drop(
            "rec_ind"
        )

        # remove the null_ct stats used to record missing values in partitioned as of join
        if tsPartitionVal is not None:
            for column in df.columns:
                if column.startswith("non_null"):
                    # Avoid collect() calls when explicitly ignoring the warnings about null values due to lookback
                    # window. if setting suppress_null_warning to True and warning logger is enabled for other part
                    # of the code, it would make sense to not log warning in this function while allowing other part
                    # of the code to continue to log warning. So it makes more sense for and than or on this line
                    if not suppress_null_warning and logger.isEnabledFor(
                        logging.WARNING
                    ):
                        any_blank_vals = df.agg({column: "min"}).collect()[0][0] == 0
                        newCol = column.replace("non_null_ct", "")
                        if any_blank_vals:
                            logger.warning(
                                "Column "
                                + newCol
                                + " had no values within the lookback window. Consider using a larger window to avoid missing values. If this is the first record in the data frame, this warning can be ignored."
                            )
                    df = df.drop(column)

        return TSDF(df, ts_col=left_ts_col, series_ids=self.series_ids)

    def __getTimePartitions(self, tsPartitionVal: int, fraction: float = 0.1) -> "TSDF":
        """
        Create time-partitions for our data-set. We put our time-stamps into brackets of <tsPartitionVal>. Timestamps
        are rounded down to the nearest <tsPartitionVal> seconds.

        We cast our timestamp column to double instead of using f.unix_timestamp, since it provides more precision.

        Additionally, we make these partitions overlapping by adding a remainder df. This way when calculating the
        last right timestamp we will not end up with nulls for the first left timestamp in each partition.

        TODO: change ts_partition to accommodate for higher precision than seconds.
        """
        partition_df = (
            self.df.withColumn(
                "ts_col_double", sfn.col(self.ts_col).cast("double")
            )  # double is preferred over unix_timestamp
            .withColumn(
                "ts_partition",
                sfn.lit(tsPartitionVal)
                * (sfn.col("ts_col_double") / sfn.lit(tsPartitionVal)).cast("integer"),
            )
            .withColumn(
                "partition_remainder",
                (sfn.col("ts_col_double") - sfn.col("ts_partition"))
                / sfn.lit(tsPartitionVal),
            )
            .withColumn("is_original", sfn.lit(1))
        ).cache()  # cache it because it's used twice.

        # add [1 - fraction] of previous time partition to the next partition.
        remainder_df = (
            partition_df.filter(sfn.col("partition_remainder") >= sfn.lit(1 - fraction))
            .withColumn(
                "ts_partition", sfn.col("ts_partition") + sfn.lit(tsPartitionVal)
            )
            .withColumn("is_original", sfn.lit(0))
        )

        df = partition_df.union(remainder_df).drop(
            "partition_remainder", "ts_col_double"
        )
        return TSDF(df, ts_col=self.ts_col, series_ids=self.series_ids + ["ts_partition"])

    #
    # Slicing & Selection
    #

    def select(self, *cols: Union[str, Column]) -> TSDF:
        """
        pyspark.sql.DataFrame.select() method's equivalent for TSDF objects
        Parameters
        ----------
        cols : str or list of strs
        column names (string).
        If one of the column names is '*', that column is expanded to include all columns
        in the current :class:`TSDF`.

        Examples
        --------
        tsdf.select('*').collect()
        [Row(age=2, name='Alice'), Row(age=5, name='Bob')]
        tsdf.select('name', 'age').collect()
        [Row(name='Alice', age=2), Row(name='Bob', age=5)]

        """
        # The columns which will be a mandatory requirement while selecting from TSDFs
        selected_df = self.df.select(*cols)
        return self.__withTransformedDF(selected_df)

    def where(self, condition: Union[Column, str]) -> "TSDF":
        """
        Selects rows using the given condition.

        :param condition: a :class:`Column` of :class:`types.BooleanType` or a string of SQL expression.

        :return: a new :class:`TSDF` object
        :rtype: :class:`TSDF`
        """
        where_df = self.df.where(condition)
        return self.__withTransformedDF(where_df)

    def __slice(self, op: str, target_ts: Union[str, int]) -> "TSDF":
        """
        Private method to slice TSDF by time

        :param op: string symbol of the operation to perform
        :type op: str
        :param target_ts: timestamp on which to filter

        :return: a TSDF object containing only those records within the time slice specified
        """
        # quote our timestamp if its a string
        target_expr = f"'{target_ts}'" if isinstance(target_ts, str) else target_ts
        slice_expr = sfn.expr(f"{self.ts_col} {op} {target_expr}")
        sliced_df = self.df.where(slice_expr)
        return self.__withTransformedDF(sliced_df)

    def at(self, ts: Union[str, int]) -> "TSDF":
        """
        Select only records at a given time

        :param ts: timestamp of the records to select

        :return: a :class:`~tsdf.TSDF` object containing just the records at the given time
        """
        return self.__slice("==", ts)

    def before(self, ts: Union[str, int]) -> "TSDF":
        """
        Select only records before a given time

        :param ts: timestamp on which to filter records

        :return: a :class:`~tsdf.TSDF` object containing just the records before the given time
        """
        return self.__slice("<", ts)

    def atOrBefore(self, ts: Union[str, int]) -> "TSDF":
        """
        Select only records at or before a given time

        :param ts: timestamp on which to filter records

        :return: a :class:`~tsdf.TSDF` object containing just the records at or before the given time
        """
        return self.__slice("<=", ts)

    def after(self, ts: Union[str, int]) -> "TSDF":
        """
        Select only records after a given time

        :param ts: timestamp on which to filter records

        :return: a :class:`~tsdf.TSDF` object containing just the records after the given time
        """
        return self.__slice(">", ts)

    def atOrAfter(self, ts: Union[str, int]) -> "TSDF":
        """
        Select only records at or after a given time

        :param ts: timestamp on which to filter records

        :return: a :class:`~tsdf.TSDF` object containing just the records at or after the given time
        """
        return self.__slice(">=", ts)

    def between(
        self, start_ts: Union[str, int], end_ts: Union[str, int], inclusive: bool = True
    ) -> "TSDF":
        """
        Select only records in a given range

        :param start_ts: starting time of the range to select
        :param end_ts: ending time of the range to select
        :param inclusive: whether the range is inclusive of the endpoints or not, defaults to True
        :type inclusive: bool

        :return: a :class:`~tsdf.TSDF` object containing just the records within the range specified
        """
        if inclusive:
            return self.atOrAfter(start_ts).atOrBefore(end_ts)
        return self.after(start_ts).before(end_ts)

    def __top_rows_per_series(self, win: WindowSpec, n: int) -> "TSDF":
        """
        Private method to select just the top n rows per series (as defined by a window ordering)

        :param win: the window on which we order the rows in each series
        :param n: the number of rows to return

        :return: a :class:`~tsdf.TSDF` object containing just the top n rows in each series
        """
        row_num_col = "__row_num"
        prev_records_df = (
            self.df.withColumn(row_num_col, sfn.row_number().over(win))
            .where(sfn.col(row_num_col) <= sfn.lit(n))
            .drop(row_num_col)
        )
        return self.__withTransformedDF(prev_records_df)

    def earliest(self, n: int = 1) -> "TSDF":
        """
        Select the earliest n records for each series

        :param n: number of records to select (default is 1)

        :return: a :class:`~tsdf.TSDF` object containing the earliest n records for each series
        """
        prev_window = self.baseWindow(reverse=False)
        return self.__top_rows_per_series(prev_window, n)

    def latest(self, n: int = 1) -> "TSDF":
        """
        Select the latest n records for each series

        :param n: number of records to select (default is 1)

        :return: a :class:`~tsdf.TSDF` object containing the latest n records for each series
        """
        next_window = self.baseWindow(reverse=True)
        return self.__top_rows_per_series(next_window, n)

    def priorTo(self, ts: Union[str, int], n: int = 1) -> "TSDF":
        """
        Select the n most recent records prior to a given time
        You can think of this like an 'asOf' select - it selects the records as of a particular time

        :param ts: timestamp on which to filter records
        :param n: number of records to select (default is 1)

        :return: a :class:`~tsdf.TSDF` object containing the n records prior to the given time
        """
        return self.atOrBefore(ts).latest(n)

    def subsequentTo(self, ts: Union[str, int], n: int = 1) -> "TSDF":
        """
        Select the n records subsequent to a give time

        :param ts: timestamp on which to filter records
        :param n: number of records to select (default is 1)

        :return: a :class:`~tsdf.TSDF` object containing the n records subsequent to the given time
        """
        return self.atOrAfter(ts).earliest(n)

    #
    # Display functions
    #

    def show(
        self, n: int = 20, k: int = 5, truncate: bool = True, vertical: bool = False
    ) -> None:
        """
        pyspark.sql.DataFrame.show() method's equivalent for TSDF objects

        Parameters
        ----------
        n : int, optional
        Number of rows to show.
        truncate : bool or int, optional
        If set to ``True``, truncate strings longer than 20 chars by default.
        If set to a number greater than one, truncates long strings to length ``truncate``
        and align cells right.
        vertical : bool, optional
        If set to ``True``, print output rows vertically (one line
        per column value).

        Example to show usage
        ---------------------
        from pyspark.sql.functions import *

        phone_accel_df = spark.read.format("csv").option("header", "true").load("dbfs:/home/tempo/Phones_accelerometer").withColumn("event_ts", (col("Arrival_Time").cast("double")/1000).cast("timestamp")).withColumn("x", col("x").cast("double")).withColumn("y", col("y").cast("double")).withColumn("z", col("z").cast("double")).withColumn("event_ts_dbl", col("event_ts").cast("double"))

        from tempo import *

        phone_accel_tsdf = TSDF(phone_accel_df, ts_col="event_ts", partition_cols = ["User"])

        # Call show method here
        phone_accel_tsdf.show()

        """
        # validate k <= n
        if k > n:
            raise ValueError(f"Parameter k {k} cannot be greater than parameter n {n}")

        if not t_utils.IS_DATABRICKS and t_utils.ENV_CAN_RENDER_HTML:
            # In Jupyter notebooks, for wide dataframes the below line will enable
            # rendering the output in a scrollable format.
            ipydisplay(
                HTML("<style>pre { white-space: pre !important; }</style>")
            )  # pragma: no cover
        t_utils.get_display_df(self, k).show(n, truncate, vertical)

    def describe(self) -> DataFrame:
        """
        Describe a TSDF object using a global summary across all time series (anywhere from 10 to millions) as well as the standard Spark data frame stats. Missing vals
        Summary
        global - unique time series based on partition columns, min/max times, granularity - lowest precision in the time series timestamp column
        count / mean / stddev / min / max - standard Spark data frame describe() output
        missing_vals_pct - percentage (from 0 to 100) of missing values.
        """
        # extract the double version of the timestamp column to summarize
        double_ts_col = self.ts_col + "_dbl"

        this_df = self.df.withColumn(double_ts_col, sfn.col(self.ts_col).cast("double"))

        # summary missing value percentages
        missing_vals = this_df.select(
            [
                (
                    100
                    * sfn.count(sfn.when(sfn.col(c[0]).isNull(), c[0]))
                    / sfn.count(sfn.lit(1))
                ).alias(c[0])
                for c in this_df.dtypes
                if c[1] != "timestamp"
            ]
        ).select(sfn.lit("missing_vals_pct").alias("summary"), "*")

        # describe stats
        desc_stats = this_df.describe().union(missing_vals)
        unique_ts = this_df.select(*self.series_ids).distinct().count()

        max_ts = this_df.select(
            sfn.max(sfn.col(self.ts_col)).alias("max_ts")
        ).collect()[0][0]
        min_ts = this_df.select(
            sfn.min(sfn.col(self.ts_col)).alias("max_ts")
        ).collect()[0][0]
        gran = this_df.selectExpr(
            """min(case when {0} - cast({0} as integer) > 0 then '1-millis'
                  when {0} % 60 != 0 then '2-seconds'
                  when {0} % 3600 != 0 then '3-minutes'
                  when {0} % 86400 != 0 then '4-hours'
                  else '5-days' end) granularity""".format(
                double_ts_col
            )
        ).collect()[0][0][2:]

        non_summary_cols = [c for c in desc_stats.columns if c != "summary"]

        desc_stats = desc_stats.select(
            sfn.col("summary"),
            sfn.lit(" ").alias("unique_ts_count"),
            sfn.lit(" ").alias("min_ts"),
            sfn.lit(" ").alias("max_ts"),
            sfn.lit(" ").alias("granularity"),
            *non_summary_cols,
        )

        # add in single record with global summary attributes and the previously computed missing value and Spark data frame describe stats
        global_smry_rec = desc_stats.limit(1).select(
            sfn.lit("global").alias("summary"),
            sfn.lit(unique_ts).alias("unique_ts_count"),
            sfn.lit(min_ts).alias("min_ts"),
            sfn.lit(max_ts).alias("max_ts"),
            sfn.lit(gran).alias("granularity"),
            *[sfn.lit(" ").alias(c) for c in non_summary_cols],
        )

        full_smry = global_smry_rec.union(desc_stats)
        full_smry = full_smry.withColumnRenamed(
            "unique_ts_count", "unique_time_series_count"
        )

        try:  # pragma: no cover
            dbutils.fs.ls("/")  # type: ignore
            return full_smry
        # TODO: Can we raise something other than generic Exception?
        #  perhaps refactor to check for IS_DATABRICKS
        except Exception:
            return full_smry

    def __getSparkPlan(self, df: DataFrame, spark: SparkSession) -> str:
        """
        Internal helper function to obtain the Spark plan for the input data frame

        Parameters
        :param df - input Spark data frame - the AS OF join has 2 data frames; this will be called for each
        :param spark - Spark session which is used to query the view obtained from the Spark data frame
        """

        df.createOrReplaceTempView("view")
        plan = spark.sql("explain cost select * from view").collect()[0][0]

        return plan

    def __getBytesFromPlan(self, df: DataFrame, spark: SparkSession) -> float:
        """
        Internal helper function to obtain how many bytes in memory the Spark data
        frame is likely to take up. This is an upper bound and is obtained from the
        plan details in Spark

        Parameters
        :param df - input Spark data frame - the AS OF join has 2 data frames; this will be called for each
        :param spark - Spark session which is used to query the view obtained from the Spark data frame
        """

        plan = self.__getSparkPlan(df, spark)

        import re

        search_result = re.search(r"sizeInBytes=.*(['\)])", plan, re.MULTILINE)
        if search_result is not None:
            result = search_result.group(0).replace(")", "")
        else:
            raise ValueError("Unable to obtain sizeInBytes from Spark plan")

        size = result.split("=")[1].split(" ")[0]
        units = result.split("=")[1].split(" ")[1]

        # perform to MB for threshold check
        if units == "GiB":
            plan_bytes = float(size) * 1024 * 1024 * 1024
        elif units == "MiB":
            plan_bytes = float(size) * 1024 * 1024
        elif units == "KiB":
            plan_bytes = float(size) * 1024
        else:
            plan_bytes = float(size)

        return plan_bytes

    def asofJoin(
        self,
        right_tsdf: "TSDF",
        left_prefix: Optional[str] = None,
        right_prefix: str = "right",
        tsPartitionVal: Optional[int] = None,
        fraction: float = 0.5,
        skipNulls: bool = True,
        sql_join_opt: bool = False,
        suppress_null_warning: bool = False,
        tolerance: Optional[int] = None,
    ) -> "TSDF":
        """
        Performs an as-of join between two time-series. If a tsPartitionVal is
        specified, it will do this partitioned by time brackets, which can help alleviate skew.

        NOTE: partition cols have to be the same for both Dataframes. We are
        collecting stats when the WARNING level is enabled also.

        Parameters
        :param right_tsdf - right-hand data frame containing columns to merge in
        :param left_prefix - optional prefix for base data frame
        :param right_prefix - optional prefix for right-hand data frame
        :param tsPartitionVal - value to break up each partition into time brackets
        :param fraction - overlap fraction
        :param skipNulls - whether to skip nulls when joining in values
        :param sql_join_opt - if set to True, will use standard Spark SQL join if it is estimated to be efficient
        :param suppress_null_warning - when tsPartitionVal is specified, will collect min of each column and raise warnings about null values, set to True to avoid
        :param tolerance - only join values within this tolerance range (inclusive), expressed in number of seconds as a double
        """

        # first block of logic checks whether a standard range join will suffice
        left_df = self.df
        right_df = right_tsdf.df

        # test if the broadcast join will be efficient
        if sql_join_opt:
            spark = SparkSession.builder.getOrCreate()
            left_bytes = self.__getBytesFromPlan(left_df, spark)
            right_bytes = self.__getBytesFromPlan(right_df, spark)

            # choose 30MB as the cutoff for the broadcast
            bytes_threshold = 30 * 1024 * 1024
            if (left_bytes < bytes_threshold) or (right_bytes < bytes_threshold):
                spark.conf.set("spark.databricks.optimizer.rangeJoin.binSize", 60)
                partition_cols = right_tsdf.series_ids
                left_cols = list(set(left_df.columns) - set(self.series_ids))
                right_cols = list(set(right_df.columns) - set(right_tsdf.series_ids))

                left_prefix = left_prefix + "_" if left_prefix else ""
                right_prefix = right_prefix + "_" if right_prefix else ""

                w = Window.partitionBy(*partition_cols).orderBy(
                    right_prefix + right_tsdf.ts_col
                )

                new_left_ts_col = left_prefix + self.ts_col
                series_cols = [sfn.col(c) for c in self.series_ids]
                new_left_cols = [
                    sfn.col(c).alias(left_prefix + c) for c in left_cols
                ] + series_cols
                new_right_cols = [
                    sfn.col(c).alias(right_prefix + c) for c in right_cols
                ] + series_cols
                quotes_df_w_lag = right_df.select(*new_right_cols).withColumn(
                    "lead_" + right_tsdf.ts_col,
                    sfn.lead(right_prefix + right_tsdf.ts_col).over(w),
                )
                left_df = left_df.select(*new_left_cols)
                res = (
                    left_df.join(quotes_df_w_lag, partition_cols)
                    .where(
                        left_df[new_left_ts_col].between(
                            sfn.col(right_prefix + right_tsdf.ts_col),
                            sfn.coalesce(
                                sfn.col("lead_" + right_tsdf.ts_col),
                                sfn.lit("2099-01-01").cast("timestamp"),
                            ),
                        )
                    )
                    .drop("lead_" + right_tsdf.ts_col)
                )
                return TSDF(res, ts_col=new_left_ts_col, series_ids=self.series_ids)

        # end of block checking to see if standard Spark SQL join will work

        if tsPartitionVal is not None:
            logger.warning(
                "You are using the skew version of the AS OF join. This may result in null values if there are any "
                "values outside of the maximum lookback. For maximum efficiency, choose smaller values of maximum "
                "lookback, trading off performance and potential blank AS OF values for sparse keys"
            )

        # Check whether partition columns have same name in both dataframes
        self.__checkPartitionCols(right_tsdf)

        # prefix non-partition columns, to avoid duplicated columns.
        left_df = self.df
        right_df = right_tsdf.df

        # validate timestamp datatypes match
        self.__validateTsColMatch(right_tsdf)

        orig_left_col_diff = list(
            set(left_df.columns) - set(self.series_ids)
        )
        orig_right_col_diff = list(
            set(right_df.columns) - set(self.series_ids)
        )

        left_tsdf = (
            (self.__addPrefixToColumns([self.ts_col] + orig_left_col_diff, left_prefix))
            if left_prefix is not None
            else self
        )
        right_tsdf = right_tsdf.__addPrefixToColumns(
            [right_tsdf.ts_col] + orig_right_col_diff, right_prefix
        )

<<<<<<< HEAD
        left_nonpartition_cols = list(
            set(left_tsdf.df.columns) - set(self.series_ids)
        )
        right_nonpartition_cols = list(
            set(right_tsdf.df.columns) - set(self.series_ids)
=======
        left_columns = list(
            set(left_tsdf.df.columns).difference(set(self.partitionCols))
        )
        right_columns = list(
            set(right_tsdf.df.columns).difference(set(self.partitionCols))
>>>>>>> d5722332
        )

        # Union both dataframes, and create a combined TS column
        combined_ts_col = "combined_ts"
        combined_df = left_tsdf.__addColumnsFromOtherDF(right_columns).__combineTSDF(
            right_tsdf.__addColumnsFromOtherDF(left_columns), combined_ts_col
        )
        combined_df.df = combined_df.df.withColumn(
            "rec_ind",
            sfn.when(sfn.col(left_tsdf.ts_col).isNotNull(), 1).otherwise(-1),
        )

        # perform asof join.
        if tsPartitionVal is None:
            seq_col = None
            if isinstance(combined_df.ts_index, CompositeTSIndex):
                seq_col = cast(CompositeTSIndex, combined_df.ts_index).ts_component(1)
            asofDF = combined_df.__getLastRightRow(
                left_tsdf.ts_col,
                right_columns,
                seq_col,
                tsPartitionVal,
                skipNulls,
                suppress_null_warning,
            )
        else:
            tsPartitionDF = combined_df.__getTimePartitions(
                tsPartitionVal, fraction=fraction
            )
            seq_col = None
            if isinstance(tsPartitionDF.ts_index, CompositeTSIndex):
                seq_col = cast(CompositeTSIndex, tsPartitionDF.ts_index).ts_component(1)
            asofDF = tsPartitionDF.__getLastRightRow(
                left_tsdf.ts_col,
                right_columns,
                seq_col,
                tsPartitionVal,
                skipNulls,
                suppress_null_warning,
            )

            # Get rid of overlapped data and the extra columns generated from timePartitions
            df = asofDF.df.filter(sfn.col("is_original") == 1).drop(
                "ts_partition", "is_original"
            )

            asofDF = TSDF(df, ts_col=asofDF.ts_col, series_ids=combined_df.series_ids)

        if tolerance is not None:
            df = asofDF.df
            left_ts_col = left_tsdf.ts_col
            right_ts_col = right_tsdf.ts_col
            tolerance_condition = (
                df[left_ts_col].cast("double") - df[right_ts_col].cast("double")
                > tolerance
            )

            for right_col in right_columns:
                # First set right non-timestamp columns to null for rows outside of tolerance band
                if right_col != right_ts_col:
                    df = df.withColumn(
                        right_col,
                        sfn.when(tolerance_condition, sfn.lit(None)).otherwise(
                            df[right_col]
                        ),
                    )

            # Finally, set right timestamp column to null for rows outside of tolerance band
            df = df.withColumn(
                right_ts_col,
                sfn.when(tolerance_condition, sfn.lit(None)).otherwise(
                    df[right_ts_col]
                ),
            )
            asofDF.df = df

        return asofDF

    def baseWindow(self, reverse: bool = False) -> WindowSpec:
        return self.ts_schema.baseWindow(reverse=reverse)

    def rowsBetweenWindow(self,
                          start: int,
                          end: int,
                          reverse: bool = False) -> WindowSpec:
        return self.ts_schema.rowsBetweenWindow(start, end, reverse=reverse)

    def rangeBetweenWindow(self,
                           start: int,
                           end: int,
                           reverse: bool = False) -> WindowSpec:
        return self.ts_schema.rangeBetweenWindow(start, end, reverse=reverse)

    #
    # Core Transformations
    #

    def withNaturalOrdering(self, reverse: bool = False) -> "TSDF":
        order_expr = [sfn.col(c) for c in self.series_ids]
        ts_idx_expr = self.ts_index.orderByExpr(reverse)
        if isinstance(ts_idx_expr, list):
            order_expr.extend(ts_idx_expr)
        else:
            order_expr.append(ts_idx_expr)

        return self.__withTransformedDF(self.df.orderBy(order_expr))

    def withColumn(self, colName: str, col: Column) -> "TSDF":
        """
        Returns a new :class:`TSDF` by adding a column or replacing the
        existing column that has the same name.

        :param colName: the name of the new column (or existing column to be replaced)
        :param col: a :class:`Column` expression for the new column definition
        """
        new_df = self.df.withColumn(colName, col)
        return self.__withTransformedDF(new_df)

    def withColumnRenamed(self, existing: str, new: str) -> "TSDF":
        """
        Returns a new :class:`TSDF` with the given column renamed.

        :param existing: name of the existing column to renmame
        :param new: new name for the column
        """

        # create new TSIndex
        new_ts_index = copy.deepcopy(self.ts_index)
        if existing == self.ts_index.colname:
            new_ts_index = new_ts_index.renamed(new)

        # and for series ids
        new_series_ids = self.series_ids
        if existing in self.series_ids:
            # replace column name in series
            new_series_ids = self.series_ids
            new_series_ids[new_series_ids.index(existing)] = new

        # rename the column in the underlying DF
        new_df = self.df.withColumnRenamed(existing, new)

        # return new TSDF
        new_schema = TSSchema(new_ts_index, new_series_ids)
        return TSDF(new_df, ts_schema=new_schema)

    def withColumnTypeChanged(self, colName: str, newType: Union[DataType, str]):
        """

        :param colName:
        :param newType:
        :return:
        """
        new_df = self.df.withColumn(colName, sfn.col(colName).cast(newType))
        return self.__withTransformedDF(new_df)

    @overload
    def drop(self, cols: "ColumnOrName") -> "TSDF":
        ...

    @overload
    def drop(self, *cols: str) -> "TSDF":
        ...

    def drop(self, *cols: "ColumnOrName") -> "TSDF":

        """
        Returns a new :class:`TSDF` that drops the specified column.

        :param cols: name of the column to drop

        :return: new :class:`TSDF` with the column dropped
        :rtype: TSDF
        """
        dropped_df = self.df.drop(*cols)
        return self.__withTransformedDF(dropped_df)

    def mapInPandas(self,
                    func: "PandasMapIterFunction",
                    schema: Union[StructType, str]) -> TSDF:
        """

        :param func:
        :param schema:
        :return:
        """
        mapped_df = self.df.mapInPandas(func,schema)
        return self.__withTransformedDF(mapped_df)

    def union(self, other: TSDF) -> TSDF:
        # union of the underlying DataFrames
        union_df = self.df.union(other.df)
        return self.__withTransformedDF(union_df)

    def unionByName(self, other: TSDF, allowMissingColumns: bool = False) -> TSDF:
        # union of the underlying DataFrames
        union_df = self.df.unionByName(
            other.df, allowMissingColumns=allowMissingColumns
        )
        return self.__withTransformedDF(union_df)

    #
    # Rolling (Windowed) Transformations
    #

    def rollingAgg(self,
                   window: WindowSpec,
                   *exprs: Union[Column, Dict[str, str]]) -> TSDF:
        """

        :param window:
        :param exprs:
        :return:
        """
        roll_agg_tsdf = self
        if len(exprs) == 1 and isinstance(exprs[0], dict):
            # dict
            for input_col in exprs.keys():
                expr_str = exprs[input_col]
                new_col_name = f"{expr_str}({input_col})"
                roll_agg_tsdf = roll_agg_tsdf.withColumn(new_col_name,
                                                         sfn.expr(expr_str).over(window))
        else:
            # Columns
            assert all(isinstance(c, Column) for c in exprs), \
                "all exprs should be Column"
            for expr in exprs:
                new_col_name = f"{expr}"
                roll_agg_tsdf = roll_agg_tsdf.withColumn(new_col_name,
                                                         expr.over(window))

        return roll_agg_tsdf

    def rollingApply(self,
                     outputCol: str,
                     window: WindowSpec,
                     func: "PandasGroupedMapFunction",
                     schema: Union[StructType, str],
                     *inputCols: Union[str, Column]) -> TSDF:
        """

        :param outputCol:
        :param window:
        :param func:
        :param schema:
        :param inputCols:
        :return:
        """
        inputCols = [sfn.col(col) for col in inputCols if not isinstance(col, Column)]
        pd_udf = sfn.pandas_udf(func, schema)
        return self.withColumn(outputCol, pd_udf(*inputCols).over(window))

    #
    # Aggregations
    #

    ## Aggregations across series and time

    def summarize(self, *cols: Optional[Union[str, List[str]]]) -> GroupedData:
        """
        Groups the underlying :class:`DataFrame` such that the user can compute
        aggregations over the given columns.
        If no columns are specified, all metric columns will be assumed.

        :param cols: columns to summarize. If none are given,
        then all the `metric_cols` will be used
        :type cols: str or List[str]
        :return: a :class:`GroupedData` object that can be used for
        summarizing columns/metrics across all observations from all series
        :rtype: :class:`GroupedData`
        """
        if cols is None or len(cols) < 1:
            cols = self.metric_cols
        return self.df.select(cols).groupBy()

    def agg(self, *exprs: Union[Column, Dict[str, str]]) -> DataFrame:
        """

        :param exprs:
        :return:
        """
        return self.df.agg(exprs)

    def describe(self, *cols: Optional[Union[str, List[str]]]) -> DataFrame:
        """

        :param cols:
        :return:
        """
        if cols is None or len(cols) < 1:
            cols = self.metric_cols
        return self.df.describe(cols)

    def metricSummary(self, *statistics: str) -> DataFrame:
        """

        :param statistics:
        :return:
        """
        return self.df.select(self.metric_cols).summary(statistics)

    ## Aggregations by series

    def groupBySeries(self) -> GroupedData:
        """
        Groups the underlying :class:`DataFrame` by the series IDs

        :return: a :class:`GroupedData` object that can be used for
        aggregating within Series
        :rtype: :class:`GroupedData`
        """
        return self.df.groupBy(self.series_ids)

    def aggBySeries(self, *exprs: Union[Column, Dict[str, str]]) -> DataFrame:
        """
        Compute aggregates of each series.

        :param exprs: a dict mapping from column name (string) to aggregate functions (string),
        or a list of :class:`Column`.
        :return: a :class:`DataFrame` of the resulting aggregates
        :rtype: :class:`DataFrame`
        """
        return self.groupBySeries().agg(exprs)

    def applyToSeries(self,
                      func: "PandasGroupedMapFunction",
                      schema: Union[StructType, str]) -> DataFrame:
        """
        Maps each series using a pandas udf and returns the result as a `DataFrame`.

        The function should take a `pandas.DataFrame` and return another
        `pandas.DataFrame`. Alternatively, the user can pass a function that takes
        a tuple of the grouping key(s) and a `pandas.DataFrame`.
        For each group, all columns are passed together as a `pandas.DataFrame`
        to the user-function and the returned `pandas.DataFrame` are combined as a
        :class:`DataFrame`.

        The `schema` should be a :class:`StructType` describing the schema of the returned
        `pandas.DataFrame`. The column labels of the returned `pandas.DataFrame` must either match
        the field names in the defined schema if specified as strings, or match the
        field data types by position if not strings, e.g. integer indices.
        The length of the returned `pandas.DataFrame` can be arbitrary.

        :param func: a Python native function that takes a `pandas.DataFrame` and outputs a
        `pandas.DataFrame`, or that takes one tuple (grouping keys) and a
        `pandas.DataFrame` and outputs a `pandas.DataFrame`.
        :type func: function
        :param schema: the return type of the `func` in PySpark. The value can be either a
        :class:`pyspark.sql.types.DataType` object or a DDL-formatted type string.
        :type schema: :class:`pyspark.sql.types.DataType` or str
        :return: a :class:`pyspark.sql.DataFrame` (of the given schema)
        containing the results of applying the given function per series
        :rtype: :class:`pyspark.sql.DataFrame`
        """
        return self.groupBySeries().applyInPandas(func, schema)

    ### Cyclical Aggregtion

    def groupByCycles(self,
                      length: str,
                      period: Optional[str] = None,
                      offset: Optional[str] = None,
                      bySeries: bool = True) -> GroupedData:
        """

        :param length:
        :param period:
        :param offset:
        :param bySeries:
        :return:
        """
        # build our set of grouping columns
        if bySeries:
            grouping_cols = [sfn.col(series_col) for series_col in self.series_ids]
        else:
            grouping_cols = []
        grouping_cols.append(sfn.window(timeColumn=self.ts_col,
                                        windowDuration=length,
                                        slideDuration=period,
                                        startTime=offset))

        # return the DataFrame grouped accordingly
        return self.df.groupBy(grouping_cols)

    def aggByCycles(self,
                    length: str,
                    *exprs: Union[Column, Dict[str, str]],
                    period: Optional[str] = None,
                    offset: Optional[str] = None,
                    bySeries: bool = True) -> IntervalsDF:
        """

        :param length:
        :param exprs:
        :param period:
        :param offset:
        :param bySeries:
        :return:
        """
        # build aggregated DataFrame
        agged_df = self.groupByCycles(length, period, offset, bySeries).agg(exprs)

        # if we have aggregated over series, we return a TSDF without series
        if bySeries:
            return IntervalsDF.fromNestedBoundariesDF(agged_df,
                                                      "window",
                                                      self.series_ids)
        else:
            return IntervalsDF.fromNestedBoundariesDF(agged_df, "window")

    def applyToCycles(self,
                      length: str,
                      func: "PandasGroupedMapFunction",
                      schema: Union[StructType, str],
                      period: Optional[str] = None,
                      offset: Optional[str] = None,
                      bySeries: bool = True) -> IntervalsDF:
        """

        :param length:
        :param func:
        :param schema:
        :param period:
        :param offset:
        :param bySeries:
        :return:
        """
        # apply function to get DataFrame of results
        applied_df = self.groupByCycles(length, period, offset, bySeries)\
            .applyInPandas(func, schema)

        # if we have applied over series, we return a TSDF without series
        if bySeries:
            return IntervalsDF.fromNestedBoundariesDF(applied_df,
                                                      "window",
                                                      self.series_ids)
        else:
            return IntervalsDF.fromNestedBoundariesDF(applied_df, "window")

    #
    # utility functions
    #

    def write(
        self,
        spark: SparkSession,
        tabName: str,
        optimizationCols: Optional[List[str]] = None,
    ) -> None:
        t_io.write(self, spark, tabName, optimizationCols)

    def resample(
        self,
        freq: str,
        func: Union[Callable | str],
        metricCols: Optional[List[str]] = None,
        prefix: Optional[str] = None,
        fill: Optional[bool] = None,
        perform_checks: bool = True,
    ) -> "TSDF":
        """
        function to upsample based on frequency and aggregate function similar to pandas
        :param freq: frequency for upsample - valid inputs are "hr", "min", "sec" corresponding to hour, minute, or second
        :param func: function used to aggregate input
        :param metricCols supply a smaller list of numeric columns if the entire set of numeric columns should not be returned for the resample function
        :param prefix - supply a prefix for the newly sampled columns
        :param fill - Boolean - set to True if the desired output should contain filled in gaps (with 0s currently)
        :param perform_checks: calculate time horizon and warnings if True (default is True)
        :return: TSDF object with sample data using aggregate function
        """
        t_resample.validateFuncExists(func)

        # Throw warning for user to validate that the expected number of output rows is valid.
        if fill is True and perform_checks is True:
            t_utils.calculate_time_horizon(self, freq)

        enriched_df: DataFrame = t_resample.aggregate(
            self, freq, func, metricCols, prefix, fill
        )
        return _ResampledTSDF(
            enriched_df,
            ts_col=self.ts_col,
            series_ids=self.series_ids,
            freq=freq,
            func=func,
        )

    def interpolate(
        self,
        method: str,
        freq: Optional[str] = None,
        func: Optional[Union[Callable | str]] = None,
        target_cols: Optional[List[str]] = None,
        ts_col: Optional[str] = None,
        series_ids: Optional[List[str]] = None,
        show_interpolated: bool = False,
        perform_checks: bool = True,
    ) -> "TSDF":
        """
        Function to interpolate based on frequency, aggregation, and fill similar to pandas. Data will first be aggregated using resample, then missing values
        will be filled based on the fill calculation.

        :param freq: frequency for upsample - valid inputs are "hr", "min", "sec" corresponding to hour, minute, or second
        :param func: function used to aggregate input
        :param method: function used to fill missing values e.g. linear, null, zero, bfill, ffill
        :param target_cols [optional]: columns that should be interpolated, by default interpolates all numeric columns
        :param ts_col [optional]: specify other ts_col, by default this uses the ts_col within the TSDF object
        :param partition_cols [optional]: specify other partition_cols, by default this uses the partition_cols within the TSDF object
        :param show_interpolated [optional]: if true will include an additional column to show which rows have been fully interpolated.
        :param perform_checks: calculate time horizon and warnings if True (default is True)
        :return: new TSDF object containing interpolated data
        """

        # Set defaults for target columns, timestamp column and partition columns when not provided
        if freq is None:
            raise ValueError("freq must be provided")
        if func is None:
            raise ValueError("func must be provided")
        if ts_col is None:
            ts_col = self.ts_col
        if series_ids is None:
            series_ids = self.series_ids
        if target_cols is None:
            prohibited_cols: List[str] = series_ids + [ts_col]
            summarizable_types = ["int", "bigint", "float", "double"]

            # get summarizable find summarizable columns
            target_cols = [
                datatype[0]
                for datatype in self.df.dtypes
                if (
                    (datatype[1] in summarizable_types)
                    and (datatype[0].lower() not in prohibited_cols)
                )
            ]

        interpolate_service = t_interpolation.Interpolation(is_resampled=False)
        tsdf_input = TSDF(self.df, ts_col=ts_col, series_ids=series_ids)
        interpolated_df: DataFrame = interpolate_service.interpolate(
            tsdf_input,
            ts_col,
            series_ids,
            target_cols,
            freq,
            func,
            method,
            show_interpolated,
            perform_checks,
        )

        return TSDF(interpolated_df, ts_col=ts_col, series_ids=series_ids)

    def extractStateIntervals(
        self,
        *metric_cols: str,
        state_definition: Union[str, Callable[[Column, Column], Column]] = "=",
    ) -> DataFrame:
        """
        Extracts intervals from a :class:`~tsdf.TSDF` based on some notion of "state", as defined by the :param
        state_definition: parameter. The state definition consists of a comparison operation between the current and
        previous values of a metric. If the comparison operation evaluates to true across all metric columns,
        then we consider both points to be in the same "state". Changes of state occur when the comparison operator
        returns false for any given metric column. So, the default state definition ('=') entails that intervals of
        time wherein the metrics all remained constant. A state definition of '>=' would extract intervals wherein
        the metrics were all monotonically increasing.

        :param: metric_cols: the set of metric columns to evaluate for state changes
        :param: state_definition: the comparison function used to evaluate individual metrics for state changes.
        Either a string, giving a standard PySpark column comparison operation, or a binary function with the
        signature: `(x1: Column, x2: Column) -> Column` where the returned column expression evaluates to a
        :class:`~pyspark.sql.types.BooleanType`

        :return: a :class:`~pyspark.sql.DataFrame` object containing the resulting intervals
        """

        # https://spark.apache.org/docs/latest/sql-ref-null-semantics.html#comparison-operators-
        def null_safe_equals(col1: Column, col2: Column) -> Column:
            return (
                sfn.when(col1.isNull() & col2.isNull(), True)
                .when(col1.isNull() | col2.isNull(), False)
                .otherwise(operator.eq(col1, col2))
            )

        operator_dict = {
            # https://spark.apache.org/docs/latest/api/sql/#_2
            "!=": operator.ne,
            # https://spark.apache.org/docs/latest/api/sql/#_11
            "<>": operator.ne,
            # https://spark.apache.org/docs/latest/api/sql/#_8
            "<": operator.lt,
            # https://spark.apache.org/docs/latest/api/sql/#_9
            "<=": operator.le,
            # https://spark.apache.org/docs/latest/api/sql/#_10
            "<=>": null_safe_equals,
            # https://spark.apache.org/docs/latest/api/sql/#_12
            "=": operator.eq,
            # https://spark.apache.org/docs/latest/api/sql/#_13
            "==": operator.eq,
            # https://spark.apache.org/docs/latest/api/sql/#_14
            ">": operator.gt,
            # https://spark.apache.org/docs/latest/api/sql/#_15
            ">=": operator.ge,
        }

        # Validate state definition and construct state comparison function
        if type(state_definition) is str:
            if state_definition not in operator_dict.keys():
                raise ValueError(
                    f"Invalid comparison operator for `state_definition` argument: {state_definition}."
                )

            def state_comparison_fn(a: CT, b: CT) -> Callable[[Column, Column], Column]:
                return operator_dict[state_definition](a, b)

        elif callable(state_definition):
            state_comparison_fn = state_definition  # type: ignore

        else:
            raise TypeError(
                f"The `state_definition` argument can be of type `str` or `callable`, "
                f"but received value of type {type(state_definition)}"
            )

        w = self.baseWindow()

        data = self.df

        # Get previous timestamp to identify start time of the interval
        data = data.withColumn(
            "previous_ts",
            sfn.lag(sfn.col(self.ts_col), offset=1).over(w),
        )

        # Determine state intervals using user-provided the state comparison function
        # The comparison occurs on the current and previous record per metric column
        temp_metric_compare_cols = []
        for mc in metric_cols:
            temp_metric_compare_col = f"__{mc}_compare"
            data = data.withColumn(
                temp_metric_compare_col,
                state_comparison_fn(sfn.col(mc), sfn.lag(sfn.col(mc), 1).over(w)),
            )
            temp_metric_compare_cols.append(temp_metric_compare_col)

        # Remove first record which will have no state change
        # and produces `null` for all state comparisons
        data = data.filter(sfn.col("previous_ts").isNotNull())

        # Each state comparison should return True if state remained constant
        data = data.withColumn(
            "state_change",
            sfn.array_contains(sfn.array(*temp_metric_compare_cols), False),
        )

        # Count the distinct state changes to get the unique intervals
        data = data.withColumn(
            "state_incrementer",
            sfn.sum(sfn.col("state_change").cast("int")).over(w),
        ).filter(~sfn.col("state_change"))

        # Find the start and end timestamp of the interval
        result = (
            data.groupBy(*self.series_ids, "state_incrementer")
            .agg(
                sfn.min("previous_ts").alias("start_ts"),
                sfn.max(self.ts_col).alias("end_ts"),
            )
            .drop("state_incrementer")
        )

        return result


class _ResampledTSDF(TSDF):
    def __init__(
        self,
        df: DataFrame,
        freq: str,
        func: Union[Callable | str],
        ts_col: str = "event_ts",
        series_ids: Optional[List[str]] = None
    ):
        super(_ResampledTSDF, self).__init__(df, ts_col, series_ids)
        self.__freq = freq
        self.__func = func

    def interpolate(
        self,
        method: str,
        freq: Optional[str] = None,
        func: Optional[Union[Callable | str]] = None,
        target_cols: Optional[List[str]] = None,
        ts_col: Optional[str] = None,
        series_ids: Optional[List[str]] = None,
        show_interpolated: bool = False,
        perform_checks: bool = True,
    ) -> "TSDF":
        """
        Function to interpolate based on frequency, aggregation, and fill similar to pandas. This method requires an already sampled data set in order to use.

        :param method: function used to fill missing values e.g. linear, null, zero, bfill, ffill
        :param target_cols [optional]: columns that should be interpolated, by default interpolates all numeric columns
        :param show_interpolated [optional]: if true will include an additional column to show which rows have been fully interpolated.
        :param perform_checks: calculate time horizon and warnings if True (default is True)
        :return: new TSDF object containing interpolated data
        """

        if freq is None:
            freq = self.__freq

        if func is None:
            func = self.__func

        if ts_col is None:
            ts_col = self.ts_col

        if series_ids is None:
            partition_cols = self.series_ids

        # Set defaults for target columns, timestamp column and partition columns when not provided
        if target_cols is None:
            prohibited_cols: List[str] = self.series_ids + [self.ts_col]
            summarizable_types = ["int", "bigint", "float", "double"]

            # get summarizable find summarizable columns
            target_cols: List[str] = [
                datatype[0]
                for datatype in self.df.dtypes
                if (
                    (datatype[1] in summarizable_types)
                    and (datatype[0].lower() not in prohibited_cols)
                )
            ]

        interpolate_service = t_interpolation.Interpolation(is_resampled=True)
        tsdf_input = TSDF(self.df, ts_col=self.ts_col, series_ids=self.series_ids)
        interpolated_df = interpolate_service.interpolate(
            tsdf=tsdf_input,
            ts_col=self.ts_col,
            series_ids=self.series_ids,
            target_cols=target_cols,
            freq=freq,
            func=func,
            method=method,
            show_interpolated=show_interpolated,
            perform_checks=perform_checks,
        )

        return TSDF(interpolated_df, ts_col=self.ts_col, series_ids=self.series_ids)


class Comparable(metaclass=ABCMeta):
    """For typing functions generated by operator_dict"""

    @abstractmethod
    def __ne__(self, other: Any) -> bool:
        pass

    @abstractmethod
    def __lt__(self, other: Any) -> bool:
        pass

    @abstractmethod
    def __le__(self, other: Any) -> bool:
        pass

    @abstractmethod
    def __eq__(self, other: Any) -> bool:
        pass

    @abstractmethod
    def __gt__(self, other: Any) -> bool:
        pass

    @abstractmethod
    def __ge__(self, other: Any) -> bool:
        pass


CT = TypeVar("CT", bound=Comparable)<|MERGE_RESOLUTION|>--- conflicted
+++ resolved
@@ -4,26 +4,15 @@
 import logging
 import operator
 from abc import ABCMeta, abstractmethod
-<<<<<<< HEAD
-from functools import cached_property, reduce
-from typing import Any, Callable, Collection, Dict, List, Optional, Sequence, TypeVar, \
-    Union, \
-    cast, overload
+from functools import cached_property
+from typing import Any, Callable, List, Optional, Sequence, TypeVar, Union
+from typing import Collection, Dict, cast, overload
 
 import pyspark.sql.functions as sfn
 from IPython.core.display import HTML
 from IPython.display import display as ipydisplay
-from pyspark.sql import GroupedData, SparkSession
-=======
-from typing import Any, Callable, List, Optional, Sequence, TypeVar, Union
-
-import numpy as np
-import pandas as pd
-import pyspark.sql.functions as sfn
-from IPython.core.display import HTML
-from IPython.display import display as ipydisplay
+from pyspark.sql import GroupedData
 from pyspark.sql import SparkSession
->>>>>>> d5722332
 from pyspark.sql.column import Column
 from pyspark.sql.dataframe import DataFrame
 from pyspark.sql.types import DataType, StructType
@@ -156,7 +145,6 @@
     def ts_index(self) -> "TSIndex":
         return self.ts_schema.ts_idx
 
-<<<<<<< HEAD
     @property
     def ts_col(self) -> str:
         return self.ts_index.ts_col
@@ -176,35 +164,6 @@
     @cached_property
     def observational_cols(self) -> List[str]:
         return self.ts_schema.find_observational_columns(self.df.schema)
-=======
-    @staticmethod
-    def __validated_column(df: DataFrame, colname: str) -> str:
-        if not isinstance(colname, str):
-            raise TypeError(
-                f"Column names must be of type str; found {type(colname)} instead!"
-            )
-        if colname.lower() not in [col.lower() for col in df.columns]:
-            raise ValueError(f"Column {colname} not found in Dataframe")
-        return colname
-
-    def __validated_columns(
-        self, df: DataFrame, colnames: Optional[Union[str, List[str]]]
-    ) -> List[str]:
-        # if provided a string, treat it as a single column
-        if isinstance(colnames, str):
-            colnames = [colnames]
-        # otherwise we really should have a list or None
-        elif colnames is None:
-            colnames = []
-        elif not isinstance(colnames, list):
-            raise TypeError(
-                f"Columns must be of type list, str, or None; found {type(colnames)} instead!"
-            )
-        # validate each column
-        for col in colnames:
-            self.__validated_column(df, col)
-        return colnames
->>>>>>> d5722332
 
     @cached_property
     def metric_cols(self) -> List[str]:
@@ -243,14 +202,6 @@
         # TODO - In the future (when Spark 3.4+ is standard) we should implement batch rename using:
         # df = self.df.withColumnsRenamed(col_map)
 
-<<<<<<< HEAD
-        if prefix == "":
-            ts_col = self.ts_col
-        else:
-            ts_col = "".join([prefix, self.ts_col])
-
-        return TSDF(df, ts_col=ts_col, series_ids=self.series_ids)
-=======
         # build a list of column expressions to rename columns in a select
         select_exprs = [
             sfn.col(col).alias(col_map[col]) if col in col_map else sfn.col(col)
@@ -264,7 +215,6 @@
         partition_cols = [col_map.get(c, c) for c in self.partitionCols]
         sequence_col = col_map.get(self.sequence_col, self.sequence_col)
         return TSDF(renamed_df, ts_col, partition_cols, sequence_col=sequence_col)
->>>>>>> d5722332
 
     def __addColumnsFromOtherDF(self, other_cols: Sequence[str]) -> "TSDF":
         """
@@ -893,19 +843,11 @@
             [right_tsdf.ts_col] + orig_right_col_diff, right_prefix
         )
 
-<<<<<<< HEAD
-        left_nonpartition_cols = list(
-            set(left_tsdf.df.columns) - set(self.series_ids)
-        )
-        right_nonpartition_cols = list(
-            set(right_tsdf.df.columns) - set(self.series_ids)
-=======
         left_columns = list(
             set(left_tsdf.df.columns).difference(set(self.partitionCols))
         )
         right_columns = list(
             set(right_tsdf.df.columns).difference(set(self.partitionCols))
->>>>>>> d5722332
         )
 
         # Union both dataframes, and create a combined TS column
