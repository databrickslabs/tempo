--- conflicted
+++ resolved
@@ -15,14 +15,11 @@
 
 """
 DB_HOME env variable has been chosen and that's because this variable is a special variable that will be available in DBR.
-
-This constant is to ensure the correct behaviour of the show and display methods are called based on the platform
-where the code is running from.
+This constant is to ensure the correct behaviour of the show and display methods are called based on the platform 
+where the code is running from. 
 """
 
 
-<<<<<<< HEAD
-=======
 class ResampleWarning(Warning):
     """
     This class is a warning that is raised when the interpolate or resample with fill methods are called.
@@ -31,7 +28,6 @@
     pass
 
 
->>>>>>> 5bc212fd
 def __is_capable_of_html_rendering():
     """
     This method returns a boolean value signifying whether the environment is a notebook environment
@@ -147,17 +143,12 @@
 
 if (
     (PLATFORM == "DATABRICKS")
-<<<<<<< HEAD
-    and (not isinstance(get_ipython(), None))
-=======
     and (type(get_ipython()) != type(None))
->>>>>>> 5bc212fd
     and ("display" in get_ipython().user_ns.keys())
 ):
     method = get_ipython().user_ns["display"]
     # Under 'display' key in user_ns the original databricks display method is present
     # to know more refer: /databricks/python_shell/scripts/db_ipykernel_launcher.py
-
     def display_improvised(obj):
         if type(obj).__name__ == "TSDF":
             method(obj.df)
@@ -181,17 +172,12 @@
 
 """
 display method's equivalent for TSDF object
-
 Example to show usage
 ---------------------
 from pyspark.sql.functions import *
-
 phone_accel_df = spark.read.format("csv").option("header", "true").load("dbfs:/home/tempo/Phones_accelerometer").withColumn("event_ts", (col("Arrival_Time").cast("double")/1000).cast("timestamp")).withColumn("x", col("x").cast("double")).withColumn("y", col("y").cast("double")).withColumn("z", col("z").cast("double")).withColumn("event_ts_dbl", col("event_ts").cast("double"))
-
 from tempo import *
-
 phone_accel_tsdf = TSDF(phone_accel_df, ts_col="event_ts", partition_cols = ["User"])
-
 # Calling display method here
 display(phone_accel_tsdf)
 """