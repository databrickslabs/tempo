--- conflicted
+++ resolved
@@ -150,11 +150,7 @@
     )
 
 
-<<<<<<< HEAD
 def get_display_df(tsdf: t_tsdf.TSDF, k: int) -> DataFrame:
-=======
-def get_display_df(tsdf: Any, k: int) -> Any:
->>>>>>> 91ff49aa
     return tsdf.latest(k).withNaturalOrdering().df
 
 
