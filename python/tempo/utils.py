--- conflicted
+++ resolved
@@ -8,19 +8,13 @@
 from typing import Optional, Union, overload
 
 import pyspark.sql.functions as sfn
-<<<<<<< HEAD
 from IPython import get_ipython  # type: ignore[import-not-found]
 from IPython.core.display import HTML  # type: ignore[import-not-found]
 from IPython.display import display as ipydisplay  # type: ignore[import-not-found]
-=======
-from IPython import get_ipython  # type: ignore
-from IPython.core.display import HTML  # type: ignore
-from IPython.display import display as ipydisplay  # type: ignore
->>>>>>> 2cfe796e
 from pandas.core.frame import DataFrame as pandasDataFrame
 from pyspark.sql import DataFrame, SparkSession
 
-from tempo.tsdf import TSDF
+import tempo.tsdf as t_tsdf
 
 logger = logging.getLogger(__name__)
 IS_DATABRICKS = "DB_HOME" in os.environ.keys()
@@ -156,12 +150,12 @@
     )
 
 
-def get_display_df(tsdf: TSDF, k: int) -> DataFrame:
+def get_display_df(tsdf, k):
     return tsdf.latest(k).withNaturalOrdering().df
 
 
 @overload
-def display_improvised(obj: TSDF) -> None: ...
+def display_improvised(obj: t_tsdf.TSDF) -> None: ...
 
 
 @overload
@@ -172,15 +166,15 @@
 def display_improvised(obj: DataFrame) -> None: ...
 
 
-def display_improvised(obj: Union[TSDF, pandasDataFrame, DataFrame]) -> None:
-    if isinstance(obj, TSDF):
+def display_improvised(obj: Union[t_tsdf.TSDF, pandasDataFrame, DataFrame]) -> None:
+    if isinstance(obj, t_tsdf.TSDF):
         method(get_display_df(obj, k=5))
     else:
         method(obj)
 
 
 @overload
-def display_html_improvised(obj: Optional[TSDF]) -> None: ...
+def display_html_improvised(obj: Optional[t_tsdf.TSDF]) -> None: ...
 
 
 @overload
@@ -191,8 +185,10 @@
 def display_html_improvised(obj: Optional[DataFrame]) -> None: ...
 
 
-def display_html_improvised(obj: Union[TSDF, pandasDataFrame, DataFrame]) -> None:
-    if isinstance(obj, TSDF):
+def display_html_improvised(
+    obj: Union[t_tsdf.TSDF, pandasDataFrame, DataFrame]
+) -> None:
+    if isinstance(obj, t_tsdf.TSDF):
         display_html(get_display_df(obj, k=5))
     else:
         display_html(obj)
