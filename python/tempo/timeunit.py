--- conflicted
+++ resolved
@@ -22,7 +22,6 @@
         return self.approx_seconds < other.approx_seconds
 
 
-<<<<<<< HEAD
 class TimeUnitsType(NamedTuple):
     YEARS: TimeUnit
     MONTHS: TimeUnit
@@ -35,23 +34,6 @@
     MICROSECONDS: TimeUnit
     NANOSECONDS: TimeUnit
 
-=======
-TimeUnitsType = NamedTuple(
-    "TimeUnitsType",
-    [
-        ("YEARS", TimeUnit),
-        ("MONTHS", TimeUnit),
-        ("WEEKS", TimeUnit),
-        ("DAYS", TimeUnit),
-        ("HOURS", TimeUnit),
-        ("MINUTES", TimeUnit),
-        ("SECONDS", TimeUnit),
-        ("MILLISECONDS", TimeUnit),
-        ("MICROSECONDS", TimeUnit),
-        ("NANOSECONDS", TimeUnit),
-    ],
-)
->>>>>>> 2cfe796e
 
 StandardTimeUnits = TimeUnitsType(
     TimeUnit("year", 365 * 24 * 60 * 60),
