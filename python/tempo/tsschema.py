import re
import warnings
from abc import ABC, abstractmethod
from typing import Collection, List, Optional, Union

import pyspark.sql.functions as sfn
from pyspark.sql import Column, Window, WindowSpec
<<<<<<< HEAD
from pyspark.sql._typing import DateTimeLiteral, DecimalLiteral, LiteralType
from pyspark.sql.types import (
    BooleanType,
    DateType,
    NumericType,
    StringType,
    StructField,
    StructType,
    TimestampType,
)
=======
from pyspark.sql.types import *
from pyspark.sql.types import NumericType
>>>>>>> fa5dff3c

from tempo.timeunit import TimeUnit, StandardTimeUnits

#
# Timestamp parsing helpers
#

EPOCH_START_DATE = "1970-01-01"
DEFAULT_TIMESTAMP_FORMAT = "yyyy-MM-dd HH:mm:ss"
__time_pattern_components = "hHkKmsS"


def is_time_format(ts_fmt: str) -> bool:
    """
    Checcks whether the given format string contains time elements,
    or if it is just a date format

    :param ts_fmt: the format string to check

    :return: whether the given format string contains time elements
    """
    return any(c in ts_fmt for c in __time_pattern_components)


def sub_seconds_precision_digits(ts_fmt: str) -> int:
    """
    Returns the number of digits of precision for a timestamp format string
    """
    # pattern for matching the sub-second precision digits
    sub_seconds_ptrn = r"\.(\S+)"
    # find the sub-second precision digits
    match = re.search(sub_seconds_ptrn, ts_fmt)
    if match is None:
        return 0
    else:
        return len(match.group(1))


def _col_or_lit(other) -> Column:
    """
    Helper function for managing unknown argument types into
    Column expressions

    :param other: the argument to convert to a Column expression

    :return: a Column expression
    """
    if isinstance(other, (list, tuple)):
        if len(other) != 1:
            raise ValueError(
                "Cannot compare a TSIndex with a list or tuple "
                f"of length {len(other)}: {other}"
            )
        return _col_or_lit(other[0])
    if isinstance(other, Column):
        return other
    else:
        return sfn.lit(other)


def _reverse_or_not(
    expr: Union[Column, List[Column]], reverse: bool
) -> Union[Column, List[Column]]:
    """
    Helper function for reversing the ordering of an expression, if necessary

    :param expr: the expression to reverse
    :param reverse: whether to reverse the expression

    :return: the expression, reversed if necessary
    """
    if not reverse:
        return expr  # just return the expression as-is if we're not reversing
    elif isinstance(expr, Column):
        return expr.desc()  # reverse a single-expression
    elif isinstance(expr, list):
        return [col.desc() for col in expr]  # reverse all columns in the expression
    else:
        raise TypeError(
            "Type for expr argument must be either Column or "
            f"List[Column], instead received: {type(expr)}"
        )


#
# Abstract Timeseries Index Classes
#


class TSIndex(ABC):
    """
    Abstract base class for all Timeseries Index types
    """

    @property
    @abstractmethod
    def colname(self) -> str:
        """
        :return: the column name of the timeseries index
        """

    @property
    @abstractmethod
    def dataType(self) -> DataType:
        """
        :return: the data type of the timeseries index
        """

    @property
    @abstractmethod
<<<<<<< HEAD
    def unit(self) -> Optional[TimeUnits]:
=======
    def unit(self) -> Optional[TimeUnit]:
        """
        :return: the unit of this index, that is, the unit that a range value of 1 represents (Days, seconds, etc.)
        """

    @property
    def has_unit(self) -> bool:
>>>>>>> fa5dff3c
        """
        :return: whether this index has a unit
        """
        return self.unit is not None

    @abstractmethod
    def validate(self, df_schema: StructType) -> None:
        """
        Validate that this TSIndex is correctly represented in the given schema
        :param df_schema: the schema for a :class:`DataFrame`
        """

    @abstractmethod
    def renamed(self, new_name: str) -> "TSIndex":
        """
        Renames the index

        :param new_name: new name of the index

        :return: a copy of this :class:`TSIndex` object with the new name
        """

    # comparators
    # Generate column expressions that compare the index
    # with other columns, expressions or values

    @abstractmethod
    def comparableExpr(self) -> Union[Column, List[Column]]:
        """
        :return: an expression that can be used to compare an index with
        other columns, expressions or values
        """

    def __eq__(self, other) -> Column:
        return self.comparableExpr() == _col_or_lit(other)

    def __ne__(self, other) -> Column:
        return self.comparableExpr() != _col_or_lit(other)

    def __lt__(self, other) -> Column:
        return self.comparableExpr() < _col_or_lit(other)

    def __le__(self, other) -> Column:
        return self.comparableExpr() <= _col_or_lit(other)

    def __gt__(self, other) -> Column:
        return self.comparableExpr() > _col_or_lit(other)

    def __ge__(self, other) -> Column:
        return self.comparableExpr() >= _col_or_lit(other)

    # other expression builder methods

    @abstractmethod
    def orderByExpr(self, reverse: bool = False) -> Union[Column, List[Column]]:
        """
        Gets an expression that will order the :class:`TSDF`
        according to the timeseries index.

        :param reverse: whether the ordering should be reversed (backwards in time)

        :return: an expression appropriate for ordering the :class:`TSDF`
        according to this index
        """

    @abstractmethod
    def rangeExpr(self, reverse: bool = False) -> Column:
        """
        Gets an expression appropriate for performing range operations
        on the :class:`TSDF` records.

        :param reverse: whether the ordering should be reversed (backwards in time)

        :return: an expression appropriate for performing range operations
        on the :class:`TSDF` records
        """

    @abstractmethod
    def betweenExpr(self,
                    lowerBound: Union["Column", "LiteralType", "DateTimeLiteral", "DecimalLiteral"],
                    upperBound: Union["Column", "LiteralType", "DateTimeLiteral", "DecimalLiteral"]
                    ) -> Column:
        """
        Gets an expression appropriate for performing upper and lower bound comparisons
        on the values of a timeseries index.

        :param lowerBound: the lower bound for the range comparison
        :param upperBound: the upper bound for the range comparison

        :return: an expression appropriate for performing upper and lower bound
        comparisons on the values of a timeseries index
        """

class SimpleTSIndex(TSIndex, ABC):
    """
    Abstract base class for simple Timeseries Index types
    that only reference a single column for maintaining the temporal structure
    """

    def __init__(self, ts_col: StructField) -> None:
        self.__name = ts_col.name
        self.__dataType = ts_col.dataType

    def __repr__(self) -> str:
        return (
            f"{self.__class__.__name__}(name={self.colname}, "
            f"type={self.dataType}, unit={self.unit})"
        )

    @property
    def colname(self):
        return self.__name

<<<<<<< HEAD
=======
    @property
    def dataType(self) -> DataType:
        return self.__dataType

>>>>>>> fa5dff3c
    def validate(self, df_schema: StructType) -> None:
        # the ts column must exist
        assert (
            self.colname in df_schema.fieldNames()
        ), f"The TSIndex column {self.colname} does not exist in the given DataFrame"
        schema_ts_col = df_schema[self.colname]
        # it must have the right type
        schema_ts_type = schema_ts_col.dataType
        assert isinstance(schema_ts_type, type(self.dataType)), (
            f"The TSIndex column is of type {schema_ts_type}, but the expected type is"
            f" {self.dataType}"
        )

    def renamed(self, new_name: str) -> "TSIndex":
        self.__name = new_name
        return self

    def comparableExpr(self) -> Column:
        return sfn.col(self.colname)

    def orderByExpr(self, reverse: bool = False) -> Column:
        return _reverse_or_not(self.comparableExpr(), reverse)

    @classmethod
    def fromTSCol(cls, ts_col: StructField) -> "SimpleTSIndex":
        # pick our implementation based on the column type
        if isinstance(ts_col.dataType, NumericType):
            return OrdinalTSIndex(ts_col)
        elif isinstance(ts_col.dataType, TimestampType):
            return SimpleTimestampIndex(ts_col)
        elif isinstance(ts_col.dataType, DateType):
            return SimpleDateIndex(ts_col)
        else:
            raise TypeError(
<<<<<<< HEAD
                f"A SimpleTSIndex must be a Numeric, Timestamp or Date type, "
                f"but column {ts_col.name} is of type {ts_col.dataType}"
=======
                "A SimpleTSIndex must be a Numeric, Timestamp or Date type, but column"
                f" {ts_col.name} is of type {ts_col.dataType}"
>>>>>>> fa5dff3c
            )


#
# Simple TS Index types
#


class OrdinalTSIndex(SimpleTSIndex):
    """
    Timeseries index based on a single column of a numeric type.
    This index is "unitless", meaning that it is not associated with any
    particular unit of time. It can provide ordering of records, but not
    range operations.
    """

    def __init__(self, ts_col: StructField) -> None:
        if not isinstance(ts_col.dataType, NumericType):
            raise TypeError(
<<<<<<< HEAD
                f"NumericIndex must be of a numeric type, "
                f"but ts_col {ts_idx.name} has type {ts_idx.dataType}"
=======
                f"OrdinalTSIndex must be of a numeric type, but ts_col {ts_col.name} "
                f"has type {ts_col.dataType}"
>>>>>>> fa5dff3c
            )
        super().__init__(ts_col)

    @property
    def unit(self) -> Optional[TimeUnit]:
        return None

    def rangeExpr(self, reverse: bool = False) -> Column:
        raise NotImplementedError(
            "Cannot perform range operations on an OrdinalTSIndex"
        )


class SimpleTimestampIndex(SimpleTSIndex):
    """
    Timeseries index based on a single Timestamp column
    """

    def __init__(self, ts_col: StructField) -> None:
        if not isinstance(ts_col.dataType, TimestampType):
            raise TypeError(
<<<<<<< HEAD
                f"SimpleTimestampIndex must be of TimestampType, "
                f"but given ts_col {ts_idx.name} has type {ts_idx.dataType}"
=======
                "SimpleTimestampIndex must be of TimestampType, "
                f"but given ts_col {ts_col.name} has type {ts_col.dataType}"
>>>>>>> fa5dff3c
            )
        super().__init__(ts_col)

    @property
    def unit(self) -> Optional[TimeUnit]:
        return StandardTimeUnits.SECONDS

    def rangeExpr(self, reverse: bool = False) -> Column:
        # cast timestamp to double (fractional seconds since epoch)
        expr = self.comparableExpr().cast("double")
        return _reverse_or_not(expr, reverse)


class SimpleDateIndex(SimpleTSIndex):
    """
    Timeseries index based on a single Date column
    """

    def __init__(self, ts_col: StructField) -> None:
        if not isinstance(ts_col.dataType, DateType):
            raise TypeError(
                "DateIndex must be of DateType, "
                f"but given ts_col {ts_col.name} has type {ts_col.dataType}"
            )
        super().__init__(ts_col)

    @property
    def unit(self) -> Optional[TimeUnit]:
        return StandardTimeUnits.DAYS

    def rangeExpr(self, reverse: bool = False) -> Column:
        # convert date to number of days since the epoch
        expr = sfn.datediff(
            self.comparableExpr(), sfn.lit(EPOCH_START_DATE).cast("date")
        )
        return _reverse_or_not(expr, reverse)


#
# Complex (Multi-Field) TS Index types
#


class CompositeTSIndex(TSIndex, ABC):
    """
    Abstract base class for Timeseries Index types that reference multiple columns.
    Such columns are organized as a StructType column with multiple fields.
    Some subset of these columns (at least 1) is considered to be a "component field",
    the others are called "accessory fields".
    """

    def __init__(self, ts_struct: StructField, *component_fields: str) -> None:
        if not isinstance(ts_struct.dataType, StructType):
            raise TypeError(
<<<<<<< HEAD
                f"CompoundTSIndex must be of type StructType, "
                f"but given compound_ts_idx {ts_idx.name} has type {ts_idx.dataType}"
            )
        self.__name: str = ts_idx.name
        self.struct: StructType = ts_idx.dataType
        # handle the timestamp fields
        if ts_fields is None or len(ts_fields) < 1:
            raise ValueError("A CompoundTSIndex must have "
                             "at least one ts_field specified!")
        self.ts_components = [SimpleTSIndex.fromTSCol(self.struct[field])
                              for field in ts_fields]
        self.primary_ts_idx = self.ts_components[0]
=======
                "CompoundTSIndex must be of type StructType, but given "
                f"ts_struct {ts_struct.name} has type {ts_struct.dataType}"
            )
        # validate the index fields
        assert len(component_fields) > 0, (
            "A MultiFieldTSIndex must have at least 1 index component field, "
            f"but {len(component_fields)} were given"
        )
        for ind_f in component_fields:
            assert (
                ind_f in ts_struct.dataType.fieldNames()
            ), f"Index field {ind_f} does not exist in the given TSIndex schema"
        # assign local attributes
        self.__name: str = ts_struct.name
        self.schema: StructType = ts_struct.dataType
        self.component_fields: List[str] = list(component_fields)
>>>>>>> fa5dff3c

    def __repr__(self) -> str:
        return (
            f"{self.__class__.__name__}(name={self.colname}, "
            f"schema={self.schema}, unit={self.unit}, "
            f"component_fields={self.component_fields})"
        )

    @property
    def colname(self) -> str:
        return self.__name

    @property
<<<<<<< HEAD
    def primary_ts_col(self) -> str:
        return self.ts_component(0)
=======
    def dataType(self) -> DataType:
        return self.schema

    @property
    def fieldNames(self) -> List[str]:
        return self.schema.fieldNames()
>>>>>>> fa5dff3c

    @property
    def accessory_fields(self) -> List[str]:
        return list(set(self.fieldNames) - set(self.component_fields))

    def renamed(self, new_name: str) -> "TSIndex":
        self.__name = new_name
        return self

    def fieldPath(self, field: str) -> str:
        """
        :param field: The name of a field within the TSIndex column

        :return: A dot-separated path to the given field within the TSIndex column
        """
        assert (
            field in self.fieldNames
        ), f"Field {field} does not exist in the TSIndex schema {self.schema}"
        return f"{self.colname}.{field}"

    def validate(self, df_schema: StructType) -> None:
        # validate that the composite field exists
        assert (
            self.colname in df_schema.fieldNames()
        ), f"The TSIndex column {self.colname} does not exist in the given DataFrame"
        schema_ts_col = df_schema[self.colname]
        # it must have the right type
        schema_ts_type = schema_ts_col.dataType
        assert schema_ts_type == self.schema, (
            f"The TSIndex column is of type {schema_ts_type}, "
            f"but the expected type is {self.schema}"
        )

    # expression builder methods

    def comparableExpr(self) -> List[Column]:
        return [sfn.col(self.fieldPath(comp)) for comp in self.component_fields]

    def orderByExpr(self, reverse: bool = False) -> Union[Column, List[Column]]:
        return _reverse_or_not(self.comparableExpr(), reverse)

    # comparators

    def _validate_other(self, other) -> None:
        if len(other) != len(self.component_fields):
            raise ValueError(
                f"{self.__class__.__name__} has {len(self.component_fields)} "
                "component fields, and requires this many arguments for comparison, "
                f"but received {len(other)}"
            )

    def __eq__(self, other) -> Column:
        # try to compare the whole index to a single value
        if not isinstance(other, (tuple, list)):
            return self.__eq__([other])
        # validate the number of arguments
        self._validate_other(other)
        # match each component field with its corresponding comparison value
        comps = zip(self.comparableExpr(), [_col_or_lit(o) for o in other])
        # build comparison expressions for each pair
        comp_exprs: list[Column] = [(c == o) for (c, o) in comps]
        # conjunction of all expressions (AND)
        if len(comp_exprs) > 1:
            return sfn.expr(" AND ".join(comp_exprs))
        else:
            return comp_exprs[0]

    def __ne__(self, other) -> Column:
        # try to compare the whole index to a single value
        if not isinstance(other, (tuple, list)):
            return self.__ne__([other])
        # validate the arguments
        self._validate_other(other)
        # match each component field with its corresponding comparison value
        comps = zip(self.comparableExpr(), [_col_or_lit(o) for o in other])
        # build comparison expressions for each pair
        comp_exprs = [(c != o) for (c, o) in comps]
        # disjunction of all expressions (OR)
        if len(comp_exprs) > 1:
            return sfn.expr(" OR ".join(comp_exprs))
        else:
            return comp_exprs[0]

    def __lt__(self, other) -> Column:
        # try to compare the whole index to a single value
        if not isinstance(other, (tuple, list)):
            return self.__lt__([other])
        # validate the arguments
        self._validate_other(other)
        # match each component field with its corresponding comparison value
        comps = list(zip(self.comparableExpr(), [_col_or_lit(o) for o in other]))
        # do a leq for all but the last component
        comp_exprs = []
        if len(comps) > 1:
            comp_exprs = [(c <= o) for (c, o) in comps[:-1]]
        # strict lt for the last component
        comp_exprs += [(c < o) for (c, o) in comps[-1:]]
        # conjunction of all expressions (AND)
        if len(comp_exprs) > 1:
            return sfn.expr(" AND ".join(comp_exprs))
        else:
            return comp_exprs[0]

    def __le__(self, other) -> Column:
        # try to compare the whole index to a single value
        if not isinstance(other, (tuple, list)):
            return self.__le__([other])
        # validate the arguments
        self._validate_other(other)
        # match each component field with its corresponding comparison value
        comps = zip(self.comparableExpr(), [_col_or_lit(o) for o in other])
        # build comparison expressions for each pair
        comp_exprs = [(c <= o) for (c, o) in comps]
        # conjunction of all expressions (AND)
        if len(comp_exprs) > 1:
            return sfn.expr(" AND ".join(comp_exprs))
        else:
            return comp_exprs[0]

    def __gt__(self, other) -> Column:
        # try to compare the whole index to a single value
        if not isinstance(other, (tuple, list)):
            return self.__gt__([other])
        # validate the arguments
        self._validate_other(other)
        # match each component field with its corresponding comparison value
        comps = list(zip(self.comparableExpr(), [_col_or_lit(o) for o in other]))
        # do a geq for all but the last component
        comp_exprs = []
        if len(comps) > 1:
            comp_exprs = [(c >= o) for (c, o) in comps[:-1]]
        # strict gt for the last component
        comp_exprs += [(c > o) for (c, o) in comps[-1:]]
        # conjunction of all expressions (AND)
        if len(comp_exprs) > 1:
            return sfn.expr(" AND ".join(comp_exprs))
        else:
            return comp_exprs[0]

    def __ge__(self, other) -> Column:
        # try to compare the whole index to a single value
        if not isinstance(other, (tuple, list)):
            return self.__ge__([other])
        # validate the arguments
        self._validate_other(other)
        # match each component field with its corresponding comparison value
        comps = zip(self.comparableExpr(), [_col_or_lit(o) for o in other])
        # build comparison expressions for each pair
        comp_exprs = [(c >= o) for (c, o) in comps]
        # conjunction of all expressions (AND)
        if len(comp_exprs) > 1:
            return sfn.expr(" AND ".join(comp_exprs))
        else:
            return comp_exprs[0]


#
# Parsed TS Index types
#


class ParsedTSIndex(CompositeTSIndex, ABC):
    """
    Abstract base class for timeseries indices that are parsed from a string column.
    Retains the original string form as well as the parsed column.
    """

    def __init__(
        self, ts_struct: StructField, parsed_ts_field: str, src_str_field: str
    ) -> None:
        super().__init__(ts_struct, parsed_ts_field)
        # validate the source string column
        src_str_type = self.schema[src_str_field].dataType
        if not isinstance(src_str_type, StringType):
            raise TypeError(
<<<<<<< HEAD
                f"Source string column must be of StringType, "
                f"but given column {src_str_field.name} "
                f"is of type {src_str_field.dataType}"
=======
                "Source string column must be of StringType, "
                f"but given column {src_str_field} "
                f"is of type {src_str_type}"
>>>>>>> fa5dff3c
            )
        self._src_str_field = src_str_field
        # validate the parsed column
        assert parsed_ts_field in self.schema.fieldNames(), (
            f"The parsed timestamp index field {parsed_ts_field} does not exist in the "
            f"MultiPart TSIndex schema {self.schema}"
        )
        self._parsed_ts_field = parsed_ts_field

    @property
    def src_str_field(self):
        return self.fieldPath(self._src_str_field)

    @property
    def parsed_ts_field(self):
        return self.fieldPath(self._parsed_ts_field)

    @classmethod
    def fromParsedTimestamp(
        cls,
        ts_struct: StructField,
        parsed_ts_col: str,
        src_str_col: str,
        double_ts_col: Optional[str] = None,
        num_precision_digits: int = 6,
    ) -> "ParsedTSIndex":
        """
        Create a ParsedTimestampIndex from a string column containing timestamps or dates

        :param ts_struct: The StructField for the TSIndex column
        :param parsed_ts_col: The name of the parsed timestamp column
        :param src_str_col: The name of the source string column
        :param double_ts_col: The name of the double-precision timestamp column
        :param num_precision_digits: The number of digits that make up the precision of

        :return: A ParsedTSIndex object
        """

        # if a double timestamp column is given
        # then we are building a SubMicrosecondPrecisionTimestampIndex
        # if double_ts_col is not None:
        #     return SubMicrosecondPrecisionTimestampIndex(
        #         ts_struct,
        #         double_ts_col,
        #         parsed_ts_col,
        #         src_str_col,
        #         num_precision_digits,
        #     )
        # otherwise, we base it on the standard timestamp type
        # find the schema of the ts_struct column
        ts_schema = ts_struct.dataType
        if not isinstance(ts_schema, StructType):
            raise TypeError(
                "A ParsedTSIndex must be of type StructType, but given "
                f"ts_struct {ts_struct.name} has type {ts_struct.dataType}"
            )
        # get the type of the parsed timestamp column
        parsed_ts_type = ts_schema[parsed_ts_col].dataType
        if isinstance(parsed_ts_type, TimestampType):
            return ParsedTimestampIndex(ts_struct, parsed_ts_col, src_str_col)
        elif isinstance(parsed_ts_type, DateType):
            return ParsedDateIndex(ts_struct, parsed_ts_col, src_str_col)
        else:
            raise TypeError(
                "ParsedTimestampIndex must be of TimestampType or DateType, "
                f"but given ts_col {parsed_ts_col} "
                f"has type {parsed_ts_type}"
            )


class ParsedTimestampIndex(ParsedTSIndex):
    """
    Timeseries index class for timestamps parsed from a string column
    """

<<<<<<< HEAD
    def __init__(self, ts_idx: StructField, src_str_col: str, parsed_col: str) -> None:
        super().__init__(ts_idx, src_str_col, parsed_col)
        if not isinstance(self.primary_ts_idx.dataType, TimestampType):
            raise TypeError(
                f"ParsedTimestampIndex must be of TimestampType, "
                f"but given ts_col {self.primary_ts_idx.colname} "
                f"has type {self.primary_ts_idx.dataType}"
            )
=======
    @property
    def unit(self) -> Optional[TimeUnit]:
        return StandardTimeUnits.SECONDS
>>>>>>> fa5dff3c

    def rangeExpr(self, reverse: bool = False) -> Column:
        # cast timestamp to double (fractional seconds since epoch)
        expr = sfn.col(self.parsed_ts_field).cast("double")
        return _reverse_or_not(expr, reverse)


class ParsedDateIndex(ParsedTSIndex):
    """
    Timeseries index class for dates parsed from a string column
    """

<<<<<<< HEAD
    def __init__(self, ts_idx: StructField, src_str_col: str, parsed_col: str) -> None:
        super().__init__(ts_idx, src_str_col, parsed_col)
        if not isinstance(self.primary_ts_idx.dataType, DateType):
            raise TypeError(
                f"ParsedDateIndex must be of DateType, "
                f"but given ts_col {self.primary_ts_idx.colname} "
                f"has type {self.primary_ts_idx.dataType}"
            )
=======
    @property
    def unit(self) -> Optional[TimeUnit]:
        return StandardTimeUnits.DAYS
>>>>>>> fa5dff3c

    def rangeExpr(self, reverse: bool = False) -> Column:
        # convert date to number of days since the epoch
        expr = sfn.datediff(
            sfn.col(self.parsed_ts_field),
            sfn.lit(EPOCH_START_DATE).cast("date"),
        )
        return _reverse_or_not(expr, reverse)


class SubMicrosecondPrecisionTimestampIndex(ParsedTSIndex):
    """
    Timeseries index class for timestamps with sub-microsecond precision
    parsed from a string column. Internally, the timestamps are stored as
    doubles (fractional seconds since epoch), as well as the original string
    and a micro-second precision (standard) timestamp field.
    """

    def __init__(
        self,
        ts_struct: StructField,
        double_ts_field: str,
        secondary_parsed_ts_field: str,
        src_str_field: str,
        num_precision_digits: int = 9,
    ) -> None:
        """
        :param ts_struct: The StructField for the TSIndex column
        :param double_ts_field: The name of the double-precision timestamp column
        :param secondary_parsed_ts_field: The name of the parsed timestamp column
        :param src_str_field: The name of the source string column
        :param num_precision_digits: The number of digits that make up the precision of
        the timestamp. Ie. 9 for nanoseconds (default), 12 for picoseconds, etc.
        You will receive a warning if this value is 6 or less, as this is the precision
        of the standard timestamp type.
        """
        super().__init__(ts_struct, double_ts_field, src_str_field)
        # validate the double timestamp column
        double_ts_type = self.schema[double_ts_field].dataType
        if not isinstance(double_ts_type, DoubleType):
            raise TypeError(
                "The double_ts_col must be of DoubleType, "
                f"but the given double_ts_col {double_ts_field} "
                f"has type {double_ts_type}"
            )
        self._double_ts_field = double_ts_field
        # validate the number of precision digits
        if num_precision_digits <= 6:
            warnings.warn(
                "SubMicrosecondPrecisionTimestampIndex has a num_precision_digits "
                f"of {num_precision_digits} which is within the range of the "
                "standard timestamp precision of 6 digits (microseconds). "
                "Consider using a ParsedTimestampIndex instead."
            )
        self._num_precision_digits = num_precision_digits
        # validate the parsed column as a timestamp column
        parsed_ts_type = self.schema[secondary_parsed_ts_field].dataType
        if not isinstance(parsed_ts_type, TimestampType):
            raise TypeError(
                "parsed_ts_col field must be of TimestampType, "
                f"but the given parsed_ts_col {secondary_parsed_ts_field} "
                f"has type {parsed_ts_type}"
            )
        self.secondary_parsed_ts_field = secondary_parsed_ts_field

    @property
    def double_ts_field(self):
        return self.fieldPath(self._double_ts_field)

    @property
    def num_precision_digits(self):
        return self._num_precision_digits

    @property
    def unit(self) -> Optional[TimeUnit]:
        return StandardTimeUnits.SECONDS

    def rangeExpr(self, reverse: bool = False) -> Column:
        # just use the order by expression, since this is the same
        return _reverse_or_not(sfn.col(self.double_ts_field), reverse)


#
# Window Builder Interface
#


class WindowBuilder(ABC):
    """
    Abstract base class for window builders.
    """

    @abstractmethod
    def baseWindow(self, reverse: bool = False) -> WindowSpec:
        """
        build a basic window for sorting the Timeseries

        :param reverse: if True, sort in reverse order

        :return: a WindowSpec object
        """
        pass

    @abstractmethod
    def rowsBetweenWindow(
        self, start: int, end: int, reverse: bool = False
    ) -> WindowSpec:
        """
        build a row-based window with the given start and end offsets

        :param start: the start offset
        :param end: the end offset
        :param reverse: if True, sort in reverse order

        :return: a WindowSpec object
        """
        pass

    def allBeforeWindow(self, inclusive: bool = True) -> WindowSpec:
        """
        build a window that includes all rows before the current row

        :param inclusive: if True, include the current row,
        otherwise end with the last row before the current row

        :return: a WindowSpec object
        """
        return self.rowsBetweenWindow(Window.unboundedPreceding, 0 if inclusive else -1)

    def allAfterWindow(self, inclusive: bool = True) -> WindowSpec:
        """
        build a window that includes all rows after the current row

        :param inclusive: if True, include the current row,
        otherwise begin with the first row after the current row

        :return: a WindowSpec object
        """
        return self.rowsBetweenWindow(0 if inclusive else 1, Window.unboundedFollowing)

    @abstractmethod
    def rangeBetweenWindow(
        self, start: int, end: int, reverse: bool = False
    ) -> WindowSpec:
        """
        build a range-based window with the given start and end offsets

        :param start: the start offset
        :param end: the end offset
        :param reverse: if True, sort in reverse order

        :return: a WindowSpec object
        """
        pass


#
# Timseries Schema
#


class TSSchema(WindowBuilder):
    """
    Schema type for a :class:`TSDF` class.
    """

    def __init__(self, ts_idx: TSIndex, series_ids: Collection[str] = None) -> None:
        self.__ts_idx = ts_idx
        if series_ids:
            self.__series_ids = list(series_ids)
        else:
            self.__series_ids = []

    @property
    def ts_idx(self):
        return self.__ts_idx

    @property
    def series_ids(self) -> List[str]:
        return self.__series_ids

    def __eq__(self, o: object) -> bool:
        # must be of TSSchema type
        if not isinstance(o, TSSchema):
            return False
        # must have TSIndices with the same unit
        if not ((self.ts_idx.has_unit == o.ts_idx.has_unit)
                and
                (self.ts_idx.unit == o.ts_idx.unit)):
            return False
        # must have the same series IDs
        if self.series_ids != o.series_ids:
            return False
        return True

    def __repr__(self) -> str:
        return f"{self.__class__.__name__}(ts_idx={self.ts_idx}, series_ids={self.series_ids})"

    @classmethod
    def fromDFSchema(cls,
                     df_schema: StructType,
                     ts_col: str,
                     series_ids: Optional[Collection[str]] = None) -> "TSSchema":
        # construct a TSIndex for the given ts_col
        ts_idx = SimpleTSIndex.fromTSCol(df_schema[ts_col])
        return cls(ts_idx, series_ids)

    @classmethod
    def fromParsedTimestamp(cls,
                            df_schema: StructType,
                            ts_col: str,
                            parsed_field: str,
                            src_str_field: str,
                            series_ids: Optional[Collection[str]] = None,
                            secondary_parsed_field: Optional[str] = None) -> "TSSchema":
        ts_idx_schema = df_schema[ts_col].dataType
        assert isinstance(ts_idx_schema, StructType), \
            f"Expected a StructType for ts_col {ts_col}, but got {ts_idx_schema}"
        # construct the TSIndex
        parsed_type = ts_idx_schema[parsed_field].dataType
        if isinstance(parsed_type, DoubleType):
            ts_idx = SubMicrosecondPrecisionTimestampIndex(
                df_schema[ts_col],
                parsed_field,
                secondary_parsed_field,
                src_str_field,
            )
        elif isinstance(parsed_type, TimestampType):
            ts_idx = ParsedTimestampIndex(
                df_schema[ts_col],
                parsed_field,
                src_str_field,
            )
        elif isinstance(parsed_type, DateType):
            ts_idx = ParsedDateIndex(
                df_schema[ts_col],
                parsed_field,
                src_str_field,
            )
        else:
            raise TypeError(
                f"Expected a DoubleType, TimestampType or DateType "
                f"for parsed_field {parsed_field}, but got {parsed_type}"
            )
        # construct the TSSchema
        return cls(ts_idx, series_ids)

    @property
    def structural_columns(self) -> list[str]:
        """
        Structural columns are those that define the structure of the :class:`TSDF`. This includes the timeseries column,
        a timeseries index (if different), any subsequence column (if present), and the series ID columns.

        :return: a set of column names corresponding the structural columns of a :class:`TSDF`
        """
        return list({self.ts_idx.colname}.union(self.series_ids))

    def validate(self, df_schema: StructType) -> None:
        # ensure that the TSIndex is valid
        self.ts_idx.validate(df_schema)
        # check series IDs
        for sid in self.series_ids:
            assert (
                sid in df_schema.fieldNames()
            ), f"Series ID {sid} does not exist in the given DataFrame"

    def find_observational_columns(self, df_schema: StructType) -> list[str]:
        return list(set(df_schema.fieldNames()) - set(self.structural_columns))

    @classmethod
    def __is_metric_col_type(cls, col: StructField) -> bool:
        return isinstance(col.dataType, NumericType) or isinstance(
            col.dataType, BooleanType
        )

    def find_metric_columns(self, df_schema: StructType) -> list[str]:
        return [
            col.name
            for col in df_schema.fields
            if self.__is_metric_col_type(col)
            and (col.name in self.find_observational_columns(df_schema))
        ]

    def baseWindow(self, reverse: bool = False) -> WindowSpec:
        # The index will determine the appropriate sort order
        w = Window().orderBy(self.ts_idx.orderByExpr(reverse))

        # and partitioned by any series IDs
        if self.series_ids:
            w = w.partitionBy([sfn.col(sid) for sid in self.series_ids])
        return w

    def rowsBetweenWindow(
        self, start: int, end: int, reverse: bool = False
    ) -> WindowSpec:
        return self.baseWindow(reverse=reverse).rowsBetween(start, end)

    def rangeBetweenWindow(
        self, start: int, end: int, reverse: bool = False
    ) -> WindowSpec:
        return (
            self.baseWindow(reverse=reverse)
            .orderBy(self.ts_idx.rangeExpr(reverse=reverse))
            .rangeBetween(start, end)
        )<|MERGE_RESOLUTION|>--- conflicted
+++ resolved
@@ -5,21 +5,8 @@
 
 import pyspark.sql.functions as sfn
 from pyspark.sql import Column, Window, WindowSpec
-<<<<<<< HEAD
-from pyspark.sql._typing import DateTimeLiteral, DecimalLiteral, LiteralType
-from pyspark.sql.types import (
-    BooleanType,
-    DateType,
-    NumericType,
-    StringType,
-    StructField,
-    StructType,
-    TimestampType,
-)
-=======
 from pyspark.sql.types import *
 from pyspark.sql.types import NumericType
->>>>>>> fa5dff3c
 
 from tempo.timeunit import TimeUnit, StandardTimeUnits
 
@@ -130,9 +117,6 @@
 
     @property
     @abstractmethod
-<<<<<<< HEAD
-    def unit(self) -> Optional[TimeUnits]:
-=======
     def unit(self) -> Optional[TimeUnit]:
         """
         :return: the unit of this index, that is, the unit that a range value of 1 represents (Days, seconds, etc.)
@@ -140,7 +124,6 @@
 
     @property
     def has_unit(self) -> bool:
->>>>>>> fa5dff3c
         """
         :return: whether this index has a unit
         """
@@ -218,21 +201,6 @@
         on the :class:`TSDF` records
         """
 
-    @abstractmethod
-    def betweenExpr(self,
-                    lowerBound: Union["Column", "LiteralType", "DateTimeLiteral", "DecimalLiteral"],
-                    upperBound: Union["Column", "LiteralType", "DateTimeLiteral", "DecimalLiteral"]
-                    ) -> Column:
-        """
-        Gets an expression appropriate for performing upper and lower bound comparisons
-        on the values of a timeseries index.
-
-        :param lowerBound: the lower bound for the range comparison
-        :param upperBound: the upper bound for the range comparison
-
-        :return: an expression appropriate for performing upper and lower bound
-        comparisons on the values of a timeseries index
-        """
 
 class SimpleTSIndex(TSIndex, ABC):
     """
@@ -254,13 +222,10 @@
     def colname(self):
         return self.__name
 
-<<<<<<< HEAD
-=======
     @property
     def dataType(self) -> DataType:
         return self.__dataType
 
->>>>>>> fa5dff3c
     def validate(self, df_schema: StructType) -> None:
         # the ts column must exist
         assert (
@@ -295,13 +260,8 @@
             return SimpleDateIndex(ts_col)
         else:
             raise TypeError(
-<<<<<<< HEAD
-                f"A SimpleTSIndex must be a Numeric, Timestamp or Date type, "
-                f"but column {ts_col.name} is of type {ts_col.dataType}"
-=======
                 "A SimpleTSIndex must be a Numeric, Timestamp or Date type, but column"
                 f" {ts_col.name} is of type {ts_col.dataType}"
->>>>>>> fa5dff3c
             )
 
 
@@ -321,13 +281,8 @@
     def __init__(self, ts_col: StructField) -> None:
         if not isinstance(ts_col.dataType, NumericType):
             raise TypeError(
-<<<<<<< HEAD
-                f"NumericIndex must be of a numeric type, "
-                f"but ts_col {ts_idx.name} has type {ts_idx.dataType}"
-=======
                 f"OrdinalTSIndex must be of a numeric type, but ts_col {ts_col.name} "
                 f"has type {ts_col.dataType}"
->>>>>>> fa5dff3c
             )
         super().__init__(ts_col)
 
@@ -349,13 +304,8 @@
     def __init__(self, ts_col: StructField) -> None:
         if not isinstance(ts_col.dataType, TimestampType):
             raise TypeError(
-<<<<<<< HEAD
-                f"SimpleTimestampIndex must be of TimestampType, "
-                f"but given ts_col {ts_idx.name} has type {ts_idx.dataType}"
-=======
                 "SimpleTimestampIndex must be of TimestampType, "
                 f"but given ts_col {ts_col.name} has type {ts_col.dataType}"
->>>>>>> fa5dff3c
             )
         super().__init__(ts_col)
 
@@ -410,20 +360,6 @@
     def __init__(self, ts_struct: StructField, *component_fields: str) -> None:
         if not isinstance(ts_struct.dataType, StructType):
             raise TypeError(
-<<<<<<< HEAD
-                f"CompoundTSIndex must be of type StructType, "
-                f"but given compound_ts_idx {ts_idx.name} has type {ts_idx.dataType}"
-            )
-        self.__name: str = ts_idx.name
-        self.struct: StructType = ts_idx.dataType
-        # handle the timestamp fields
-        if ts_fields is None or len(ts_fields) < 1:
-            raise ValueError("A CompoundTSIndex must have "
-                             "at least one ts_field specified!")
-        self.ts_components = [SimpleTSIndex.fromTSCol(self.struct[field])
-                              for field in ts_fields]
-        self.primary_ts_idx = self.ts_components[0]
-=======
                 "CompoundTSIndex must be of type StructType, but given "
                 f"ts_struct {ts_struct.name} has type {ts_struct.dataType}"
             )
@@ -440,7 +376,6 @@
         self.__name: str = ts_struct.name
         self.schema: StructType = ts_struct.dataType
         self.component_fields: List[str] = list(component_fields)
->>>>>>> fa5dff3c
 
     def __repr__(self) -> str:
         return (
@@ -454,17 +389,12 @@
         return self.__name
 
     @property
-<<<<<<< HEAD
-    def primary_ts_col(self) -> str:
-        return self.ts_component(0)
-=======
     def dataType(self) -> DataType:
         return self.schema
 
     @property
     def fieldNames(self) -> List[str]:
         return self.schema.fieldNames()
->>>>>>> fa5dff3c
 
     @property
     def accessory_fields(self) -> List[str]:
@@ -640,15 +570,9 @@
         src_str_type = self.schema[src_str_field].dataType
         if not isinstance(src_str_type, StringType):
             raise TypeError(
-<<<<<<< HEAD
-                f"Source string column must be of StringType, "
-                f"but given column {src_str_field.name} "
-                f"is of type {src_str_field.dataType}"
-=======
                 "Source string column must be of StringType, "
                 f"but given column {src_str_field} "
                 f"is of type {src_str_type}"
->>>>>>> fa5dff3c
             )
         self._src_str_field = src_str_field
         # validate the parsed column
@@ -724,20 +648,9 @@
     Timeseries index class for timestamps parsed from a string column
     """
 
-<<<<<<< HEAD
-    def __init__(self, ts_idx: StructField, src_str_col: str, parsed_col: str) -> None:
-        super().__init__(ts_idx, src_str_col, parsed_col)
-        if not isinstance(self.primary_ts_idx.dataType, TimestampType):
-            raise TypeError(
-                f"ParsedTimestampIndex must be of TimestampType, "
-                f"but given ts_col {self.primary_ts_idx.colname} "
-                f"has type {self.primary_ts_idx.dataType}"
-            )
-=======
     @property
     def unit(self) -> Optional[TimeUnit]:
         return StandardTimeUnits.SECONDS
->>>>>>> fa5dff3c
 
     def rangeExpr(self, reverse: bool = False) -> Column:
         # cast timestamp to double (fractional seconds since epoch)
@@ -750,20 +663,9 @@
     Timeseries index class for dates parsed from a string column
     """
 
-<<<<<<< HEAD
-    def __init__(self, ts_idx: StructField, src_str_col: str, parsed_col: str) -> None:
-        super().__init__(ts_idx, src_str_col, parsed_col)
-        if not isinstance(self.primary_ts_idx.dataType, DateType):
-            raise TypeError(
-                f"ParsedDateIndex must be of DateType, "
-                f"but given ts_col {self.primary_ts_idx.colname} "
-                f"has type {self.primary_ts_idx.dataType}"
-            )
-=======
     @property
     def unit(self) -> Optional[TimeUnit]:
         return StandardTimeUnits.DAYS
->>>>>>> fa5dff3c
 
     def rangeExpr(self, reverse: bool = False) -> Column:
         # convert date to number of days since the epoch
