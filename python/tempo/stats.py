--- conflicted
+++ resolved
@@ -7,13 +7,8 @@
 from pyspark.sql import Column
 from scipy.fft import fft, fftfreq  # type: ignore[import-untyped]
 
-<<<<<<< HEAD
 import tempo.resample as t_resample
 from tempo.tsdf import TSDF
-=======
-from tempo.tsdf import TSDF
-from tempo.resample import resample, checkAllowableFreq, freq_dict
->>>>>>> 2cfe796e
 
 
 def vwap(
@@ -188,8 +183,8 @@
 
 def withGroupedStats(
     tsdf: TSDF,
-    freq: str,
     metric_cols: Optional[List[str]] = None,
+    freq: Optional[str] = None,
 ) -> TSDF:
     """
     Create a wider set of stats based on all numeric columns by default
@@ -222,17 +217,15 @@
         ]
 
     # build window
-<<<<<<< HEAD
     if freq is None:
         raise ValueError("freq parameter cannot be None")
     parsed_freq = t_resample.checkAllowableFreq(freq)
-=======
-    parsed_freq = checkAllowableFreq(freq)
->>>>>>> 2cfe796e
     period, unit = parsed_freq[0], parsed_freq[1]
     agg_window = sfn.window(
         sfn.col(tsdf.ts_col),
-        "{} {}".format(period, freq_dict[unit]),  # type: ignore[literal-required]
+        "{} {}".format(
+            period, t_resample.freq_dict[unit]  # type: ignore[literal-required]
+        ),
     )
 
     # compute column summaries
@@ -267,7 +260,6 @@
     fill: Optional[bool] = None,
 ) -> TSDF:
     """
-<<<<<<< HEAD
     Calculate OHLC (Open, High, Low, Close) bars for time series data.
 
     Column Handling Behavior:
@@ -302,31 +294,15 @@
     # - min/max compute column-wise (may mix values from different rows)
     resample_open = tsdf.resample(
         freq=freq, func="floor", metricCols=metric_cols, prefix="open", fill=fill
-=======
-    Calculate OHLC (Open, High, Low, Close) bars from time series data.
-
-    :param tsdf: the input time series dataframe
-    :param freq: frequency to resample the data
-    :param metric_cols: list of metric columns to calculate bars for
-    :param fill: whether to fill missing values
-    :return: a TSDF with OHLC bars
-    """
-
-    resample_open = resample(
-        tsdf, freq=freq, func="floor", metricCols=metric_cols, prefix="open", fill=fill
->>>>>>> 2cfe796e
-    )
-
-    resample_low = resample(
-        tsdf, freq=freq, func="min", metricCols=metric_cols, prefix="low", fill=fill
-    )
-
-    resample_high = resample(
-        tsdf, freq=freq, func="max", metricCols=metric_cols, prefix="high", fill=fill
-    )
-
-    resample_close = resample(
-        tsdf, freq=freq, func="ceil", metricCols=metric_cols, prefix="close", fill=fill
+    )
+    resample_low = tsdf.resample(
+        freq=freq, func="min", metricCols=metric_cols, prefix="low", fill=fill
+    )
+    resample_high = tsdf.resample(
+        freq=freq, func="max", metricCols=metric_cols, prefix="high", fill=fill
+    )
+    resample_close = tsdf.resample(
+        freq=freq, func="ceil", metricCols=metric_cols, prefix="close", fill=fill
     )
 
     join_cols = resample_open.series_ids + [resample_open.ts_col]
