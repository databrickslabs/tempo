--- conflicted
+++ resolved
@@ -1,7 +1,6 @@
 import copy
 from abc import ABC, abstractmethod
 from functools import reduce
-<<<<<<< HEAD
 from typing import Optional, Tuple
 
 import pyspark.sql.functions as sfn
@@ -10,21 +9,6 @@
 import tempo.tsdf as t_tsdf
 from tempo.timeunit import TimeUnit
 from tempo.tsschema import CompositeTSIndex, TSSchema
-=======
-from typing import List, Optional, cast
-
-import pyspark.sql.functions as sfn
-from pyspark.sql import DataFrame, SparkSession, Column, Row
-
-from tempo.tsdf import TSDF
-from tempo.timeunit import TimeUnit
-from tempo.tsschema import (
-    CompositeTSIndex,
-    TSSchema,
-    ensure_composite_index,
-    get_component_fields,
-)
->>>>>>> 2cfe796e
 
 
 # Helpers
@@ -57,7 +41,7 @@
         self.left_prefix = left_prefix
         self.right_prefix = right_prefix
 
-    def __call__(self, left: TSDF, right: TSDF) -> TSDF:
+    def __call__(self, left: t_tsdf.TSDF, right: t_tsdf.TSDF) -> t_tsdf.TSDF:
         # check if the TSDFs are joinable
         self._checkAreJoinable(left, right)
         # prefix overlapping columns
@@ -65,13 +49,13 @@
         # perform the join
         return self._join(left, right)
 
-    def commonSeriesIDs(self, left: TSDF, right: TSDF) -> set:
+    def commonSeriesIDs(self, left: t_tsdf.TSDF, right: t_tsdf.TSDF) -> set:
         """
         Returns the common series IDs between the left and right TSDFs
         """
         return set(left.series_ids).intersection(set(right.series_ids))
 
-    def _prefixableColumns(self, left: TSDF, right: TSDF) -> set:
+    def _prefixableColumns(self, left: t_tsdf.TSDF, right: t_tsdf.TSDF) -> set:
         """
         Returns the overlapping columns in the left and right TSDFs
         not including overlapping series IDs
@@ -81,13 +65,8 @@
         ) - self.commonSeriesIDs(left, right)
 
     def _prefixColumns(
-<<<<<<< HEAD
         self, tsdf: t_tsdf.TSDF, prefixable_cols: set[str], prefix: str
     ) -> t_tsdf.TSDF:
-=======
-        self, tsdf: TSDF, prefixable_cols: set[str], prefix: str
-    ) -> TSDF:
->>>>>>> 2cfe796e
         """
         Prefixes the columns in the TSDF
         """
@@ -101,13 +80,9 @@
             )
         return tsdf
 
-<<<<<<< HEAD
     def _prefixOverlappingColumns(
         self, left: t_tsdf.TSDF, right: t_tsdf.TSDF
     ) -> Tuple[t_tsdf.TSDF, t_tsdf.TSDF]:
-=======
-    def _prefixOverlappingColumns(self, left: TSDF, right: TSDF) -> tuple[TSDF, TSDF]:
->>>>>>> 2cfe796e
         """
         Prefixes the overlapping columns in the left and right TSDFs
         """
@@ -121,7 +96,7 @@
 
         return left_prefixed, right_prefixed
 
-    def _checkAreJoinable(self, left: TSDF, right: TSDF) -> None:
+    def _checkAreJoinable(self, left: t_tsdf.TSDF, right: t_tsdf.TSDF) -> None:
         """
         Checks if the left and right TSDFs are joinable. If not, raises an exception.
         """
@@ -129,7 +104,7 @@
         assert left.ts_schema == right.ts_schema
 
     @abstractmethod
-    def _join(self, left: TSDF, right: TSDF) -> TSDF:
+    def _join(self, left: t_tsdf.TSDF, right: t_tsdf.TSDF) -> t_tsdf.TSDF:
         """
         Returns a new TSDF with the join of the left and right TSDFs
         """
@@ -151,15 +126,11 @@
         self.spark = spark
         self.range_join_bin_size = range_join_bin_size
 
-<<<<<<< HEAD
     def _join(self, left: t_tsdf.TSDF, right: t_tsdf.TSDF) -> t_tsdf.TSDF:
         # TODO (v0.2 refactor): Fix timestamp timezone handling for composite indexes with nanosecond precision
         # Currently, broadcast joins with composite timestamp indexes may have timezone inconsistencies
         # that cause test failures. This should be addressed in the v0.2 refactor.
 
-=======
-    def _join(self, left: TSDF, right: TSDF) -> TSDF:
->>>>>>> 2cfe796e
         # set the range join bin size to 60 seconds
         self.spark.conf.set(
             "spark.databricks.optimizer.rangeJoin.binSize",
@@ -184,14 +155,9 @@
 
         lead_colname = "lead_" + right.ts_index.colname
         right_with_lead = right.withColumn(
-<<<<<<< HEAD
             lead_colname, sfn.lead(right_comparable_expr).over(w)
         )
 
-=======
-            lead_colname, sfn.lead(right.ts_index.colname).over(w)
-        )
->>>>>>> 2cfe796e
         # perform the join
         join_series_ids = self.commonSeriesIDs(left, right)
         res_df = (
@@ -200,7 +166,7 @@
             .drop(lead_colname)
         )
         # return with the left-hand schema
-        return TSDF(res_df, ts_schema=left.ts_schema)
+        return t_tsdf.TSDF(res_df, ts_schema=left.ts_schema)
 
 
 _DEFAULT_COMBINED_TS_COLNAME = "combined_ts"
@@ -227,7 +193,7 @@
         self.skipNulls = skipNulls
         self.tolerance = tolerance
 
-    def _appendNullColumns(self, tsdf: TSDF, cols: set[str]) -> TSDF:
+    def _appendNullColumns(self, tsdf: t_tsdf.TSDF, cols: set[str]) -> t_tsdf.TSDF:
         """
         Appends null columns to the TSDF
         """
@@ -235,7 +201,7 @@
             lambda cur_tsdf, col: cur_tsdf.withColumn(col, sfn.lit(None)), cols, tsdf
         )
 
-    def _combine(self, left: TSDF, right: TSDF) -> TSDF:
+    def _combine(self, left: t_tsdf.TSDF, right: t_tsdf.TSDF) -> t_tsdf.TSDF:
         """
         Combines the left and right TSDFs into a single TSDF
         """
@@ -248,14 +214,10 @@
             left_comps = [left_comps]
         if not isinstance(right_comps, list):
             right_comps = [right_comps]
-<<<<<<< HEAD
         if isinstance(left.ts_index, t_tsdf.CompositeTSIndex):
             comp_names = left.ts_index.component_fields
         else:
             comp_names = [left.ts_index.colname]
-=======
-        comp_names = get_component_fields(left.ts_index)
->>>>>>> 2cfe796e
         combined_comps = [
             sfn.coalesce(lc, rc).alias(cn)
             for lc, rc, cn in zip(left_comps, right_comps, comp_names)
@@ -279,22 +241,13 @@
             combined_ts_col, *combined_comp_names
         )
         # put it all together in a new TSDF
-<<<<<<< HEAD
         return t_tsdf.TSDF(
-=======
-        return TSDF(
->>>>>>> 2cfe796e
             with_combined_ts.df, ts_schema=TSSchema(combined_tsidx, left.series_ids)
         )
 
     def _filterLastRightRow(
-<<<<<<< HEAD
         self, combined: t_tsdf.TSDF, right_cols: set[str], last_left_tsschema: TSSchema
     ) -> t_tsdf.TSDF:
-=======
-        self, combined: TSDF, right_cols: set[str], last_left_tsschema: TSSchema
-    ) -> TSDF:
->>>>>>> 2cfe796e
         """
         Filters out the last right-hand row for each left-hand row
 
@@ -304,15 +257,9 @@
         """
         # find the last value for each column in the right-hand side
         w = combined.allBeforeWindow()
-<<<<<<< HEAD
         # Type assertion: ts_index is a CompositeTSIndex for as-of joins
         assert isinstance(combined.ts_index, CompositeTSIndex)
         right_row_field = combined.ts_index.fieldPath(_DEFAULT_RIGHT_ROW_COLNAME)
-=======
-        right_row_field = ensure_composite_index(combined.ts_index).fieldPath(
-            _DEFAULT_RIGHT_ROW_COLNAME
-        )
->>>>>>> 2cfe796e
         if self.skipNulls:
             last_right_cols = [
                 sfn.last(col, True).over(w).alias(col) for col in right_cols
@@ -338,19 +285,9 @@
             sfn.col(right_row_field) == _LEFT_HAND_ROW_INDICATOR
         ).drop(_DEFAULT_COMBINED_TS_COLNAME)
         # return with the left-hand schema
-        return TSDF(as_of_df, ts_schema=copy.deepcopy(last_left_tsschema))
-
-<<<<<<< HEAD
+        return t_tsdf.TSDF(as_of_df, ts_schema=copy.deepcopy(last_left_tsschema))
+
     def _join(self, left: t_tsdf.TSDF, right: t_tsdf.TSDF) -> t_tsdf.TSDF:
-=======
-    def _toleranceFilter(self, as_of: TSDF) -> TSDF:
-        """
-        Filters out rows from the as_of TSDF that are outside the tolerance
-        """
-        raise NotImplementedError
-
-    def _join(self, left: TSDF, right: TSDF) -> TSDF:
->>>>>>> 2cfe796e
         # find the new columns to add to the left and right TSDFs
         right_only_cols = set(right.columns) - set(left.columns)
         left_only_cols = set(left.columns) - set(right.columns)
@@ -393,14 +330,9 @@
     ):
         super().__init__(left_prefix, right_prefix, skipNulls, tolerance)
 
-<<<<<<< HEAD
     def _join(self, left: t_tsdf.TSDF, right: t_tsdf.TSDF) -> t_tsdf.TSDF:
         # TODO: Implement skew-specific join logic
         return super()._join(left, right)
-=======
-    def _join(self, left: TSDF, right: TSDF) -> TSDF:
-        raise NotImplementedError
->>>>>>> 2cfe796e
 
 
 # Helper functions
@@ -416,10 +348,7 @@
     """
 
     df.createOrReplaceTempView("view")
-    result = spark.sql("explain cost select * from view").collect()
-    # Use cast to tell the type checker that result is a List[Row]
-    rows = cast(List[Row], result)
-    plan = rows[0][0]
+    plan = spark.sql("explain cost select * from view").collect()[0][0]
 
     return plan
 
@@ -466,13 +395,8 @@
 
 
 def choose_as_of_join_strategy(
-<<<<<<< HEAD
     left_tsdf: t_tsdf.TSDF,
     right_tsdf: t_tsdf.TSDF,
-=======
-    left_tsdf: TSDF,
-    right_tsdf: TSDF,
->>>>>>> 2cfe796e
     left_prefix: Optional[str] = None,
     right_prefix: str = "right",
     tsPartitionVal: Optional[int] = None,
@@ -494,15 +418,10 @@
 
         bytes_threshold = __DEFAULT_BROADCAST_BYTES_THRESHOLD
         if (left_bytes < bytes_threshold) or (right_bytes < bytes_threshold):
-<<<<<<< HEAD
-=======
-            # Use a default value if left_prefix is None
->>>>>>> 2cfe796e
             return BroadcastAsOfJoiner(spark, left_prefix or "left", right_prefix)
 
     # use the skew join if the partition value is passed in
     if tsPartitionVal is not None:
-<<<<<<< HEAD
         return SkewAsOfJoiner(
             left_prefix=left_prefix or "left",
             right_prefix=right_prefix,
@@ -511,17 +430,6 @@
             tsPartitionVal=tsPartitionVal,
             fraction=fraction,
         )
-=======
-        if tsPartitionVal is not None:
-            return SkewAsOfJoiner(
-                left_prefix=left_prefix or "left",
-                right_prefix=right_prefix,
-                skipNulls=skipNulls,
-                tolerance=tolerance,
-                tsPartitionVal=tsPartitionVal,
-                fraction=fraction,
-            )
->>>>>>> 2cfe796e
 
     # default to use the union sort filter join
     return UnionSortFilterAsOfJoiner(
