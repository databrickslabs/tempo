# tempo - Time Series Utilities for Data Teams Using Databricks

<p align="center">
  <img src="tempo - light background.svg" width="300px"/>
</p>


## Project Description
The purpose of this project is to make time series manipulation with Spark simpler. Operations covered under this package include AS OF joins, rolling statistics with user-specified window lengths, featurization of time series using lagged values, and Delta Lake optimization on time and partition fields.

[![codecov](https://codecov.io/gh/databrickslabs/tempo/branch/master/graph/badge.svg)](https://codecov.io/gh/databrickslabs/tempo)

## Using the Project

Python - pip install in Databricks notebooks using:

```shell
%pip install dbl-tempo
```

Install locally using: 

```shell
pip install dbl-tempo
```


### Starting Point: TSDF object, a wrapper over a Spark data frame
The entry point into all features for time series analysis in tempo is a TSDF object which wraps the Spark data frame. At a high level, a TSDF contains a data frame which contains many smaller time series, one per partition key. In order to create a TSDF object, a distinguished timestamp column much be provided in order for sorting purposes for public methods. Optionally, a sequence number and partition columns can be provided as the assumptive columns on which to create new features from. Below are the public methods available for TSDF transformation and enrichment.

#### Sample Reference Architecture for Capital Markets

<p align="center">
  <img src="ts_in_fs.png" width="700px"/>
</p>

## Quickstart - Python 

Data source is UCI public accelerometer data available at this URL https://archive.ics.uci.edu/ml/datasets/Heterogeneity+Activity+Recognition

#### 0. Read in Data and display it 

```python
from pyspark.sql.functions import * 

phone_accel_df = spark.read.format("csv").option("header", "true").load("dbfs:/home/tempo/Phones_accelerometer").withColumn("event_ts", (col("Arrival_Time").cast("double")/1000).cast("timestamp")).withColumn("x", col("x").cast("double")).withColumn("y", col("y").cast("double")).withColumn("z", col("z").cast("double")).withColumn("event_ts_dbl", col("event_ts").cast("double"))

from tempo import * 

phone_accel_tsdf = TSDF(phone_accel_df, ts_col="event_ts", partition_cols = ["User"])

display(phone_accel_tsdf)
```

#### 1. Resample and Visualize

###### Sample usage: 
Possible values for frequency include patterns such as 1 minute, 4 hours, 2 days or simply sec, min, day. For the accepted functions to aggregate data, options are 'floor', 'ceil', 'min', 'max', 'mean'. Custom functions will be available in a future release.

Note: You can upsample any missing values by using an option in the resample interface (fill = True)

```python
# ts_col = timestamp column on which to sort fact and source table
# partition_cols - columns to use for partitioning the TSDF into more granular time series for windowing and sorting

resampled_sdf = phone_accel_tsdf.resample(freq='min', func='floor')
resampled_pdf = resampled_sdf.df.filter(col('event_ts').cast("date") == "2015-02-23").toPandas()

import plotly.graph_objs as go
import plotly.express as px
import pandas as pd

# Plotly figure 1
fig = px.line(resampled_pdf, x='event_ts', y='z',
              color="User",
              line_group="User", hover_name="User")
fig.update_layout(title='Phone Accelerometer Usage' , showlegend=False)

fig.show()
```

#### 2. AS OF Join 
##### This join uses windowing in order to select the latest record from a source table and merges this onto the base Fact table


<p align="center">
  <img src="AS_OF_Join.png" width="700px"/>
</p>


```python
from pyspark.sql.functions import * 

watch_accel_df = spark.read.format("csv").option("header", "true").load("dbfs:/home/tempo/Watch_accelerometer").withColumn("event_ts", (col("Arrival_Time").cast("double")/1000).cast("timestamp")).withColumn("x", col("x").cast("double")).withColumn("y", col("y").cast("double")).withColumn("z", col("z").cast("double")).withColumn("event_ts_dbl", col("event_ts").cast("double"))

watch_accel_tsdf = TSDF(watch_accel_df, ts_col="event_ts", partition_cols = ["User"])

# Applying AS OF join to TSDF datasets
joined_df = watch_accel_tsdf.asofJoin(phone_accel_tsdf, right_prefix="phone_accel")

display(joined_df)
```

#### 3. Skew Join Optimized AS OF Join

The purpose of the skew optimized as of join is to bucket each set of `partition_cols` to get the latest source record merged onto the fact table

Parameters: 

ts_col = timestamp column for sorting 
partition_cols = partition columns for defining granular time series for windowing and sorting
tsPartitionVal = value to break up each partition into time brackets
fraction = overlap fraction
right_prefix = prefix used for source columns when merged into fact table

```python
joined_df = watch_accel_tsdf.asofJoin(phone_accel_tsdf, right_prefix="watch_accel", tsPartitionVal = 10, fraction = 0.1)
display(joined_df)
```

#### 4 - Approximate Exponential Moving Average

The approximate exponential moving average uses an approximation of the form `EMA = e * lag(col,0) + e * (1 - e) * lag(col, 1) + e * (1 - e)^2 * lag(col, 2) ` to define a rolling moving average based on exponential decay.

Parameters: 

window = number of lagged values to compute for moving average

```python
ema_trades = watch_accel_tsdf.EMA("x", window = 50)
display(ema_trades)
```

#### 5 - Simple Moving Average

Method for computing rolling statistics based on the distinguished timestamp column 

Parameters: 

rangeBackWindowSecs = number of seconds to look back

```python
moving_avg = watch_accel_tsdf.withRangeStats("y", rangeBackWindowSecs=600)
moving_avg.select('event_ts', 'x', 'y', 'z', 'mean_y').show(10, False)
```

#### 6 - Anomaly Detection

<<<<<<< HEAD
First create a local yaml file containing tables you wish to create anomalies for: 

Note: Use `%sh` in Databricks or just run a bash command in your local directory as follows:

```
echo """
table1:
database : "default"
name : "revenue_hourly_2021"
ts_col : "timestamp"
lookback_window : "84600"
mode : "new"
# include any grouping columns or metrics you wish to detect anomalies on
partition_cols : ["winner"]
metrics : ["advertiser_impressions", "publisher_net_revenue"]
""" > ad.yaml
```

The code to run to produce the stacked table with anomalies is: 

```
from tempo.tsdf import TSDF
from tempo.ad import *

calc_anomalies(spark, 'ad.yaml')
```
The above yaml and code defines an output table with suffix ```_class1``. Select the results from your table in the metastore using this `SELECT` statement:

select * from tempo.revenue_hourly_2021_class1
=======
#### 6 - Fourier Transform

Method for transforming the time series to frequency domain based on the distinguished data column 

Parameters: 

timestep = timestep value to be used for getting the frequency scale

valueCol = name of the time domain data column which will be transformed

```python
ft_df = tsdf.fourier_transform(timestep=1, valueCol="data_col")
display(ft_df)
```

>>>>>>> e5c552eb

## Project Support
Please note that all projects in the /databrickslabs github account are provided for your exploration only, and are not formally supported by Databricks with Service Level Agreements (SLAs).  They are provided AS-IS and we do not make any guarantees of any kind.  Please do not submit a support ticket relating to any issues arising from the use of these projects.

Any issues discovered through the use of this project should be filed as GitHub Issues on the Repo.  They will be reviewed as time permits, but there are no formal SLAs for support.

## Project Setup
After cloning the repo, it is highly advised that you create a [virtual environment](https://docs.python.org/3/library/venv.html) to isolate and manage
packages for this project, like so:

`python -m venv <path to project root>/venv`

You can then install the required modules via pip:

`pip install requirements.txt`

## Building the Project
Once in the main project folder, build into a wheel using the following command: 

`python setup.py bdist_wheel`

## Releasing the Project
Instructions for how to release a version of the project<|MERGE_RESOLUTION|>--- conflicted
+++ resolved
@@ -146,7 +146,6 @@
 
 #### 6 - Anomaly Detection
 
-<<<<<<< HEAD
 First create a local yaml file containing tables you wish to create anomalies for: 
 
 Note: Use `%sh` in Databricks or just run a bash command in your local directory as follows:
@@ -167,17 +166,7 @@
 
 The code to run to produce the stacked table with anomalies is: 
 
-```
-from tempo.tsdf import TSDF
-from tempo.ad import *
-
-calc_anomalies(spark, 'ad.yaml')
-```
-The above yaml and code defines an output table with suffix ```_class1``. Select the results from your table in the metastore using this `SELECT` statement:
-
-select * from tempo.revenue_hourly_2021_class1
-=======
-#### 6 - Fourier Transform
+#### 7 - Fourier Transform
 
 Method for transforming the time series to frequency domain based on the distinguished data column 
 
@@ -192,7 +181,6 @@
 display(ft_df)
 ```
 
->>>>>>> e5c552eb
 
 ## Project Support
 Please note that all projects in the /databrickslabs github account are provided for your exploration only, and are not formally supported by Databricks with Service Level Agreements (SLAs).  They are provided AS-IS and we do not make any guarantees of any kind.  Please do not submit a support ticket relating to any issues arising from the use of these projects.
