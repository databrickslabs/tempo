--- conflicted
+++ resolved
@@ -146,9 +146,6 @@
 moving_avg.select('event_ts', 'x', 'y', 'z', 'mean_y').show(10, False)
 ```
 
-<<<<<<< HEAD
-#### 6 - Interpolation
-=======
 #### 6 - Anomaly Detection
 
 First create a local yaml file containing tables you wish to create anomalies for: 
@@ -185,8 +182,8 @@
 ft_df = tsdf.fourier_transform(timestep=1, valueCol="data_col")
 display(ft_df)
 ```
->>>>>>> 33277925
-
+
+#### 8- Interpolation
 Interpolate a series to fill in missing values using a specified function. The following interpolation methods are supported: 
 
 - Zero Fill : `zero`
