import setuptools
from setuptools import find_packages

from python.libversioner import get_version

with open('./README.md', 'r') as fh:
    long_description = fh.read()

setuptools.setup(
    name='dbl-tempo',
<<<<<<< HEAD
    version=get_version('dbl-tempo', major=False, minor=True, micro=False),
=======
    version='0.1.7',
>>>>>>> 05f0e13e
    author='Ricardo Portilla, Tristan Nixon, Max Thone, Sonali Guleria',
    author_email='labs@databricks.com',
    description='Spark Time Series Utility Package',
    long_description=long_description,
    long_description_content_type='text/markdown',
    url='https://github.com/databrickslabs/tempo',
    packages=find_packages(where=".", include=["tempo"]),
    install_requires=[
     'ipython',
     'pandas',
     'scipy'
    ],
    extras_require=dict(tests=["pytest"]),
    classifiers=[
        'Programming Language :: Python :: 3',
        'License :: Other/Proprietary License',
        'Operating System :: OS Independent',
        ],
    )<|MERGE_RESOLUTION|>--- conflicted
+++ resolved
@@ -1,18 +1,14 @@
 import setuptools
 from setuptools import find_packages
 
-from python.libversioner import get_version
+from libversioner import get_version
 
 with open('./README.md', 'r') as fh:
     long_description = fh.read()
 
 setuptools.setup(
     name='dbl-tempo',
-<<<<<<< HEAD
     version=get_version('dbl-tempo', major=False, minor=True, micro=False),
-=======
-    version='0.1.7',
->>>>>>> 05f0e13e
     author='Ricardo Portilla, Tristan Nixon, Max Thone, Sonali Guleria',
     author_email='labs@databricks.com',
     description='Spark Time Series Utility Package',
