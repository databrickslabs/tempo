# Setup instructions

We use `tox` and `pyenv` to manage developing and testing `tempo` across multiple Python versions and PySpark versions.
`tox` is a testing tool that helps you automate and standardize testing in Python across multiple environments.
`pyenv` allows you to manage multiple versions of Python on your computer and easily switch between them.

## Pyenv setup

Since `tox` supports creating virtual environments using multiple Python versions, it is recommended to use `pyenv` to manage Python versions on your computer.
`pyenv` does not install via `pip` on all platforms, so see the [pyenv documentation](https://github.com/pyenv/pyenv#installation) for installation instructions. 
Be sure to carefully follow the instructions to configure your shell environment to use `pyenv`, otherwise subsequent commands will not work as intended.

Use `pyenv` to install the following Python versions for testing.
```bash
pyenv install 3.9 3.10 3.11
```

You will probably want to set one of these versions as your global Python version. This will be the version of Python that is used when you run `python` commands in your terminal.
For example, to set Python 3.9 as your global Python version, run the following command:
```bash
pyenv global 3.9
```

Within the `tempo/python` folder, run the below command to create a `.python-version` file that will tell `pyenv` which Python version to use when running commands in this directory:
```bash
pyenv local 3.9 3.10 3.11
```

This allows `tox` to create virtual environments using any of the Python versions listed in the `.python-version` file.

## Tox setup

Install tox:
```bash
pip install -U tox
```

A brief description of each managed `tox` environment can be found by running `tox list` or in the `tox.ini` file.

## Create a development environment
Each development environment is roughly associated with a DBR LTS version. A list of base environments can be found in your `tox.ini` file, but the number specified below is only the version number.
Run the following command in your terminal to create a virtual environment (you can replace "your_dbr_number" with something like 154, 143, etc.):
```bash
make venv DBR={your_dbr_number}
```
<<<<<<< HEAD
=======
The `—devenv` flag tells `tox` to create a development environment, and `.venv` is the folder where the virtual environment will be created. The `environment-name` is a reference to the environments that are listed in the `tox.ini` file. In general, these reflect various LTS versions of DBR. 
>>>>>>> 2cfe796e


## Environments we test
Use the following to run tests for a given environment. 
```bash
make test DBR={your_dbr_number}
```

If you would like to run tests for all environments, use
```bash
make test-all
```

### Run additional checks locally
`tox` has special environments for additional checks that must be performed as part of the PR process. These include formatting, linting, type checking, etc.
These environments are also defined in the `tox.ini`file and skip installing dependencies listed in the `requirements.txt` file and building the distribution when those are not required . They can be specified using the `-e` flag:
* lint
* type-check
* build-dist
* build-docs
* coverage-report

To run an individual check, use
```bash
make lint
make type-check
make {name_of_environment}
```

To run all checks at once, run
```bash
make all-local
```
# Code style & Standards

The tempo project abides by [`black`](https://black.readthedocs.io/en/stable/index.html) formatting standards, 
as well as using [`flake8`](https://flake8.pycqa.org/en/latest/) and [`mypy`](https://mypy.readthedocs.io/en/stable/) 
to check for effective code style, type-checking and common bad practices.
To test your code against these standards, run the following command:
```bash
tox -e lint, type-check
```
To have `black` automatically format your code, run the following command:
```bash
tox -e format
```

In addition, we apply some project-specific standards:

## Module imports

We organize import statements at the top of each module in the following order, each section being separated by a blank line:
1. Standard Python library imports
2. Third-party library imports
3. PySpark library imports
4. Tempo library imports

Within each section, imports are sorted alphabetically. While it is acceptable to directly import classes and some functions that are
going to be commonly used, for the sake of readability, it is generally preferred to import a package with an alias and then use the alias
to reference the package's classes and functions. 

When importing `pyspark.sql.functions`, we use the convention to alias this package as `sfn`, which is both distinctive and short.<|MERGE_RESOLUTION|>--- conflicted
+++ resolved
@@ -43,11 +43,6 @@
 ```bash
 make venv DBR={your_dbr_number}
 ```
-<<<<<<< HEAD
-=======
-The `—devenv` flag tells `tox` to create a development environment, and `.venv` is the folder where the virtual environment will be created. The `environment-name` is a reference to the environments that are listed in the `tox.ini` file. In general, these reflect various LTS versions of DBR. 
->>>>>>> 2cfe796e
-
 
 ## Environments we test
 Use the following to run tests for a given environment. 
